import urllib.parse
from typing import Any, Dict

import aiohttp
from pyobs.utils.enums import WeatherSensors


class WeatherApi(object):
    TIMEOUT = 5

    def __init__(self, url: str) -> None:
        self._url = url

    async def get_current_status(self) -> Dict[str, Any]:
        return await self._send("api/current/")

    async def get_sensor_value(self, station: str, sensor: WeatherSensors) -> Dict[str, Any]:
        path = f"api/stations/{station}/{sensor.value}/"
        return await self._send(path)

    async def _send(self, path: str) -> Dict[str, Any]:
        url = urllib.parse.urljoin(self._url, path)
        async with aiohttp.ClientSession() as session:
            return await self._get_response(url, session)

<<<<<<< HEAD
    async def _get_response(self, url, session, max_attempts=3):
        attempt = 0
        while attempt < max_attempts:
            async with session.get(url, timeout=self.TIMEOUT) as response:
                if response.status == 200:
                    return await response.json()
            attempt += 1
        raise ValueError("Could not connect to weather station.")
=======
    async def _get_response(self, url, session):
        async with session.get(url, timeout=self.TIMEOUT) as response:
            if await self._check_valid_response(response):
                return await response.json()

    @staticmethod
    async def _check_valid_response(response, max_attempts: int=3) -> bool:
        attempt = 0
        while attempt < max_attempts:
            if response.status == 200:
                return True
            attempt += 1
        raise ValueError("Could not connect to weather station.")
>>>>>>> 2069bcad
<|MERGE_RESOLUTION|>--- conflicted
+++ resolved
@@ -23,16 +23,6 @@
         async with aiohttp.ClientSession() as session:
             return await self._get_response(url, session)
 
-<<<<<<< HEAD
-    async def _get_response(self, url, session, max_attempts=3):
-        attempt = 0
-        while attempt < max_attempts:
-            async with session.get(url, timeout=self.TIMEOUT) as response:
-                if response.status == 200:
-                    return await response.json()
-            attempt += 1
-        raise ValueError("Could not connect to weather station.")
-=======
     async def _get_response(self, url, session):
         async with session.get(url, timeout=self.TIMEOUT) as response:
             if await self._check_valid_response(response):
@@ -45,5 +35,4 @@
             if response.status == 200:
                 return True
             attempt += 1
-        raise ValueError("Could not connect to weather station.")
->>>>>>> 2069bcad
+        raise ValueError("Could not connect to weather station.")