import logging
from typing import Dict, Union, Tuple
from astroplan import Observer
import operator

from .exptimeeval import ExpTimeEval
from .priorities import SkyflatPriorities
from ..time import Time


log = logging.getLogger(__name__)


class SchedulerItem:
    """A single item in the flat scheduler"""

    def __init__(self, start: float, end: float, filter_name: str, binning: Tuple[int, int], priority: float):
        """Initializes a new scheduler item

        Args:
            start: Start time in seconds
            end: End time in seconds
            filter_name: Name of filter
            binning: Used binning
        """
        self.start = start
        self.end = end
        self.filter_name = filter_name
        self.binning = binning
        self.priority = priority

    def __repr__(self):
        """Nice string representation for item"""
        return '%d - %d (%s %dx%d): %.2f' % (self.start, self.end, self.filter_name,
                                             self.binning[0], self.binning[1], self.priority)


class Scheduler:
    """Scheduler for taking flat fields"""
    __module__ = 'pyobs.utils.skyflats'

    def __init__(self, functions: Union[str, Dict[str, Union[str, Dict[str, str]]]],
                 priorities: SkyflatPriorities, observer: Observer, min_exptime: float = 0.5,
                 max_exptime: float = 5, timespan: float = 7200, filter_change: float = 30, count: int = 20,
                 readout: dict = None):
        """Initializes a new scheduler for taking flat fields

        Args:
            functions: Flat field functions
            priorities: Class handling priorities
            observer: Observer to use
            min_exptime: Minimum exposure time for flats
            max_exptime: Maximum exposure time for flats
            timespan: Timespan from now that should be scheduled [s]
            filter_change: Time required for filter change [s]
            count: Number of flats to schedule
            readout: Dictionary with readout times (in sec) per binning (as BxB).
        """
        self._eval = ExpTimeEval(observer, functions)
        self._observer = observer
        self._priorities = priorities
        self._min_exptime = min_exptime
        self._max_exptime = max_exptime
        self._schedules = []
        self._current = 0
        self._timespan = timespan
        self._filter_change = filter_change
        self._count = count
        self._readout = {} if readout is None else readout

    def __call__(self, time: Time):
        """Calculate schedule starting at given time

        Args:
            time: Time to start schedule at
        """

        # init evaluator
        self._eval.init(time)

        # sort filters by priority
        priorities = sorted(self._priorities().items(), key=operator.itemgetter(1), reverse=True)

        # place them
        schedules = []
        for task, priority in priorities:
            # find possible time
            self._find_slot(schedules, *task, priority)

        # sort by start time
        self._schedules = sorted(schedules, key=lambda x: x.start)

    def __iter__(self):
        """Iterator for scheduler items"""
        self._current = 0
        return self

    def __next__(self) -> SchedulerItem:
        """Iterate over scheduler items"""
        if self._current < len(self._schedules):
            item = self._schedules[self._current]
            self._current += 1
            return item
        else:
            raise StopIteration

<<<<<<< HEAD
    def _find_slot(self, schedules: list, filter_name: str, binning: Tuple[int, int], priority: float):
=======
    def __getitem__(self, item) -> SchedulerItem:
        return self._schedules[item]

    def _find_slot(self, schedules: list, filter_name: str, binning: int, priority: float):
>>>>>>> a7009209
        """Find a possible slot for a given filter/binning in the given schedule

        Args:
            schedules: List of existing schedules
            filter_name: Name of filter
            binning: Used binning
        """

        # get readout time
        sbin = '%dx%d' % binning
        readout = self._readout[sbin] if sbin in self._readout else 0.

        # find first possible start time
        time = 0
        while time < self._timespan:
            # get exposure time
            exp_time_start = self._eval.exp_time(time, binning=binning, filter_name=filter_name)

            # are we in allowed limit?
            if self._min_exptime <= exp_time_start <= self._max_exptime:
                # seems to fit, get duration
                duration = self._eval.duration(self._count, start_time=time, readout=readout,
                                               binning=binning, filter_name=filter_name)

                # add time for filter change
                duration += self._filter_change

                # get exp time at end
                exp_time_end = self._eval.exp_time(time + duration, binning=binning, filter_name=filter_name)

                # still in limits?
                if self._min_exptime <= exp_time_end <= self._max_exptime:
                    # check for overlap with existing schedule
                    if not self._overlaps(schedules, time, time + duration):
                        # add schedule and quit
                        schedules.append(SchedulerItem(time, time + duration, filter_name, binning, priority))
                        return

            # next step
            time += 10

        # being here means we didn't find any
        return

    def _overlaps(self, schedules: list, start: float, end: float) -> bool:
        """Checks, whether a new scheduler item would overlap an existing item

        Args:
            schedules: List of existing scheduler items
            start: Start time of new item
            end: End time of new item

        Returns:
            Whether it overlaps
        """

        # loop all scheduler items
        item: SchedulerItem
        for item in schedules:
            # does it overlap?
            if (start < item.end and end > item.start) or (item.start < end and item.end > start):
                return True

        # no overlap found
        return False


__all__ = ['SchedulerItem', 'Scheduler']<|MERGE_RESOLUTION|>--- conflicted
+++ resolved
@@ -104,14 +104,7 @@
         else:
             raise StopIteration
 
-<<<<<<< HEAD
-    def _find_slot(self, schedules: list, filter_name: str, binning: Tuple[int, int], priority: float):
-=======
-    def __getitem__(self, item) -> SchedulerItem:
-        return self._schedules[item]
-
     def _find_slot(self, schedules: list, filter_name: str, binning: int, priority: float):
->>>>>>> a7009209
         """Find a possible slot for a given filter/binning in the given schedule
 
         Args:
