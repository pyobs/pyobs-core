[tool.poetry]
name = "pyobs-core"
packages = [{ include = "pyobs" }]
version = "1.6.7"
description = "robotic telescope software"
authors = ["Tim-Oliver Husser <thusser@uni-goettingen.de>"]
license = "MIT"

[tool.poetry.dependencies]
python = ">=3.9,<3.12"
scipy = "^1.11.3"
astropy = "^5.3.4"
numpy = "^1.26.0"
pytz = "^2023.3.post1"
PyYAML = "^6.0.1"
typing-extensions = "^4.8.0"
astroquery = "^0.4.6"
slixmpp = "^1.8.4"
single-source = "^0.3.0"
dbus-next = "^0.2.3"
asyncinotify = "^4.0.2"
sep = { version = "^1.2.1", platform = "linux", optional = true }
python-daemon = "^3.0.1"
reproject = { version = "^0.12.0", optional = true }
pandas = "^2.1.1"
astroplan =  "^0.9.1"
paramiko = "^3.3.1"
py-expression-eval = "^0.3.14"
requests = { version = "^2.31.0", optional = true }
ccdproc = { version = "^2.4.1", optional = true }
photutils = { version = "^1.9.0", optional = true }
lmfit = { version = "^1.2.2", optional = true }
tornado = { version = "^6.3.3", optional = true }
python-telegram-bot = { version = "^20.6", optional = true }
aiohttp = "^3.8.6"

[tool.poetry.extras]
full = ['asyncinotify', 'sep', 'python-daemon', 'reproject', 'pandas', 'paramiko',
        'requests', 'ccdproc', 'photutils', 'lmfit', 'tornado', 'python-telegram-bot',
        'aiohttp']

[tool.poetry.dev-dependencies]
types-cryptography = "^3.3.23.2"
types-enum34 = "^1.1.8"
types-ipaddress = "^1.0.8"
<<<<<<< HEAD
types-paramiko = "^3.2.0.1"
types-pytz = "^2023.3.0.0"
types-PyYAML = "^6.0.12.11"
types-requests = "^2.31.0.2"
types-setuptools = "^68.0.0.3"
types-toml = "^0.10.8.7"
types-tornado = "^5.1.1"
mypy = "^1.4.1"
pytest = "^7.4.0"
pytest-asyncio = "^0.21.1"
black = "^23.7.0"
pre-commit = "^3.3.3"
=======
types-paramiko = "^3.3.0.0"
types-pytz = "^2023.3.1.1"
types-PyYAML = "^6.0.12.12"
types-requests = "^2.31.0.8"
types-setuptools = "^68.2.0.0"
types-toml = "^0.10.8.7"
types-tornado = "^5.1.1"
mypy = "^1.5.1"
pytest = "^7.4.2"
pytest-asyncio = "^0.21.1"
pytest-cov = "^4.1.0"
pytest-mock = "^3.12.0"
black = "^23.9.1"
pre-commit = "^3.4.0"
>>>>>>> 82ef1456

[tool.poetry.scripts]
pyobs = 'pyobs.cli.pyobs:main'
pyobsd = 'pyobs.cli.pyobsd:main'
pyobsw = 'pyobs.cli.pyobsw:main'

[build-system]
requires = ["poetry-core>=1.0.0"]
build-backend = "poetry.core.masonry.api"

[tool.black]
line-length = 120
target-version = ['py39', 'py311']<|MERGE_RESOLUTION|>--- conflicted
+++ resolved
@@ -43,20 +43,6 @@
 types-cryptography = "^3.3.23.2"
 types-enum34 = "^1.1.8"
 types-ipaddress = "^1.0.8"
-<<<<<<< HEAD
-types-paramiko = "^3.2.0.1"
-types-pytz = "^2023.3.0.0"
-types-PyYAML = "^6.0.12.11"
-types-requests = "^2.31.0.2"
-types-setuptools = "^68.0.0.3"
-types-toml = "^0.10.8.7"
-types-tornado = "^5.1.1"
-mypy = "^1.4.1"
-pytest = "^7.4.0"
-pytest-asyncio = "^0.21.1"
-black = "^23.7.0"
-pre-commit = "^3.3.3"
-=======
 types-paramiko = "^3.3.0.0"
 types-pytz = "^2023.3.1.1"
 types-PyYAML = "^6.0.12.12"
@@ -71,7 +57,6 @@
 pytest-mock = "^3.12.0"
 black = "^23.9.1"
 pre-commit = "^3.4.0"
->>>>>>> 82ef1456
 
 [tool.poetry.scripts]
 pyobs = 'pyobs.cli.pyobs:main'
