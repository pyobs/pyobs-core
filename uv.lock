version = 1
revision = 2
requires-python = ">=3.11"
resolution-markers = [
    "python_full_version >= '3.12' and sys_platform == 'darwin'",
    "python_full_version >= '3.12' and platform_machine == 'aarch64' and sys_platform == 'linux'",
    "(python_full_version >= '3.12' and platform_machine != 'aarch64' and sys_platform == 'linux') or (python_full_version >= '3.12' and sys_platform != 'darwin' and sys_platform != 'linux')",
    "python_full_version < '3.12' and sys_platform == 'darwin'",
    "python_full_version < '3.12' and platform_machine == 'aarch64' and sys_platform == 'linux'",
    "(python_full_version < '3.12' and platform_machine != 'aarch64' and sys_platform == 'linux') or (python_full_version < '3.12' and sys_platform != 'darwin' and sys_platform != 'linux')",
]

[[package]]
name = "aiodns"
version = "3.5.0"
source = { registry = "https://pypi.org/simple" }
dependencies = [
    { name = "pycares" },
]
sdist = { url = "https://files.pythonhosted.org/packages/17/0a/163e5260cecc12de6abc259d158d9da3b8ec062ab863107dcdb1166cdcef/aiodns-3.5.0.tar.gz", hash = "sha256:11264edbab51896ecf546c18eb0dd56dff0428c6aa6d2cd87e643e07300eb310", size = 14380, upload-time = "2025-06-13T16:21:53.595Z" }
wheels = [
    { url = "https://files.pythonhosted.org/packages/f6/2c/711076e5f5d0707b8ec55a233c8bfb193e0981a800cd1b3b123e8ff61ca1/aiodns-3.5.0-py3-none-any.whl", hash = "sha256:6d0404f7d5215849233f6ee44854f2bb2481adf71b336b2279016ea5990ca5c5", size = 8068, upload-time = "2025-06-13T16:21:52.45Z" },
]

[[package]]
name = "aiofiles"
version = "24.1.0"
source = { registry = "https://pypi.org/simple" }
sdist = { url = "https://files.pythonhosted.org/packages/0b/03/a88171e277e8caa88a4c77808c20ebb04ba74cc4681bf1e9416c862de237/aiofiles-24.1.0.tar.gz", hash = "sha256:22a075c9e5a3810f0c2e48f3008c94d68c65d763b9b03857924c99e57355166c", size = 30247, upload-time = "2024-06-24T11:02:03.584Z" }
wheels = [
    { url = "https://files.pythonhosted.org/packages/a5/45/30bb92d442636f570cb5651bc661f52b610e2eec3f891a5dc3a4c3667db0/aiofiles-24.1.0-py3-none-any.whl", hash = "sha256:b4ec55f4195e3eb5d7abd1bf7e061763e864dd4954231fb8539a0ef8bb8260e5", size = 15896, upload-time = "2024-06-24T11:02:01.529Z" },
]

[[package]]
name = "aioftp"
version = "0.26.2"
source = { registry = "https://pypi.org/simple" }
sdist = { url = "https://files.pythonhosted.org/packages/df/0c/9cb5a5570af3b22ad188f63d5f6166da1344c9e720cda39e5de622114473/aioftp-0.26.2.tar.gz", hash = "sha256:ecd8cc9687bbb5e1b4dddc155aa1f3ea873d6e9f9e968221378daf04c2e4f763", size = 70140, upload-time = "2025-06-27T11:22:20.449Z" }
wheels = [
    { url = "https://files.pythonhosted.org/packages/05/e7/4921e957802495fcd2ce39cbf7b30338dd2250d2ecd3eb9de2077aa4b8fe/aioftp-0.26.2-py3-none-any.whl", hash = "sha256:c44d1de5e4b80b23eb2f5b45871e71e36e72cd623b06cc8ab9afd32873389105", size = 44393, upload-time = "2025-06-27T11:22:19.118Z" },
]

[[package]]
name = "aiohappyeyeballs"
version = "2.6.1"
source = { registry = "https://pypi.org/simple" }
sdist = { url = "https://files.pythonhosted.org/packages/26/30/f84a107a9c4331c14b2b586036f40965c128aa4fee4dda5d3d51cb14ad54/aiohappyeyeballs-2.6.1.tar.gz", hash = "sha256:c3f9d0113123803ccadfdf3f0faa505bc78e6a72d1cc4806cbd719826e943558", size = 22760, upload-time = "2025-03-12T01:42:48.764Z" }
wheels = [
    { url = "https://files.pythonhosted.org/packages/0f/15/5bf3b99495fb160b63f95972b81750f18f7f4e02ad051373b669d17d44f2/aiohappyeyeballs-2.6.1-py3-none-any.whl", hash = "sha256:f349ba8f4b75cb25c99c5c2d84e997e485204d2902a9597802b0371f09331fb8", size = 15265, upload-time = "2025-03-12T01:42:47.083Z" },
]

[[package]]
name = "aiohttp"
version = "3.12.14"
source = { registry = "https://pypi.org/simple" }
dependencies = [
    { name = "aiohappyeyeballs" },
    { name = "aiosignal" },
    { name = "attrs" },
    { name = "frozenlist" },
    { name = "multidict" },
    { name = "propcache" },
    { name = "yarl" },
]
sdist = { url = "https://files.pythonhosted.org/packages/e6/0b/e39ad954107ebf213a2325038a3e7a506be3d98e1435e1f82086eec4cde2/aiohttp-3.12.14.tar.gz", hash = "sha256:6e06e120e34d93100de448fd941522e11dafa78ef1a893c179901b7d66aa29f2", size = 7822921, upload-time = "2025-07-10T13:05:33.968Z" }
wheels = [
    { url = "https://files.pythonhosted.org/packages/53/e1/8029b29316971c5fa89cec170274582619a01b3d82dd1036872acc9bc7e8/aiohttp-3.12.14-cp311-cp311-macosx_10_9_universal2.whl", hash = "sha256:f4552ff7b18bcec18b60a90c6982049cdb9dac1dba48cf00b97934a06ce2e597", size = 709960, upload-time = "2025-07-10T13:03:11.936Z" },
    { url = "https://files.pythonhosted.org/packages/96/bd/4f204cf1e282041f7b7e8155f846583b19149e0872752711d0da5e9cc023/aiohttp-3.12.14-cp311-cp311-macosx_10_9_x86_64.whl", hash = "sha256:8283f42181ff6ccbcf25acaae4e8ab2ff7e92b3ca4a4ced73b2c12d8cd971393", size = 482235, upload-time = "2025-07-10T13:03:14.118Z" },
    { url = "https://files.pythonhosted.org/packages/d6/0f/2a580fcdd113fe2197a3b9df30230c7e85bb10bf56f7915457c60e9addd9/aiohttp-3.12.14-cp311-cp311-macosx_11_0_arm64.whl", hash = "sha256:040afa180ea514495aaff7ad34ec3d27826eaa5d19812730fe9e529b04bb2179", size = 470501, upload-time = "2025-07-10T13:03:16.153Z" },
    { url = "https://files.pythonhosted.org/packages/38/78/2c1089f6adca90c3dd74915bafed6d6d8a87df5e3da74200f6b3a8b8906f/aiohttp-3.12.14-cp311-cp311-manylinux_2_17_aarch64.manylinux2014_aarch64.whl", hash = "sha256:b413c12f14c1149f0ffd890f4141a7471ba4b41234fe4fd4a0ff82b1dc299dbb", size = 1740696, upload-time = "2025-07-10T13:03:18.4Z" },
    { url = "https://files.pythonhosted.org/packages/4a/c8/ce6c7a34d9c589f007cfe064da2d943b3dee5aabc64eaecd21faf927ab11/aiohttp-3.12.14-cp311-cp311-manylinux_2_17_armv7l.manylinux2014_armv7l.manylinux_2_31_armv7l.whl", hash = "sha256:1d6f607ce2e1a93315414e3d448b831238f1874b9968e1195b06efaa5c87e245", size = 1689365, upload-time = "2025-07-10T13:03:20.629Z" },
    { url = "https://files.pythonhosted.org/packages/18/10/431cd3d089de700756a56aa896faf3ea82bee39d22f89db7ddc957580308/aiohttp-3.12.14-cp311-cp311-manylinux_2_17_ppc64le.manylinux2014_ppc64le.whl", hash = "sha256:565e70d03e924333004ed101599902bba09ebb14843c8ea39d657f037115201b", size = 1788157, upload-time = "2025-07-10T13:03:22.44Z" },
    { url = "https://files.pythonhosted.org/packages/fa/b2/26f4524184e0f7ba46671c512d4b03022633bcf7d32fa0c6f1ef49d55800/aiohttp-3.12.14-cp311-cp311-manylinux_2_17_s390x.manylinux2014_s390x.whl", hash = "sha256:4699979560728b168d5ab63c668a093c9570af2c7a78ea24ca5212c6cdc2b641", size = 1827203, upload-time = "2025-07-10T13:03:24.628Z" },
    { url = "https://files.pythonhosted.org/packages/e0/30/aadcdf71b510a718e3d98a7bfeaea2396ac847f218b7e8edb241b09bd99a/aiohttp-3.12.14-cp311-cp311-manylinux_2_17_x86_64.manylinux2014_x86_64.whl", hash = "sha256:ad5fdf6af93ec6c99bf800eba3af9a43d8bfd66dce920ac905c817ef4a712afe", size = 1729664, upload-time = "2025-07-10T13:03:26.412Z" },
    { url = "https://files.pythonhosted.org/packages/67/7f/7ccf11756ae498fdedc3d689a0c36ace8fc82f9d52d3517da24adf6e9a74/aiohttp-3.12.14-cp311-cp311-manylinux_2_5_i686.manylinux1_i686.manylinux_2_17_i686.manylinux2014_i686.whl", hash = "sha256:4ac76627c0b7ee0e80e871bde0d376a057916cb008a8f3ffc889570a838f5cc7", size = 1666741, upload-time = "2025-07-10T13:03:28.167Z" },
    { url = "https://files.pythonhosted.org/packages/6b/4d/35ebc170b1856dd020c92376dbfe4297217625ef4004d56587024dc2289c/aiohttp-3.12.14-cp311-cp311-musllinux_1_2_aarch64.whl", hash = "sha256:798204af1180885651b77bf03adc903743a86a39c7392c472891649610844635", size = 1715013, upload-time = "2025-07-10T13:03:30.018Z" },
    { url = "https://files.pythonhosted.org/packages/7b/24/46dc0380146f33e2e4aa088b92374b598f5bdcde1718c77e8d1a0094f1a4/aiohttp-3.12.14-cp311-cp311-musllinux_1_2_armv7l.whl", hash = "sha256:4f1205f97de92c37dd71cf2d5bcfb65fdaed3c255d246172cce729a8d849b4da", size = 1710172, upload-time = "2025-07-10T13:03:31.821Z" },
    { url = "https://files.pythonhosted.org/packages/2f/0a/46599d7d19b64f4d0fe1b57bdf96a9a40b5c125f0ae0d8899bc22e91fdce/aiohttp-3.12.14-cp311-cp311-musllinux_1_2_i686.whl", hash = "sha256:76ae6f1dd041f85065d9df77c6bc9c9703da9b5c018479d20262acc3df97d419", size = 1690355, upload-time = "2025-07-10T13:03:34.754Z" },
    { url = "https://files.pythonhosted.org/packages/08/86/b21b682e33d5ca317ef96bd21294984f72379454e689d7da584df1512a19/aiohttp-3.12.14-cp311-cp311-musllinux_1_2_ppc64le.whl", hash = "sha256:a194ace7bc43ce765338ca2dfb5661489317db216ea7ea700b0332878b392cab", size = 1783958, upload-time = "2025-07-10T13:03:36.53Z" },
    { url = "https://files.pythonhosted.org/packages/4f/45/f639482530b1396c365f23c5e3b1ae51c9bc02ba2b2248ca0c855a730059/aiohttp-3.12.14-cp311-cp311-musllinux_1_2_s390x.whl", hash = "sha256:16260e8e03744a6fe3fcb05259eeab8e08342c4c33decf96a9dad9f1187275d0", size = 1804423, upload-time = "2025-07-10T13:03:38.504Z" },
    { url = "https://files.pythonhosted.org/packages/7e/e5/39635a9e06eed1d73671bd4079a3caf9cf09a49df08490686f45a710b80e/aiohttp-3.12.14-cp311-cp311-musllinux_1_2_x86_64.whl", hash = "sha256:8c779e5ebbf0e2e15334ea404fcce54009dc069210164a244d2eac8352a44b28", size = 1717479, upload-time = "2025-07-10T13:03:40.158Z" },
    { url = "https://files.pythonhosted.org/packages/51/e1/7f1c77515d369b7419c5b501196526dad3e72800946c0099594c1f0c20b4/aiohttp-3.12.14-cp311-cp311-win32.whl", hash = "sha256:a289f50bf1bd5be227376c067927f78079a7bdeccf8daa6a9e65c38bae14324b", size = 427907, upload-time = "2025-07-10T13:03:41.801Z" },
    { url = "https://files.pythonhosted.org/packages/06/24/a6bf915c85b7a5b07beba3d42b3282936b51e4578b64a51e8e875643c276/aiohttp-3.12.14-cp311-cp311-win_amd64.whl", hash = "sha256:0b8a69acaf06b17e9c54151a6c956339cf46db4ff72b3ac28516d0f7068f4ced", size = 452334, upload-time = "2025-07-10T13:03:43.485Z" },
    { url = "https://files.pythonhosted.org/packages/c3/0d/29026524e9336e33d9767a1e593ae2b24c2b8b09af7c2bd8193762f76b3e/aiohttp-3.12.14-cp312-cp312-macosx_10_13_universal2.whl", hash = "sha256:a0ecbb32fc3e69bc25efcda7d28d38e987d007096cbbeed04f14a6662d0eee22", size = 701055, upload-time = "2025-07-10T13:03:45.59Z" },
    { url = "https://files.pythonhosted.org/packages/0a/b8/a5e8e583e6c8c1056f4b012b50a03c77a669c2e9bf012b7cf33d6bc4b141/aiohttp-3.12.14-cp312-cp312-macosx_10_13_x86_64.whl", hash = "sha256:0400f0ca9bb3e0b02f6466421f253797f6384e9845820c8b05e976398ac1d81a", size = 475670, upload-time = "2025-07-10T13:03:47.249Z" },
    { url = "https://files.pythonhosted.org/packages/29/e8/5202890c9e81a4ec2c2808dd90ffe024952e72c061729e1d49917677952f/aiohttp-3.12.14-cp312-cp312-macosx_11_0_arm64.whl", hash = "sha256:a56809fed4c8a830b5cae18454b7464e1529dbf66f71c4772e3cfa9cbec0a1ff", size = 468513, upload-time = "2025-07-10T13:03:49.377Z" },
    { url = "https://files.pythonhosted.org/packages/23/e5/d11db8c23d8923d3484a27468a40737d50f05b05eebbb6288bafcb467356/aiohttp-3.12.14-cp312-cp312-manylinux_2_17_aarch64.manylinux2014_aarch64.whl", hash = "sha256:27f2e373276e4755691a963e5d11756d093e346119f0627c2d6518208483fb6d", size = 1715309, upload-time = "2025-07-10T13:03:51.556Z" },
    { url = "https://files.pythonhosted.org/packages/53/44/af6879ca0eff7a16b1b650b7ea4a827301737a350a464239e58aa7c387ef/aiohttp-3.12.14-cp312-cp312-manylinux_2_17_armv7l.manylinux2014_armv7l.manylinux_2_31_armv7l.whl", hash = "sha256:ca39e433630e9a16281125ef57ece6817afd1d54c9f1bf32e901f38f16035869", size = 1697961, upload-time = "2025-07-10T13:03:53.511Z" },
    { url = "https://files.pythonhosted.org/packages/bb/94/18457f043399e1ec0e59ad8674c0372f925363059c276a45a1459e17f423/aiohttp-3.12.14-cp312-cp312-manylinux_2_17_ppc64le.manylinux2014_ppc64le.whl", hash = "sha256:9c748b3f8b14c77720132b2510a7d9907a03c20ba80f469e58d5dfd90c079a1c", size = 1753055, upload-time = "2025-07-10T13:03:55.368Z" },
    { url = "https://files.pythonhosted.org/packages/26/d9/1d3744dc588fafb50ff8a6226d58f484a2242b5dd93d8038882f55474d41/aiohttp-3.12.14-cp312-cp312-manylinux_2_17_s390x.manylinux2014_s390x.whl", hash = "sha256:f0a568abe1b15ce69d4cc37e23020720423f0728e3cb1f9bcd3f53420ec3bfe7", size = 1799211, upload-time = "2025-07-10T13:03:57.216Z" },
    { url = "https://files.pythonhosted.org/packages/73/12/2530fb2b08773f717ab2d249ca7a982ac66e32187c62d49e2c86c9bba9b4/aiohttp-3.12.14-cp312-cp312-manylinux_2_17_x86_64.manylinux2014_x86_64.whl", hash = "sha256:9888e60c2c54eaf56704b17feb558c7ed6b7439bca1e07d4818ab878f2083660", size = 1718649, upload-time = "2025-07-10T13:03:59.469Z" },
    { url = "https://files.pythonhosted.org/packages/b9/34/8d6015a729f6571341a311061b578e8b8072ea3656b3d72329fa0faa2c7c/aiohttp-3.12.14-cp312-cp312-manylinux_2_5_i686.manylinux1_i686.manylinux_2_17_i686.manylinux2014_i686.whl", hash = "sha256:3006a1dc579b9156de01e7916d38c63dc1ea0679b14627a37edf6151bc530088", size = 1634452, upload-time = "2025-07-10T13:04:01.698Z" },
    { url = "https://files.pythonhosted.org/packages/ff/4b/08b83ea02595a582447aeb0c1986792d0de35fe7a22fb2125d65091cbaf3/aiohttp-3.12.14-cp312-cp312-musllinux_1_2_aarch64.whl", hash = "sha256:aa8ec5c15ab80e5501a26719eb48a55f3c567da45c6ea5bb78c52c036b2655c7", size = 1695511, upload-time = "2025-07-10T13:04:04.165Z" },
    { url = "https://files.pythonhosted.org/packages/b5/66/9c7c31037a063eec13ecf1976185c65d1394ded4a5120dd5965e3473cb21/aiohttp-3.12.14-cp312-cp312-musllinux_1_2_armv7l.whl", hash = "sha256:39b94e50959aa07844c7fe2206b9f75d63cc3ad1c648aaa755aa257f6f2498a9", size = 1716967, upload-time = "2025-07-10T13:04:06.132Z" },
    { url = "https://files.pythonhosted.org/packages/ba/02/84406e0ad1acb0fb61fd617651ab6de760b2d6a31700904bc0b33bd0894d/aiohttp-3.12.14-cp312-cp312-musllinux_1_2_i686.whl", hash = "sha256:04c11907492f416dad9885d503fbfc5dcb6768d90cad8639a771922d584609d3", size = 1657620, upload-time = "2025-07-10T13:04:07.944Z" },
    { url = "https://files.pythonhosted.org/packages/07/53/da018f4013a7a179017b9a274b46b9a12cbeb387570f116964f498a6f211/aiohttp-3.12.14-cp312-cp312-musllinux_1_2_ppc64le.whl", hash = "sha256:88167bd9ab69bb46cee91bd9761db6dfd45b6e76a0438c7e884c3f8160ff21eb", size = 1737179, upload-time = "2025-07-10T13:04:10.182Z" },
    { url = "https://files.pythonhosted.org/packages/49/e8/ca01c5ccfeaafb026d85fa4f43ceb23eb80ea9c1385688db0ef322c751e9/aiohttp-3.12.14-cp312-cp312-musllinux_1_2_s390x.whl", hash = "sha256:791504763f25e8f9f251e4688195e8b455f8820274320204f7eafc467e609425", size = 1765156, upload-time = "2025-07-10T13:04:12.029Z" },
    { url = "https://files.pythonhosted.org/packages/22/32/5501ab525a47ba23c20613e568174d6c63aa09e2caa22cded5c6ea8e3ada/aiohttp-3.12.14-cp312-cp312-musllinux_1_2_x86_64.whl", hash = "sha256:2785b112346e435dd3a1a67f67713a3fe692d288542f1347ad255683f066d8e0", size = 1724766, upload-time = "2025-07-10T13:04:13.961Z" },
    { url = "https://files.pythonhosted.org/packages/06/af/28e24574801fcf1657945347ee10df3892311c2829b41232be6089e461e7/aiohttp-3.12.14-cp312-cp312-win32.whl", hash = "sha256:15f5f4792c9c999a31d8decf444e79fcfd98497bf98e94284bf390a7bb8c1729", size = 422641, upload-time = "2025-07-10T13:04:16.018Z" },
    { url = "https://files.pythonhosted.org/packages/98/d5/7ac2464aebd2eecac38dbe96148c9eb487679c512449ba5215d233755582/aiohttp-3.12.14-cp312-cp312-win_amd64.whl", hash = "sha256:3b66e1a182879f579b105a80d5c4bd448b91a57e8933564bf41665064796a338", size = 449316, upload-time = "2025-07-10T13:04:18.289Z" },
    { url = "https://files.pythonhosted.org/packages/06/48/e0d2fa8ac778008071e7b79b93ab31ef14ab88804d7ba71b5c964a7c844e/aiohttp-3.12.14-cp313-cp313-macosx_10_13_universal2.whl", hash = "sha256:3143a7893d94dc82bc409f7308bc10d60285a3cd831a68faf1aa0836c5c3c767", size = 695471, upload-time = "2025-07-10T13:04:20.124Z" },
    { url = "https://files.pythonhosted.org/packages/8d/e7/f73206afa33100804f790b71092888f47df65fd9a4cd0e6800d7c6826441/aiohttp-3.12.14-cp313-cp313-macosx_10_13_x86_64.whl", hash = "sha256:3d62ac3d506cef54b355bd34c2a7c230eb693880001dfcda0bf88b38f5d7af7e", size = 473128, upload-time = "2025-07-10T13:04:21.928Z" },
    { url = "https://files.pythonhosted.org/packages/df/e2/4dd00180be551a6e7ee979c20fc7c32727f4889ee3fd5b0586e0d47f30e1/aiohttp-3.12.14-cp313-cp313-macosx_11_0_arm64.whl", hash = "sha256:48e43e075c6a438937c4de48ec30fa8ad8e6dfef122a038847456bfe7b947b63", size = 465426, upload-time = "2025-07-10T13:04:24.071Z" },
    { url = "https://files.pythonhosted.org/packages/de/dd/525ed198a0bb674a323e93e4d928443a680860802c44fa7922d39436b48b/aiohttp-3.12.14-cp313-cp313-manylinux_2_17_aarch64.manylinux2014_aarch64.whl", hash = "sha256:077b4488411a9724cecc436cbc8c133e0d61e694995b8de51aaf351c7578949d", size = 1704252, upload-time = "2025-07-10T13:04:26.049Z" },
    { url = "https://files.pythonhosted.org/packages/d8/b1/01e542aed560a968f692ab4fc4323286e8bc4daae83348cd63588e4f33e3/aiohttp-3.12.14-cp313-cp313-manylinux_2_17_armv7l.manylinux2014_armv7l.manylinux_2_31_armv7l.whl", hash = "sha256:d8c35632575653f297dcbc9546305b2c1133391089ab925a6a3706dfa775ccab", size = 1685514, upload-time = "2025-07-10T13:04:28.186Z" },
    { url = "https://files.pythonhosted.org/packages/b3/06/93669694dc5fdabdc01338791e70452d60ce21ea0946a878715688d5a191/aiohttp-3.12.14-cp313-cp313-manylinux_2_17_ppc64le.manylinux2014_ppc64le.whl", hash = "sha256:6b8ce87963f0035c6834b28f061df90cf525ff7c9b6283a8ac23acee6502afd4", size = 1737586, upload-time = "2025-07-10T13:04:30.195Z" },
    { url = "https://files.pythonhosted.org/packages/a5/3a/18991048ffc1407ca51efb49ba8bcc1645961f97f563a6c480cdf0286310/aiohttp-3.12.14-cp313-cp313-manylinux_2_17_s390x.manylinux2014_s390x.whl", hash = "sha256:f0a2cf66e32a2563bb0766eb24eae7e9a269ac0dc48db0aae90b575dc9583026", size = 1786958, upload-time = "2025-07-10T13:04:32.482Z" },
    { url = "https://files.pythonhosted.org/packages/30/a8/81e237f89a32029f9b4a805af6dffc378f8459c7b9942712c809ff9e76e5/aiohttp-3.12.14-cp313-cp313-manylinux_2_17_x86_64.manylinux2014_x86_64.whl", hash = "sha256:cdea089caf6d5cde975084a884c72d901e36ef9c2fd972c9f51efbbc64e96fbd", size = 1709287, upload-time = "2025-07-10T13:04:34.493Z" },
    { url = "https://files.pythonhosted.org/packages/8c/e3/bd67a11b0fe7fc12c6030473afd9e44223d456f500f7cf526dbaa259ae46/aiohttp-3.12.14-cp313-cp313-manylinux_2_5_i686.manylinux1_i686.manylinux_2_17_i686.manylinux2014_i686.whl", hash = "sha256:8a7865f27db67d49e81d463da64a59365ebd6b826e0e4847aa111056dcb9dc88", size = 1622990, upload-time = "2025-07-10T13:04:36.433Z" },
    { url = "https://files.pythonhosted.org/packages/83/ba/e0cc8e0f0d9ce0904e3cf2d6fa41904e379e718a013c721b781d53dcbcca/aiohttp-3.12.14-cp313-cp313-musllinux_1_2_aarch64.whl", hash = "sha256:0ab5b38a6a39781d77713ad930cb5e7feea6f253de656a5f9f281a8f5931b086", size = 1676015, upload-time = "2025-07-10T13:04:38.958Z" },
    { url = "https://files.pythonhosted.org/packages/d8/b3/1e6c960520bda094c48b56de29a3d978254637ace7168dd97ddc273d0d6c/aiohttp-3.12.14-cp313-cp313-musllinux_1_2_armv7l.whl", hash = "sha256:9b3b15acee5c17e8848d90a4ebc27853f37077ba6aec4d8cb4dbbea56d156933", size = 1707678, upload-time = "2025-07-10T13:04:41.275Z" },
    { url = "https://files.pythonhosted.org/packages/0a/19/929a3eb8c35b7f9f076a462eaa9830b32c7f27d3395397665caa5e975614/aiohttp-3.12.14-cp313-cp313-musllinux_1_2_i686.whl", hash = "sha256:e4c972b0bdaac167c1e53e16a16101b17c6d0ed7eac178e653a07b9f7fad7151", size = 1650274, upload-time = "2025-07-10T13:04:43.483Z" },
    { url = "https://files.pythonhosted.org/packages/22/e5/81682a6f20dd1b18ce3d747de8eba11cbef9b270f567426ff7880b096b48/aiohttp-3.12.14-cp313-cp313-musllinux_1_2_ppc64le.whl", hash = "sha256:7442488b0039257a3bdbc55f7209587911f143fca11df9869578db6c26feeeb8", size = 1726408, upload-time = "2025-07-10T13:04:45.577Z" },
    { url = "https://files.pythonhosted.org/packages/8c/17/884938dffaa4048302985483f77dfce5ac18339aad9b04ad4aaa5e32b028/aiohttp-3.12.14-cp313-cp313-musllinux_1_2_s390x.whl", hash = "sha256:f68d3067eecb64c5e9bab4a26aa11bd676f4c70eea9ef6536b0a4e490639add3", size = 1759879, upload-time = "2025-07-10T13:04:47.663Z" },
    { url = "https://files.pythonhosted.org/packages/95/78/53b081980f50b5cf874359bde707a6eacd6c4be3f5f5c93937e48c9d0025/aiohttp-3.12.14-cp313-cp313-musllinux_1_2_x86_64.whl", hash = "sha256:f88d3704c8b3d598a08ad17d06006cb1ca52a1182291f04979e305c8be6c9758", size = 1708770, upload-time = "2025-07-10T13:04:49.944Z" },
    { url = "https://files.pythonhosted.org/packages/ed/91/228eeddb008ecbe3ffa6c77b440597fdf640307162f0c6488e72c5a2d112/aiohttp-3.12.14-cp313-cp313-win32.whl", hash = "sha256:a3c99ab19c7bf375c4ae3debd91ca5d394b98b6089a03231d4c580ef3c2ae4c5", size = 421688, upload-time = "2025-07-10T13:04:51.993Z" },
    { url = "https://files.pythonhosted.org/packages/66/5f/8427618903343402fdafe2850738f735fd1d9409d2a8f9bcaae5e630d3ba/aiohttp-3.12.14-cp313-cp313-win_amd64.whl", hash = "sha256:3f8aad695e12edc9d571f878c62bedc91adf30c760c8632f09663e5f564f4baa", size = 448098, upload-time = "2025-07-10T13:04:53.999Z" },
]

[[package]]
name = "aiohttp-socks"
version = "0.10.1"
source = { registry = "https://pypi.org/simple" }
dependencies = [
    { name = "aiohttp" },
    { name = "python-socks" },
]
sdist = { url = "https://files.pythonhosted.org/packages/25/c0/dfc948c2aff58db2846192d744dc889bd634b9f3cc7d0fca85ef3c7e9cd4/aiohttp_socks-0.10.1.tar.gz", hash = "sha256:49f2e1f8051f2885719beb1b77e312b5a27c3e4b60f0b045a388f194d995e068", size = 10445, upload-time = "2024-12-26T07:06:26.244Z" }
wheels = [
    { url = "https://files.pythonhosted.org/packages/d3/04/7ff144f7465e83cf87459ffd74688871918496acd4816507cca1af5623d3/aiohttp_socks-0.10.1-py3-none-any.whl", hash = "sha256:6fd4d46c09f952f971a011ff446170daab8d539cf5310c0627f8423df2fb15ea", size = 10119, upload-time = "2024-12-26T07:06:22.236Z" },
]

[[package]]
name = "aioresponses"
version = "0.7.8"
source = { registry = "https://pypi.org/simple" }
dependencies = [
    { name = "aiohttp" },
    { name = "packaging" },
]
sdist = { url = "https://files.pythonhosted.org/packages/de/03/532bbc645bdebcf3b6af3b25d46655259d66ce69abba7720b71ebfabbade/aioresponses-0.7.8.tar.gz", hash = "sha256:b861cdfe5dc58f3b8afac7b0a6973d5d7b2cb608dd0f6253d16b8ee8eaf6df11", size = 40253, upload-time = "2025-01-19T18:14:03.222Z" }
wheels = [
    { url = "https://files.pythonhosted.org/packages/12/b7/584157e43c98aa89810bc2f7099e7e01c728ecf905a66cf705106009228f/aioresponses-0.7.8-py2.py3-none-any.whl", hash = "sha256:b73bd4400d978855e55004b23a3a84cb0f018183bcf066a85ad392800b5b9a94", size = 12518, upload-time = "2025-01-19T18:13:59.633Z" },
]

[[package]]
name = "aiosignal"
version = "1.4.0"
source = { registry = "https://pypi.org/simple" }
dependencies = [
    { name = "frozenlist" },
    { name = "typing-extensions", marker = "python_full_version < '3.13'" },
]
sdist = { url = "https://files.pythonhosted.org/packages/61/62/06741b579156360248d1ec624842ad0edf697050bbaf7c3e46394e106ad1/aiosignal-1.4.0.tar.gz", hash = "sha256:f47eecd9468083c2029cc99945502cb7708b082c232f9aca65da147157b251c7", size = 25007, upload-time = "2025-07-03T22:54:43.528Z" }
wheels = [
    { url = "https://files.pythonhosted.org/packages/fb/76/641ae371508676492379f16e2fa48f4e2c11741bd63c48be4b12a6b09cba/aiosignal-1.4.0-py3-none-any.whl", hash = "sha256:053243f8b92b990551949e63930a839ff0cf0b0ebbe0597b0f3fb19e1a0fe82e", size = 7490, upload-time = "2025-07-03T22:54:42.156Z" },
]

[[package]]
name = "anyio"
version = "4.9.0"
source = { registry = "https://pypi.org/simple" }
dependencies = [
    { name = "idna" },
    { name = "sniffio" },
    { name = "typing-extensions", marker = "python_full_version < '3.13'" },
]
sdist = { url = "https://files.pythonhosted.org/packages/95/7d/4c1bd541d4dffa1b52bd83fb8527089e097a106fc90b467a7313b105f840/anyio-4.9.0.tar.gz", hash = "sha256:673c0c244e15788651a4ff38710fea9675823028a6f08a5eda409e0c9840a028", size = 190949, upload-time = "2025-03-17T00:02:54.77Z" }
wheels = [
    { url = "https://files.pythonhosted.org/packages/a1/ee/48ca1a7c89ffec8b6a0c5d02b89c305671d5ffd8d3c94acf8b8c408575bb/anyio-4.9.0-py3-none-any.whl", hash = "sha256:9f76d541cad6e36af7beb62e978876f3b41e3e04f2c1fbf0884604c0a9c4d93c", size = 100916, upload-time = "2025-03-17T00:02:52.713Z" },
]

[[package]]
name = "asteval"
version = "1.0.6"
source = { registry = "https://pypi.org/simple" }
sdist = { url = "https://files.pythonhosted.org/packages/2b/f0/ad92c4bc565918713f9a4b54f06d06ec370e48079fdb50cf432befabee8b/asteval-1.0.6.tar.gz", hash = "sha256:1aa8e7304b2e171a90d64dd269b648cacac4e46fe5de54ac0db24776c0c4a19f", size = 52079, upload-time = "2025-01-19T21:44:03.291Z" }
wheels = [
    { url = "https://files.pythonhosted.org/packages/13/ac/19dbba27e891f39feb4170b884da449ee2699ef4ebb88eefeda364bbbbcf/asteval-1.0.6-py3-none-any.whl", hash = "sha256:5e119ed306e39199fd99c881cea0e306b3f3807f050c9be79829fe274c6378dc", size = 22406, upload-time = "2025-01-19T21:44:01.323Z" },
]

[[package]]
name = "astroplan"
version = "0.10.1"
source = { registry = "https://pypi.org/simple" }
dependencies = [
    { name = "astropy" },
    { name = "numpy" },
    { name = "pytz" },
    { name = "six" },
]
sdist = { url = "https://files.pythonhosted.org/packages/48/80/1be3af06717245a51adaf6994b682b3ee25ace9bfe5d443d440209d627df/astroplan-0.10.1.tar.gz", hash = "sha256:39d97c3377e1630abff3a94d8c956980f77a3e809e27a0376dd7d30abe3b6959", size = 140603, upload-time = "2024-08-13T20:12:04.462Z" }

[[package]]
name = "astropy"
version = "7.1.0"
source = { registry = "https://pypi.org/simple" }
dependencies = [
    { name = "astropy-iers-data" },
    { name = "numpy" },
    { name = "packaging" },
    { name = "pyerfa" },
    { name = "pyyaml" },
]
sdist = { url = "https://files.pythonhosted.org/packages/83/91/124d020cea78e4e4b6db7ff726c2c2e4a5865293d0a4355d13b0312d99f1/astropy-7.1.0.tar.gz", hash = "sha256:c8f254322295b1b8cf24303d6f155bf7efdb6c1282882b966ce3040eff8c53c5", size = 6976116, upload-time = "2025-05-20T13:40:10.557Z" }
wheels = [
    { url = "https://files.pythonhosted.org/packages/fe/0d/ed4d605f8dfa8ec236dd2c91489b24d223fa98f41f181437f6d15a98190d/astropy-7.1.0-cp311-cp311-macosx_10_9_x86_64.whl", hash = "sha256:8e2bc5cb91dc319bcf65ee08c68abea617c52b5d042d245542a4853b07269233", size = 6378504, upload-time = "2025-05-20T13:39:29.056Z" },
    { url = "https://files.pythonhosted.org/packages/de/18/38e92baafca43f654704d7ca8cd0efdd626d9987d9918de08abe8a1cb297/astropy-7.1.0-cp311-cp311-macosx_11_0_arm64.whl", hash = "sha256:fba97e3d99ad48540b6eb7c6f7849e57dd6aaf9d9d48707b227bf39ac77c6368", size = 6303097, upload-time = "2025-05-20T13:39:31.586Z" },
    { url = "https://files.pythonhosted.org/packages/f9/03/cca1b2259ab22dae67a7d7a7b22454206c0fb5384e99b00d2326663fbed6/astropy-7.1.0-cp311-cp311-manylinux_2_17_aarch64.manylinux2014_aarch64.whl", hash = "sha256:a58498f9549a0e94a1f2cd48ddb96c0bed7b0375a6362ee4025f19d6bd114f9a", size = 10080125, upload-time = "2025-05-20T13:39:33.034Z" },
    { url = "https://files.pythonhosted.org/packages/80/a1/87254b4f8ec58308ad745574da66fd205ba59da74cdf7e8319d442bb3161/astropy-7.1.0-cp311-cp311-manylinux_2_17_x86_64.manylinux2014_x86_64.whl", hash = "sha256:7694e0b2ffc5fa60c47a55667bdfda98cbae8df736f60cc57afbe38bc5c98b41", size = 10087022, upload-time = "2025-05-20T13:39:35.315Z" },
    { url = "https://files.pythonhosted.org/packages/d7/4d/96f3806e6cf50dd8bd08ccac668e54d3d66b43bf5574bf27bf5fbad4de74/astropy-7.1.0-cp311-cp311-musllinux_1_2_x86_64.whl", hash = "sha256:83fe4c581bbdf1cbaeab1efc58891e4433d729412847f4d0788c870fee709432", size = 10120923, upload-time = "2025-05-20T13:39:39.781Z" },
    { url = "https://files.pythonhosted.org/packages/a3/c2/0f089b4c387fc6a4b4ac9760b8a5ec3b3552af7ecf4d3a372963cd5d43e2/astropy-7.1.0-cp311-cp311-win32.whl", hash = "sha256:a2d277cf0d34748bfc23bb6b4d1974f058c8541ec92113cb00db06eebe5a2862", size = 6151431, upload-time = "2025-05-20T13:39:41.974Z" },
    { url = "https://files.pythonhosted.org/packages/3f/7e/13b136c020e009daf8481163087f287c634cd44aad600becc6cdafa6c0b1/astropy-7.1.0-cp311-cp311-win_amd64.whl", hash = "sha256:3b66b8dbb678fca9a811f24227a953a3c2f7b02c951c5b2dee3ab6853ac6e1b0", size = 6278397, upload-time = "2025-05-20T13:39:43.709Z" },
    { url = "https://files.pythonhosted.org/packages/cf/9a/ed2b35b55e28a6317471b61456d2feda7798b2dd3601e17859620e8eae4c/astropy-7.1.0-cp312-cp312-macosx_10_13_x86_64.whl", hash = "sha256:e0fec2f4b5265caab68020eaa320704e7ce9433ae8dbea75c300468fed695437", size = 6381273, upload-time = "2025-05-20T13:39:45.481Z" },
    { url = "https://files.pythonhosted.org/packages/5c/45/333bc1072f3b2ac31aec33063bb7122661405a97cb7fec702e95af707bd4/astropy-7.1.0-cp312-cp312-macosx_11_0_arm64.whl", hash = "sha256:e4bb022f863cf13eefeb406692f58824c0d9bdb1aa36ae786e87c096d8ebdd07", size = 6301716, upload-time = "2025-05-20T13:39:47.339Z" },
    { url = "https://files.pythonhosted.org/packages/58/90/bfb7a1b5d9e3401967e351cf31add576cddf7466d2030cc6f4d1d841a18d/astropy-7.1.0-cp312-cp312-manylinux_2_17_aarch64.manylinux2014_aarch64.whl", hash = "sha256:c811a4aedd8fbf6d7611d64d40af1f0c1c1e6621e5992e7e1a7b5fec47dc1fa1", size = 10096600, upload-time = "2025-05-20T13:39:49.169Z" },
    { url = "https://files.pythonhosted.org/packages/fb/69/a34f20db7146912f25e2487c5283f1ae2aed5d24f615fa976439ece35f7e/astropy-7.1.0-cp312-cp312-manylinux_2_17_x86_64.manylinux2014_x86_64.whl", hash = "sha256:654261df547c150e5b6a022f3785f47a2e547e0cc1c06fbcf6293b5f4e85722a", size = 10160320, upload-time = "2025-05-20T13:39:51.079Z" },
    { url = "https://files.pythonhosted.org/packages/7a/be/0b874f551acbac27ff3d5d73bdf3c0860a8b78c6db574b19e6d0b7d363e4/astropy-7.1.0-cp312-cp312-musllinux_1_2_x86_64.whl", hash = "sha256:6bd25761ba1385bb99a189401fbc486e0884d97129e271b655b6efa956a12a77", size = 10137307, upload-time = "2025-05-20T13:39:53.175Z" },
    { url = "https://files.pythonhosted.org/packages/ea/1c/132241ab2006a52b4809ee82a71fde793c0159916ae45dae374b0412b037/astropy-7.1.0-cp312-cp312-win32.whl", hash = "sha256:f637e39622b23750a12b19ab4642f2e3970f6cb84f2228587725f15bf1d80d03", size = 6152433, upload-time = "2025-05-20T13:39:54.933Z" },
    { url = "https://files.pythonhosted.org/packages/11/39/0a38241008905a9c1048f7b351310deee71cf42e0de1f929e84a10878864/astropy-7.1.0-cp312-cp312-win_amd64.whl", hash = "sha256:06ba650db237557912fdd7bb8ffdd87838e23e58b0fa0001b4d43c2bb5a79412", size = 6279663, upload-time = "2025-05-20T13:39:56.274Z" },
    { url = "https://files.pythonhosted.org/packages/a3/d6/ec68703aff787ca1bb2ed92a109256a6e4d9975aeee0b4bd2b0ab84b2993/astropy-7.1.0-cp313-cp313-macosx_10_13_x86_64.whl", hash = "sha256:116149abdebafab193f7ca16427bd6bb4afc111677c78c32f48cffbc0ecb6a18", size = 6375607, upload-time = "2025-05-20T13:39:57.6Z" },
    { url = "https://files.pythonhosted.org/packages/2b/79/0f6eacbe575c3b677d70193c22b68c3a95bec68204ccf53068b657c7ed06/astropy-7.1.0-cp313-cp313-macosx_11_0_arm64.whl", hash = "sha256:734d5e93e76d2e2175f991b17ca130463f2edb56c107fbc07c6532ca461a6ea7", size = 6296640, upload-time = "2025-05-20T13:39:58.973Z" },
    { url = "https://files.pythonhosted.org/packages/c7/c1/06bd8bd17b2302c05d75079ca89d79825dede63c00876e439ec91f120405/astropy-7.1.0-cp313-cp313-manylinux_2_17_aarch64.manylinux2014_aarch64.whl", hash = "sha256:1fd94f755f2e9104c5caf0afe69175d2620708828233d387c1dad0044e79f543", size = 10030192, upload-time = "2025-05-20T13:40:01.129Z" },
    { url = "https://files.pythonhosted.org/packages/17/ce/f9e103e6be3d801cadffef8eb814bd10e4de3603b9ba9f97dd41c6a59bde/astropy-7.1.0-cp313-cp313-manylinux_2_17_x86_64.manylinux2014_x86_64.whl", hash = "sha256:49effea6de855dcdba09a211d51ca279766c66284c8db3d911b4523bbd96eae9", size = 10079889, upload-time = "2025-05-20T13:40:03.076Z" },
    { url = "https://files.pythonhosted.org/packages/a3/fe/605a09e74b03ea2981632cd9a9a3720bd8d232ddaa729fc63ce46d538218/astropy-7.1.0-cp313-cp313-musllinux_1_2_x86_64.whl", hash = "sha256:52709e6bbe65c6d6c2a342506ad8c2801ff2aed80cc0a5d7817387122e0ac616", size = 10084024, upload-time = "2025-05-20T13:40:04.776Z" },
    { url = "https://files.pythonhosted.org/packages/af/e9/8259c4699227e5ee71d5d15a297f1e9469b99a980a1fd3140ecf68e98c4d/astropy-7.1.0-cp313-cp313-win32.whl", hash = "sha256:a77d07a104ec24ed7f8a45de3935f46071551aa2eb6d6b62efebdc888f65b6d6", size = 6150536, upload-time = "2025-05-20T13:40:06.638Z" },
    { url = "https://files.pythonhosted.org/packages/0b/dd/d9c55247172f7156696d85c9146b64b41c30405bf86b775a731bed4d52f8/astropy-7.1.0-cp313-cp313-win_amd64.whl", hash = "sha256:8e317f34e33a8f5517bc9fc6fbc005f42730d3be7d2820ef41e0468bcb796843", size = 6278127, upload-time = "2025-05-20T13:40:08.643Z" },
]

[[package]]
name = "astropy-healpix"
version = "1.1.2"
source = { registry = "https://pypi.org/simple" }
dependencies = [
    { name = "astropy" },
    { name = "numpy" },
]
sdist = { url = "https://files.pythonhosted.org/packages/5c/8a/dfd71e4db13706383ca2cea0b2831eb10da2c286d4494f183f80fc03cbc2/astropy_healpix-1.1.2.tar.gz", hash = "sha256:03671df12a36ec3b357c244d5154b6786362ff5d80770675c7b24815101066e4", size = 109453, upload-time = "2025-02-19T19:38:06.814Z" }
wheels = [
    { url = "https://files.pythonhosted.org/packages/35/be/0caad18d7077c2547c1225bfff3edb691e03495b8952541d000cf40234b7/astropy_healpix-1.1.2-cp310-abi3-macosx_10_9_x86_64.whl", hash = "sha256:fb504c998e1661215c74da9537558cd2048d29b44acb2d63e613aae133b91668", size = 85424, upload-time = "2025-02-19T19:37:53.808Z" },
    { url = "https://files.pythonhosted.org/packages/8d/38/eb2897df8b0cba6d8dd0d08571fa7f2277002a46feb4c97fa121f3878c30/astropy_healpix-1.1.2-cp310-abi3-macosx_11_0_arm64.whl", hash = "sha256:00a0c9378d7e844aecb23d62c206a999e045a48781a320ac5f012f8c95ac4022", size = 81721, upload-time = "2025-02-19T19:37:55.72Z" },
    { url = "https://files.pythonhosted.org/packages/d9/40/0382c85a995008ba8e2f99e28d143cfe9f0a835e3a2088c36a4947c93420/astropy_healpix-1.1.2-cp310-abi3-manylinux_2_17_aarch64.manylinux2014_aarch64.whl", hash = "sha256:ee37b14700d28cf53e2376c65f8cb6224a59f80067feb3f3cd6dd6f9a4577337", size = 191974, upload-time = "2025-02-19T19:37:56.791Z" },
    { url = "https://files.pythonhosted.org/packages/31/01/b5d91f29f36ab9fb220ef3e820dd3046f9f671fc1ec99644369dc606840b/astropy_healpix-1.1.2-cp310-abi3-manylinux_2_17_x86_64.manylinux2014_x86_64.whl", hash = "sha256:cf7a616af0b7df9c1d96f6af1e12382f29bd43e3fb88ce98f46992bfa23a149e", size = 195201, upload-time = "2025-02-19T19:38:00.034Z" },
    { url = "https://files.pythonhosted.org/packages/39/51/54770150df54c09b06c00f24481317abcb4b6478a99772a5df399894306d/astropy_healpix-1.1.2-cp310-abi3-musllinux_1_2_x86_64.whl", hash = "sha256:3526008fc5ccd4c13f3166a878bfb856b909a00912b27d26666992615c668e88", size = 191335, upload-time = "2025-02-19T19:38:02.038Z" },
    { url = "https://files.pythonhosted.org/packages/da/5b/6bafcee285e9ef653449742e6d0ba6974e97cbffccac99727d8606e610b6/astropy_healpix-1.1.2-cp310-abi3-win32.whl", hash = "sha256:94f4a2fcee2e66ab68f8face8d20be4553cbf6ce81bd214052ddf307e2118513", size = 52693, upload-time = "2025-02-19T19:38:04.662Z" },
    { url = "https://files.pythonhosted.org/packages/01/6d/07a6dcd87aec162b9cb63167ccb3919a4f6ee739ce32035cd44887ae8708/astropy_healpix-1.1.2-cp310-abi3-win_amd64.whl", hash = "sha256:f6b3e50c49e73a66bb1847dc3451e1d22bf828c10881275bf359928e95d25fe3", size = 54830, upload-time = "2025-02-19T19:38:05.709Z" },
]

[[package]]
name = "astropy-iers-data"
version = "0.2025.7.7.0.39.39"
source = { registry = "https://pypi.org/simple" }
sdist = { url = "https://files.pythonhosted.org/packages/e8/88/ab5663cd28e9b9958a9e0c1ff0f755603b3ed1c8230818f9f1cbb19cf354/astropy_iers_data-0.2025.7.7.0.39.39.tar.gz", hash = "sha256:e29bf3e16816a92282a39edd587150296047b7b08ac6b8048b429a7d1ef1c386", size = 1901264, upload-time = "2025-07-07T00:40:21.053Z" }
wheels = [
    { url = "https://files.pythonhosted.org/packages/09/7f/ba056c9d42d8c495c36f33ec72a893de9df860ecfcba3e7640db874a7411/astropy_iers_data-0.2025.7.7.0.39.39-py3-none-any.whl", hash = "sha256:770221844e56c4cafba8c65659438bde5c96041d246dc4eb13cbc63890e33299", size = 1956686, upload-time = "2025-07-07T00:40:19.368Z" },
]

[[package]]
name = "astroquery"
version = "0.4.10"
source = { registry = "https://pypi.org/simple" }
dependencies = [
    { name = "astropy" },
    { name = "beautifulsoup4" },
    { name = "html5lib" },
    { name = "keyring" },
    { name = "numpy" },
    { name = "pyvo" },
    { name = "requests" },
]
sdist = { url = "https://files.pythonhosted.org/packages/67/6b/a3757b4e383679d39e8fc75262c1747dcdce1b2fd540984e409d0b2fc7d1/astroquery-0.4.10.tar.gz", hash = "sha256:eacd91e9da378e641740fbc3123850daa83ba0926a6fff4c40ccbf5dc6d5a406", size = 12533999, upload-time = "2025-03-18T19:21:44.925Z" }
wheels = [
    { url = "https://files.pythonhosted.org/packages/73/8c/64ac07bf58f14d861127d8583122e10686e23161cc9e874b979a35810065/astroquery-0.4.10-py3-none-any.whl", hash = "sha256:43a0255766bfe1f7a86f528e19832d1a6428400bda348e9f0ec970cac2ee81ec", size = 11119748, upload-time = "2025-03-18T19:21:38.494Z" },
]

[[package]]
name = "astroscrappy"
version = "1.2.0"
source = { registry = "https://pypi.org/simple" }
dependencies = [
    { name = "astropy" },
    { name = "numpy" },
]
sdist = { url = "https://files.pythonhosted.org/packages/e9/00/89fe3306d131a8fa3fefef1429af500a1416a1f4ff65a4aafe883743ee59/astroscrappy-1.2.0.tar.gz", hash = "sha256:cea1ae2199893b6c1cb2f9b646d8e215f1bf06f1266f2da70f40e41ad1a34a64", size = 556560, upload-time = "2024-05-03T12:39:03.741Z" }
wheels = [
    { url = "https://files.pythonhosted.org/packages/01/24/4f2be6ea463e5fb46a79b68bd581b12fcc6b179056fc4e030edce2560d83/astroscrappy-1.2.0-cp311-cp311-macosx_10_9_x86_64.whl", hash = "sha256:2400a9bfcbda69440521fb8b32c42616ef1dce069490fd2cc0d4b7bf64403cd9", size = 776157, upload-time = "2024-05-03T12:38:33.594Z" },
    { url = "https://files.pythonhosted.org/packages/61/66/5171bee7e0c37968b21721dcf7d7fb06ee9fccb60978707b2a592d944052/astroscrappy-1.2.0-cp311-cp311-macosx_11_0_arm64.whl", hash = "sha256:1fb3cd3537c760e144b5b85c21fadfb7e533f3db5fe74a19f21042512b13c2a8", size = 752378, upload-time = "2024-05-03T12:38:35.878Z" },
    { url = "https://files.pythonhosted.org/packages/19/90/b56e93850a07afdd5ed32e33692d4c21f6552be4426783c6bf58d0d42297/astroscrappy-1.2.0-cp311-cp311-manylinux_2_17_aarch64.manylinux2014_aarch64.whl", hash = "sha256:80c17ec208365e566205b85be94d967c4aae2f5be952e48a2f3af0a0bb0d98bf", size = 1867585, upload-time = "2024-05-03T12:38:37.523Z" },
    { url = "https://files.pythonhosted.org/packages/b0/df/9544ca49584a12cb8d6f7e52bf633ea426417f8193d61efa34e9baa96756/astroscrappy-1.2.0-cp311-cp311-manylinux_2_17_x86_64.manylinux2014_x86_64.whl", hash = "sha256:c2b4f3f7e9281c6622a666f7c2ea0e9e5d770c9c5f312cd99ed6f59aa6fd3716", size = 1881149, upload-time = "2024-05-03T12:38:40.359Z" },
    { url = "https://files.pythonhosted.org/packages/2a/c2/2ff6250899a96dbdd24d2a58e4e6f525e9af1a5ab59b7323d2aecf15457f/astroscrappy-1.2.0-cp311-cp311-win_amd64.whl", hash = "sha256:e74446e7c42ae768886cb2f735d6845f648e24d113131e4d8aa39dd59c882a9f", size = 752264, upload-time = "2024-05-03T12:38:41.749Z" },
    { url = "https://files.pythonhosted.org/packages/62/1e/604fdd6199fdbf9cf651ad079d2be236c80cc286ca6f1339e1000b05b8ab/astroscrappy-1.2.0-cp312-cp312-macosx_10_9_x86_64.whl", hash = "sha256:9c90fd7c00c0c53412209c7ce8fd7343c0fb4bc18934db2589324018bbb08930", size = 768581, upload-time = "2024-05-03T12:38:43.327Z" },
    { url = "https://files.pythonhosted.org/packages/a5/7c/83b07c3c007f80e3bcc6c23e6aab58cc621bb2156c885b8565d65a934ab9/astroscrappy-1.2.0-cp312-cp312-macosx_11_0_arm64.whl", hash = "sha256:6892748945b9bcb740b71de9e0847c39651c5b2ba127c2ecacde851dfe2f85e9", size = 752888, upload-time = "2024-05-03T12:38:46.052Z" },
    { url = "https://files.pythonhosted.org/packages/56/b8/98a7f30ffa63ad5c9aada0f88c5dd5f7dfe5502f4a00831a61e09c5029fa/astroscrappy-1.2.0-cp312-cp312-manylinux_2_17_aarch64.manylinux2014_aarch64.whl", hash = "sha256:cf909790f251e3df7d3ae46e343885b3c89faa5fe2a1d18b6dbdaa7896a3ea2b", size = 1917385, upload-time = "2024-05-03T12:38:48.447Z" },
    { url = "https://files.pythonhosted.org/packages/d6/3c/1a307141e561777e2e39ad31475ee974283712c12fde909065e54dd9b337/astroscrappy-1.2.0-cp312-cp312-manylinux_2_17_x86_64.manylinux2014_x86_64.whl", hash = "sha256:0f94dbc3669b0404a2c3dd42081609b194fcd4a04bb0eeb4bd9aa7bfe46af2a1", size = 1939033, upload-time = "2024-05-03T12:38:51.144Z" },
    { url = "https://files.pythonhosted.org/packages/21/9a/5ee9e9584b47821fce228e642b3fb605e675d837374c0feef618ce56110e/astroscrappy-1.2.0-cp312-cp312-win_amd64.whl", hash = "sha256:135ef4942079d10c31118c2eb437ee636074904c966d05f211eb83fa9ac84e24", size = 750152, upload-time = "2024-05-03T12:38:53.271Z" },
]

[[package]]
name = "asyncinotify"
version = "4.2.1"
source = { registry = "https://pypi.org/simple" }
sdist = { url = "https://files.pythonhosted.org/packages/7b/9d/a973f823c0927bc4822392f949c561eee831109c004ce1cf639c6e4b61a4/asyncinotify-4.2.1.tar.gz", hash = "sha256:8078b0b0d81c19043141ab0fc5654e89a4d3023dc3e4486aaa245b1ff5f5ddc9", size = 27792, upload-time = "2025-04-08T00:42:17.809Z" }
wheels = [
    { url = "https://files.pythonhosted.org/packages/86/c6/d05a3db2b9b9c94785ba2612044d5b728b8c2ec53e2a8a70cb824c2401b8/asyncinotify-4.2.1-py3-none-any.whl", hash = "sha256:40a982e76e9450fbb56858620565cdeb21c35849585ceba1a1a90b8b74d1e15e", size = 17542, upload-time = "2025-04-08T00:42:16.677Z" },
]

[[package]]
name = "attrs"
version = "25.3.0"
source = { registry = "https://pypi.org/simple" }
sdist = { url = "https://files.pythonhosted.org/packages/5a/b0/1367933a8532ee6ff8d63537de4f1177af4bff9f3e829baf7331f595bb24/attrs-25.3.0.tar.gz", hash = "sha256:75d7cefc7fb576747b2c81b4442d4d4a1ce0900973527c011d1030fd3bf4af1b", size = 812032, upload-time = "2025-03-13T11:10:22.779Z" }
wheels = [
    { url = "https://files.pythonhosted.org/packages/77/06/bb80f5f86020c4551da315d78b3ab75e8228f89f0162f2c3a819e407941a/attrs-25.3.0-py3-none-any.whl", hash = "sha256:427318ce031701fea540783410126f03899a97ffc6f61596ad581ac2e40e3bc3", size = 63815, upload-time = "2025-03-13T11:10:21.14Z" },
]

[[package]]
name = "backports-tarfile"
version = "1.2.0"
source = { registry = "https://pypi.org/simple" }
sdist = { url = "https://files.pythonhosted.org/packages/86/72/cd9b395f25e290e633655a100af28cb253e4393396264a98bd5f5951d50f/backports_tarfile-1.2.0.tar.gz", hash = "sha256:d75e02c268746e1b8144c278978b6e98e85de6ad16f8e4b0844a154557eca991", size = 86406, upload-time = "2024-05-28T17:01:54.731Z" }
wheels = [
    { url = "https://files.pythonhosted.org/packages/b9/fa/123043af240e49752f1c4bd24da5053b6bd00cad78c2be53c0d1e8b975bc/backports.tarfile-1.2.0-py3-none-any.whl", hash = "sha256:77e284d754527b01fb1e6fa8a1afe577858ebe4e9dad8919e34c862cb399bc34", size = 30181, upload-time = "2024-05-28T17:01:53.112Z" },
]

[[package]]
name = "bcrypt"
version = "4.3.0"
source = { registry = "https://pypi.org/simple" }
sdist = { url = "https://files.pythonhosted.org/packages/bb/5d/6d7433e0f3cd46ce0b43cd65e1db465ea024dbb8216fb2404e919c2ad77b/bcrypt-4.3.0.tar.gz", hash = "sha256:3a3fd2204178b6d2adcf09cb4f6426ffef54762577a7c9b54c159008cb288c18", size = 25697, upload-time = "2025-02-28T01:24:09.174Z" }
wheels = [
    { url = "https://files.pythonhosted.org/packages/bf/2c/3d44e853d1fe969d229bd58d39ae6902b3d924af0e2b5a60d17d4b809ded/bcrypt-4.3.0-cp313-cp313t-macosx_10_12_universal2.whl", hash = "sha256:f01e060f14b6b57bbb72fc5b4a83ac21c443c9a2ee708e04a10e9192f90a6281", size = 483719, upload-time = "2025-02-28T01:22:34.539Z" },
    { url = "https://files.pythonhosted.org/packages/a1/e2/58ff6e2a22eca2e2cff5370ae56dba29d70b1ea6fc08ee9115c3ae367795/bcrypt-4.3.0-cp313-cp313t-manylinux_2_17_aarch64.manylinux2014_aarch64.whl", hash = "sha256:c5eeac541cefd0bb887a371ef73c62c3cd78535e4887b310626036a7c0a817bb", size = 272001, upload-time = "2025-02-28T01:22:38.078Z" },
    { url = "https://files.pythonhosted.org/packages/37/1f/c55ed8dbe994b1d088309e366749633c9eb90d139af3c0a50c102ba68a1a/bcrypt-4.3.0-cp313-cp313t-manylinux_2_17_x86_64.manylinux2014_x86_64.whl", hash = "sha256:59e1aa0e2cd871b08ca146ed08445038f42ff75968c7ae50d2fdd7860ade2180", size = 277451, upload-time = "2025-02-28T01:22:40.787Z" },
    { url = "https://files.pythonhosted.org/packages/d7/1c/794feb2ecf22fe73dcfb697ea7057f632061faceb7dcf0f155f3443b4d79/bcrypt-4.3.0-cp313-cp313t-manylinux_2_28_aarch64.whl", hash = "sha256:0042b2e342e9ae3d2ed22727c1262f76cc4f345683b5c1715f0250cf4277294f", size = 272792, upload-time = "2025-02-28T01:22:43.144Z" },
    { url = "https://files.pythonhosted.org/packages/13/b7/0b289506a3f3598c2ae2bdfa0ea66969812ed200264e3f61df77753eee6d/bcrypt-4.3.0-cp313-cp313t-manylinux_2_28_armv7l.manylinux_2_31_armv7l.whl", hash = "sha256:74a8d21a09f5e025a9a23e7c0fd2c7fe8e7503e4d356c0a2c1486ba010619f09", size = 289752, upload-time = "2025-02-28T01:22:45.56Z" },
    { url = "https://files.pythonhosted.org/packages/dc/24/d0fb023788afe9e83cc118895a9f6c57e1044e7e1672f045e46733421fe6/bcrypt-4.3.0-cp313-cp313t-manylinux_2_28_x86_64.whl", hash = "sha256:0142b2cb84a009f8452c8c5a33ace5e3dfec4159e7735f5afe9a4d50a8ea722d", size = 277762, upload-time = "2025-02-28T01:22:47.023Z" },
    { url = "https://files.pythonhosted.org/packages/e4/38/cde58089492e55ac4ef6c49fea7027600c84fd23f7520c62118c03b4625e/bcrypt-4.3.0-cp313-cp313t-manylinux_2_34_aarch64.whl", hash = "sha256:12fa6ce40cde3f0b899729dbd7d5e8811cb892d31b6f7d0334a1f37748b789fd", size = 272384, upload-time = "2025-02-28T01:22:49.221Z" },
    { url = "https://files.pythonhosted.org/packages/de/6a/d5026520843490cfc8135d03012a413e4532a400e471e6188b01b2de853f/bcrypt-4.3.0-cp313-cp313t-manylinux_2_34_x86_64.whl", hash = "sha256:5bd3cca1f2aa5dbcf39e2aa13dd094ea181f48959e1071265de49cc2b82525af", size = 277329, upload-time = "2025-02-28T01:22:51.603Z" },
    { url = "https://files.pythonhosted.org/packages/b3/a3/4fc5255e60486466c389e28c12579d2829b28a527360e9430b4041df4cf9/bcrypt-4.3.0-cp313-cp313t-musllinux_1_1_aarch64.whl", hash = "sha256:335a420cfd63fc5bc27308e929bee231c15c85cc4c496610ffb17923abf7f231", size = 305241, upload-time = "2025-02-28T01:22:53.283Z" },
    { url = "https://files.pythonhosted.org/packages/c7/15/2b37bc07d6ce27cc94e5b10fd5058900eb8fb11642300e932c8c82e25c4a/bcrypt-4.3.0-cp313-cp313t-musllinux_1_1_x86_64.whl", hash = "sha256:0e30e5e67aed0187a1764911af023043b4542e70a7461ad20e837e94d23e1d6c", size = 309617, upload-time = "2025-02-28T01:22:55.461Z" },
    { url = "https://files.pythonhosted.org/packages/5f/1f/99f65edb09e6c935232ba0430c8c13bb98cb3194b6d636e61d93fe60ac59/bcrypt-4.3.0-cp313-cp313t-musllinux_1_2_aarch64.whl", hash = "sha256:3b8d62290ebefd49ee0b3ce7500f5dbdcf13b81402c05f6dafab9a1e1b27212f", size = 335751, upload-time = "2025-02-28T01:22:57.81Z" },
    { url = "https://files.pythonhosted.org/packages/00/1b/b324030c706711c99769988fcb694b3cb23f247ad39a7823a78e361bdbb8/bcrypt-4.3.0-cp313-cp313t-musllinux_1_2_x86_64.whl", hash = "sha256:2ef6630e0ec01376f59a006dc72918b1bf436c3b571b80fa1968d775fa02fe7d", size = 355965, upload-time = "2025-02-28T01:22:59.181Z" },
    { url = "https://files.pythonhosted.org/packages/aa/dd/20372a0579dd915dfc3b1cd4943b3bca431866fcb1dfdfd7518c3caddea6/bcrypt-4.3.0-cp313-cp313t-win32.whl", hash = "sha256:7a4be4cbf241afee43f1c3969b9103a41b40bcb3a3f467ab19f891d9bc4642e4", size = 155316, upload-time = "2025-02-28T01:23:00.763Z" },
    { url = "https://files.pythonhosted.org/packages/6d/52/45d969fcff6b5577c2bf17098dc36269b4c02197d551371c023130c0f890/bcrypt-4.3.0-cp313-cp313t-win_amd64.whl", hash = "sha256:5c1949bf259a388863ced887c7861da1df681cb2388645766c89fdfd9004c669", size = 147752, upload-time = "2025-02-28T01:23:02.908Z" },
    { url = "https://files.pythonhosted.org/packages/11/22/5ada0b9af72b60cbc4c9a399fdde4af0feaa609d27eb0adc61607997a3fa/bcrypt-4.3.0-cp38-abi3-macosx_10_12_universal2.whl", hash = "sha256:f81b0ed2639568bf14749112298f9e4e2b28853dab50a8b357e31798686a036d", size = 498019, upload-time = "2025-02-28T01:23:05.838Z" },
    { url = "https://files.pythonhosted.org/packages/b8/8c/252a1edc598dc1ce57905be173328eda073083826955ee3c97c7ff5ba584/bcrypt-4.3.0-cp38-abi3-manylinux_2_17_aarch64.manylinux2014_aarch64.whl", hash = "sha256:864f8f19adbe13b7de11ba15d85d4a428c7e2f344bac110f667676a0ff84924b", size = 279174, upload-time = "2025-02-28T01:23:07.274Z" },
    { url = "https://files.pythonhosted.org/packages/29/5b/4547d5c49b85f0337c13929f2ccbe08b7283069eea3550a457914fc078aa/bcrypt-4.3.0-cp38-abi3-manylinux_2_17_x86_64.manylinux2014_x86_64.whl", hash = "sha256:3e36506d001e93bffe59754397572f21bb5dc7c83f54454c990c74a468cd589e", size = 283870, upload-time = "2025-02-28T01:23:09.151Z" },
    { url = "https://files.pythonhosted.org/packages/be/21/7dbaf3fa1745cb63f776bb046e481fbababd7d344c5324eab47f5ca92dd2/bcrypt-4.3.0-cp38-abi3-manylinux_2_28_aarch64.whl", hash = "sha256:842d08d75d9fe9fb94b18b071090220697f9f184d4547179b60734846461ed59", size = 279601, upload-time = "2025-02-28T01:23:11.461Z" },
    { url = "https://files.pythonhosted.org/packages/6d/64/e042fc8262e971347d9230d9abbe70d68b0a549acd8611c83cebd3eaec67/bcrypt-4.3.0-cp38-abi3-manylinux_2_28_armv7l.manylinux_2_31_armv7l.whl", hash = "sha256:7c03296b85cb87db865d91da79bf63d5609284fc0cab9472fdd8367bbd830753", size = 297660, upload-time = "2025-02-28T01:23:12.989Z" },
    { url = "https://files.pythonhosted.org/packages/50/b8/6294eb84a3fef3b67c69b4470fcdd5326676806bf2519cda79331ab3c3a9/bcrypt-4.3.0-cp38-abi3-manylinux_2_28_x86_64.whl", hash = "sha256:62f26585e8b219cdc909b6a0069efc5e4267e25d4a3770a364ac58024f62a761", size = 284083, upload-time = "2025-02-28T01:23:14.5Z" },
    { url = "https://files.pythonhosted.org/packages/62/e6/baff635a4f2c42e8788fe1b1633911c38551ecca9a749d1052d296329da6/bcrypt-4.3.0-cp38-abi3-manylinux_2_34_aarch64.whl", hash = "sha256:beeefe437218a65322fbd0069eb437e7c98137e08f22c4660ac2dc795c31f8bb", size = 279237, upload-time = "2025-02-28T01:23:16.686Z" },
    { url = "https://files.pythonhosted.org/packages/39/48/46f623f1b0c7dc2e5de0b8af5e6f5ac4cc26408ac33f3d424e5ad8da4a90/bcrypt-4.3.0-cp38-abi3-manylinux_2_34_x86_64.whl", hash = "sha256:97eea7408db3a5bcce4a55d13245ab3fa566e23b4c67cd227062bb49e26c585d", size = 283737, upload-time = "2025-02-28T01:23:18.897Z" },
    { url = "https://files.pythonhosted.org/packages/49/8b/70671c3ce9c0fca4a6cc3cc6ccbaa7e948875a2e62cbd146e04a4011899c/bcrypt-4.3.0-cp38-abi3-musllinux_1_1_aarch64.whl", hash = "sha256:191354ebfe305e84f344c5964c7cd5f924a3bfc5d405c75ad07f232b6dffb49f", size = 312741, upload-time = "2025-02-28T01:23:21.041Z" },
    { url = "https://files.pythonhosted.org/packages/27/fb/910d3a1caa2d249b6040a5caf9f9866c52114d51523ac2fb47578a27faee/bcrypt-4.3.0-cp38-abi3-musllinux_1_1_x86_64.whl", hash = "sha256:41261d64150858eeb5ff43c753c4b216991e0ae16614a308a15d909503617732", size = 316472, upload-time = "2025-02-28T01:23:23.183Z" },
    { url = "https://files.pythonhosted.org/packages/dc/cf/7cf3a05b66ce466cfb575dbbda39718d45a609daa78500f57fa9f36fa3c0/bcrypt-4.3.0-cp38-abi3-musllinux_1_2_aarch64.whl", hash = "sha256:33752b1ba962ee793fa2b6321404bf20011fe45b9afd2a842139de3011898fef", size = 343606, upload-time = "2025-02-28T01:23:25.361Z" },
    { url = "https://files.pythonhosted.org/packages/e3/b8/e970ecc6d7e355c0d892b7f733480f4aa8509f99b33e71550242cf0b7e63/bcrypt-4.3.0-cp38-abi3-musllinux_1_2_x86_64.whl", hash = "sha256:50e6e80a4bfd23a25f5c05b90167c19030cf9f87930f7cb2eacb99f45d1c3304", size = 362867, upload-time = "2025-02-28T01:23:26.875Z" },
    { url = "https://files.pythonhosted.org/packages/a9/97/8d3118efd8354c555a3422d544163f40d9f236be5b96c714086463f11699/bcrypt-4.3.0-cp38-abi3-win32.whl", hash = "sha256:67a561c4d9fb9465ec866177e7aebcad08fe23aaf6fbd692a6fab69088abfc51", size = 160589, upload-time = "2025-02-28T01:23:28.381Z" },
    { url = "https://files.pythonhosted.org/packages/29/07/416f0b99f7f3997c69815365babbc2e8754181a4b1899d921b3c7d5b6f12/bcrypt-4.3.0-cp38-abi3-win_amd64.whl", hash = "sha256:584027857bc2843772114717a7490a37f68da563b3620f78a849bcb54dc11e62", size = 152794, upload-time = "2025-02-28T01:23:30.187Z" },
    { url = "https://files.pythonhosted.org/packages/6e/c1/3fa0e9e4e0bfd3fd77eb8b52ec198fd6e1fd7e9402052e43f23483f956dd/bcrypt-4.3.0-cp39-abi3-macosx_10_12_universal2.whl", hash = "sha256:0d3efb1157edebfd9128e4e46e2ac1a64e0c1fe46fb023158a407c7892b0f8c3", size = 498969, upload-time = "2025-02-28T01:23:31.945Z" },
    { url = "https://files.pythonhosted.org/packages/ce/d4/755ce19b6743394787fbd7dff6bf271b27ee9b5912a97242e3caf125885b/bcrypt-4.3.0-cp39-abi3-manylinux_2_17_aarch64.manylinux2014_aarch64.whl", hash = "sha256:08bacc884fd302b611226c01014eca277d48f0a05187666bca23aac0dad6fe24", size = 279158, upload-time = "2025-02-28T01:23:34.161Z" },
    { url = "https://files.pythonhosted.org/packages/9b/5d/805ef1a749c965c46b28285dfb5cd272a7ed9fa971f970435a5133250182/bcrypt-4.3.0-cp39-abi3-manylinux_2_17_x86_64.manylinux2014_x86_64.whl", hash = "sha256:f6746e6fec103fcd509b96bacdfdaa2fbde9a553245dbada284435173a6f1aef", size = 284285, upload-time = "2025-02-28T01:23:35.765Z" },
    { url = "https://files.pythonhosted.org/packages/ab/2b/698580547a4a4988e415721b71eb45e80c879f0fb04a62da131f45987b96/bcrypt-4.3.0-cp39-abi3-manylinux_2_28_aarch64.whl", hash = "sha256:afe327968aaf13fc143a56a3360cb27d4ad0345e34da12c7290f1b00b8fe9a8b", size = 279583, upload-time = "2025-02-28T01:23:38.021Z" },
    { url = "https://files.pythonhosted.org/packages/f2/87/62e1e426418204db520f955ffd06f1efd389feca893dad7095bf35612eec/bcrypt-4.3.0-cp39-abi3-manylinux_2_28_armv7l.manylinux_2_31_armv7l.whl", hash = "sha256:d9af79d322e735b1fc33404b5765108ae0ff232d4b54666d46730f8ac1a43676", size = 297896, upload-time = "2025-02-28T01:23:39.575Z" },
    { url = "https://files.pythonhosted.org/packages/cb/c6/8fedca4c2ada1b6e889c52d2943b2f968d3427e5d65f595620ec4c06fa2f/bcrypt-4.3.0-cp39-abi3-manylinux_2_28_x86_64.whl", hash = "sha256:f1e3ffa1365e8702dc48c8b360fef8d7afeca482809c5e45e653af82ccd088c1", size = 284492, upload-time = "2025-02-28T01:23:40.901Z" },
    { url = "https://files.pythonhosted.org/packages/4d/4d/c43332dcaaddb7710a8ff5269fcccba97ed3c85987ddaa808db084267b9a/bcrypt-4.3.0-cp39-abi3-manylinux_2_34_aarch64.whl", hash = "sha256:3004df1b323d10021fda07a813fd33e0fd57bef0e9a480bb143877f6cba996fe", size = 279213, upload-time = "2025-02-28T01:23:42.653Z" },
    { url = "https://files.pythonhosted.org/packages/dc/7f/1e36379e169a7df3a14a1c160a49b7b918600a6008de43ff20d479e6f4b5/bcrypt-4.3.0-cp39-abi3-manylinux_2_34_x86_64.whl", hash = "sha256:531457e5c839d8caea9b589a1bcfe3756b0547d7814e9ce3d437f17da75c32b0", size = 284162, upload-time = "2025-02-28T01:23:43.964Z" },
    { url = "https://files.pythonhosted.org/packages/1c/0a/644b2731194b0d7646f3210dc4d80c7fee3ecb3a1f791a6e0ae6bb8684e3/bcrypt-4.3.0-cp39-abi3-musllinux_1_1_aarch64.whl", hash = "sha256:17a854d9a7a476a89dcef6c8bd119ad23e0f82557afbd2c442777a16408e614f", size = 312856, upload-time = "2025-02-28T01:23:46.011Z" },
    { url = "https://files.pythonhosted.org/packages/dc/62/2a871837c0bb6ab0c9a88bf54de0fc021a6a08832d4ea313ed92a669d437/bcrypt-4.3.0-cp39-abi3-musllinux_1_1_x86_64.whl", hash = "sha256:6fb1fd3ab08c0cbc6826a2e0447610c6f09e983a281b919ed721ad32236b8b23", size = 316726, upload-time = "2025-02-28T01:23:47.575Z" },
    { url = "https://files.pythonhosted.org/packages/0c/a1/9898ea3faac0b156d457fd73a3cb9c2855c6fd063e44b8522925cdd8ce46/bcrypt-4.3.0-cp39-abi3-musllinux_1_2_aarch64.whl", hash = "sha256:e965a9c1e9a393b8005031ff52583cedc15b7884fce7deb8b0346388837d6cfe", size = 343664, upload-time = "2025-02-28T01:23:49.059Z" },
    { url = "https://files.pythonhosted.org/packages/40/f2/71b4ed65ce38982ecdda0ff20c3ad1b15e71949c78b2c053df53629ce940/bcrypt-4.3.0-cp39-abi3-musllinux_1_2_x86_64.whl", hash = "sha256:79e70b8342a33b52b55d93b3a59223a844962bef479f6a0ea318ebbcadf71505", size = 363128, upload-time = "2025-02-28T01:23:50.399Z" },
    { url = "https://files.pythonhosted.org/packages/11/99/12f6a58eca6dea4be992d6c681b7ec9410a1d9f5cf368c61437e31daa879/bcrypt-4.3.0-cp39-abi3-win32.whl", hash = "sha256:b4d4e57f0a63fd0b358eb765063ff661328f69a04494427265950c71b992a39a", size = 160598, upload-time = "2025-02-28T01:23:51.775Z" },
    { url = "https://files.pythonhosted.org/packages/a9/cf/45fb5261ece3e6b9817d3d82b2f343a505fd58674a92577923bc500bd1aa/bcrypt-4.3.0-cp39-abi3-win_amd64.whl", hash = "sha256:e53e074b120f2877a35cc6c736b8eb161377caae8925c17688bd46ba56daaa5b", size = 152799, upload-time = "2025-02-28T01:23:53.139Z" },
    { url = "https://files.pythonhosted.org/packages/4c/b1/1289e21d710496b88340369137cc4c5f6ee036401190ea116a7b4ae6d32a/bcrypt-4.3.0-pp311-pypy311_pp73-manylinux_2_28_aarch64.whl", hash = "sha256:a839320bf27d474e52ef8cb16449bb2ce0ba03ca9f44daba6d93fa1d8828e48a", size = 275103, upload-time = "2025-02-28T01:24:00.764Z" },
    { url = "https://files.pythonhosted.org/packages/94/41/19be9fe17e4ffc5d10b7b67f10e459fc4eee6ffe9056a88de511920cfd8d/bcrypt-4.3.0-pp311-pypy311_pp73-manylinux_2_28_x86_64.whl", hash = "sha256:bdc6a24e754a555d7316fa4774e64c6c3997d27ed2d1964d55920c7c227bc4ce", size = 280513, upload-time = "2025-02-28T01:24:02.243Z" },
    { url = "https://files.pythonhosted.org/packages/aa/73/05687a9ef89edebdd8ad7474c16d8af685eb4591c3c38300bb6aad4f0076/bcrypt-4.3.0-pp311-pypy311_pp73-manylinux_2_34_aarch64.whl", hash = "sha256:55a935b8e9a1d2def0626c4269db3fcd26728cbff1e84f0341465c31c4ee56d8", size = 274685, upload-time = "2025-02-28T01:24:04.512Z" },
    { url = "https://files.pythonhosted.org/packages/63/13/47bba97924ebe86a62ef83dc75b7c8a881d53c535f83e2c54c4bd701e05c/bcrypt-4.3.0-pp311-pypy311_pp73-manylinux_2_34_x86_64.whl", hash = "sha256:57967b7a28d855313a963aaea51bf6df89f833db4320da458e5b3c5ab6d4c938", size = 280110, upload-time = "2025-02-28T01:24:05.896Z" },
]

[[package]]
name = "beautifulsoup4"
version = "4.13.4"
source = { registry = "https://pypi.org/simple" }
dependencies = [
    { name = "soupsieve" },
    { name = "typing-extensions" },
]
sdist = { url = "https://files.pythonhosted.org/packages/d8/e4/0c4c39e18fd76d6a628d4dd8da40543d136ce2d1752bd6eeeab0791f4d6b/beautifulsoup4-4.13.4.tar.gz", hash = "sha256:dbb3c4e1ceae6aefebdaf2423247260cd062430a410e38c66f2baa50a8437195", size = 621067, upload-time = "2025-04-15T17:05:13.836Z" }
wheels = [
    { url = "https://files.pythonhosted.org/packages/50/cd/30110dc0ffcf3b131156077b90e9f60ed75711223f306da4db08eff8403b/beautifulsoup4-4.13.4-py3-none-any.whl", hash = "sha256:9bbbb14bfde9d79f38b8cd5f8c7c85f4b8f2523190ebed90e950a8dea4cb1c4b", size = 187285, upload-time = "2025-04-15T17:05:12.221Z" },
]

[[package]]
name = "black"
version = "25.1.0"
source = { registry = "https://pypi.org/simple" }
dependencies = [
    { name = "click" },
    { name = "mypy-extensions" },
    { name = "packaging" },
    { name = "pathspec" },
    { name = "platformdirs" },
]
sdist = { url = "https://files.pythonhosted.org/packages/94/49/26a7b0f3f35da4b5a65f081943b7bcd22d7002f5f0fb8098ec1ff21cb6ef/black-25.1.0.tar.gz", hash = "sha256:33496d5cd1222ad73391352b4ae8da15253c5de89b93a80b3e2c8d9a19ec2666", size = 649449, upload-time = "2025-01-29T04:15:40.373Z" }
wheels = [
    { url = "https://files.pythonhosted.org/packages/7e/4f/87f596aca05c3ce5b94b8663dbfe242a12843caaa82dd3f85f1ffdc3f177/black-25.1.0-cp311-cp311-macosx_10_9_x86_64.whl", hash = "sha256:a39337598244de4bae26475f77dda852ea00a93bd4c728e09eacd827ec929df0", size = 1614372, upload-time = "2025-01-29T05:37:11.71Z" },
    { url = "https://files.pythonhosted.org/packages/e7/d0/2c34c36190b741c59c901e56ab7f6e54dad8df05a6272a9747ecef7c6036/black-25.1.0-cp311-cp311-macosx_11_0_arm64.whl", hash = "sha256:96c1c7cd856bba8e20094e36e0f948718dc688dba4a9d78c3adde52b9e6c2299", size = 1442865, upload-time = "2025-01-29T05:37:14.309Z" },
    { url = "https://files.pythonhosted.org/packages/21/d4/7518c72262468430ead45cf22bd86c883a6448b9eb43672765d69a8f1248/black-25.1.0-cp311-cp311-manylinux_2_17_x86_64.manylinux2014_x86_64.manylinux_2_28_x86_64.whl", hash = "sha256:bce2e264d59c91e52d8000d507eb20a9aca4a778731a08cfff7e5ac4a4bb7096", size = 1749699, upload-time = "2025-01-29T04:18:17.688Z" },
    { url = "https://files.pythonhosted.org/packages/58/db/4f5beb989b547f79096e035c4981ceb36ac2b552d0ac5f2620e941501c99/black-25.1.0-cp311-cp311-win_amd64.whl", hash = "sha256:172b1dbff09f86ce6f4eb8edf9dede08b1fce58ba194c87d7a4f1a5aa2f5b3c2", size = 1428028, upload-time = "2025-01-29T04:18:51.711Z" },
    { url = "https://files.pythonhosted.org/packages/83/71/3fe4741df7adf015ad8dfa082dd36c94ca86bb21f25608eb247b4afb15b2/black-25.1.0-cp312-cp312-macosx_10_13_x86_64.whl", hash = "sha256:4b60580e829091e6f9238c848ea6750efed72140b91b048770b64e74fe04908b", size = 1650988, upload-time = "2025-01-29T05:37:16.707Z" },
    { url = "https://files.pythonhosted.org/packages/13/f3/89aac8a83d73937ccd39bbe8fc6ac8860c11cfa0af5b1c96d081facac844/black-25.1.0-cp312-cp312-macosx_11_0_arm64.whl", hash = "sha256:1e2978f6df243b155ef5fa7e558a43037c3079093ed5d10fd84c43900f2d8ecc", size = 1453985, upload-time = "2025-01-29T05:37:18.273Z" },
    { url = "https://files.pythonhosted.org/packages/6f/22/b99efca33f1f3a1d2552c714b1e1b5ae92efac6c43e790ad539a163d1754/black-25.1.0-cp312-cp312-manylinux_2_17_x86_64.manylinux2014_x86_64.manylinux_2_28_x86_64.whl", hash = "sha256:3b48735872ec535027d979e8dcb20bf4f70b5ac75a8ea99f127c106a7d7aba9f", size = 1783816, upload-time = "2025-01-29T04:18:33.823Z" },
    { url = "https://files.pythonhosted.org/packages/18/7e/a27c3ad3822b6f2e0e00d63d58ff6299a99a5b3aee69fa77cd4b0076b261/black-25.1.0-cp312-cp312-win_amd64.whl", hash = "sha256:ea0213189960bda9cf99be5b8c8ce66bb054af5e9e861249cd23471bd7b0b3ba", size = 1440860, upload-time = "2025-01-29T04:19:12.944Z" },
    { url = "https://files.pythonhosted.org/packages/98/87/0edf98916640efa5d0696e1abb0a8357b52e69e82322628f25bf14d263d1/black-25.1.0-cp313-cp313-macosx_10_13_x86_64.whl", hash = "sha256:8f0b18a02996a836cc9c9c78e5babec10930862827b1b724ddfe98ccf2f2fe4f", size = 1650673, upload-time = "2025-01-29T05:37:20.574Z" },
    { url = "https://files.pythonhosted.org/packages/52/e5/f7bf17207cf87fa6e9b676576749c6b6ed0d70f179a3d812c997870291c3/black-25.1.0-cp313-cp313-macosx_11_0_arm64.whl", hash = "sha256:afebb7098bfbc70037a053b91ae8437c3857482d3a690fefc03e9ff7aa9a5fd3", size = 1453190, upload-time = "2025-01-29T05:37:22.106Z" },
    { url = "https://files.pythonhosted.org/packages/e3/ee/adda3d46d4a9120772fae6de454c8495603c37c4c3b9c60f25b1ab6401fe/black-25.1.0-cp313-cp313-manylinux_2_17_x86_64.manylinux2014_x86_64.manylinux_2_28_x86_64.whl", hash = "sha256:030b9759066a4ee5e5aca28c3c77f9c64789cdd4de8ac1df642c40b708be6171", size = 1782926, upload-time = "2025-01-29T04:18:58.564Z" },
    { url = "https://files.pythonhosted.org/packages/cc/64/94eb5f45dcb997d2082f097a3944cfc7fe87e071907f677e80788a2d7b7a/black-25.1.0-cp313-cp313-win_amd64.whl", hash = "sha256:a22f402b410566e2d1c950708c77ebf5ebd5d0d88a6a2e87c86d9fb48afa0d18", size = 1442613, upload-time = "2025-01-29T04:19:27.63Z" },
    { url = "https://files.pythonhosted.org/packages/09/71/54e999902aed72baf26bca0d50781b01838251a462612966e9fc4891eadd/black-25.1.0-py3-none-any.whl", hash = "sha256:95e8176dae143ba9097f351d174fdaf0ccd29efb414b362ae3fd72bf0f710717", size = 207646, upload-time = "2025-01-29T04:15:38.082Z" },
]

[[package]]
name = "ccdproc"
version = "2.5.1"
source = { registry = "https://pypi.org/simple" }
dependencies = [
    { name = "astropy" },
    { name = "astroscrappy" },
    { name = "numpy" },
    { name = "reproject" },
    { name = "scikit-image" },
    { name = "scipy" },
]
sdist = { url = "https://files.pythonhosted.org/packages/e9/3a/ae23e28caab07887962bb357bc96e35e548387880a91c6df5e5eaf4f8d33/ccdproc-2.5.1.tar.gz", hash = "sha256:051b42884cd3188e22dbd2d788c37e0d57bead7c906e479da9a2ecabb44ebdfa", size = 592476, upload-time = "2025-07-05T15:41:24.442Z" }
wheels = [
    { url = "https://files.pythonhosted.org/packages/c2/4a/ac0a1be29d6bb1f1638b2b246d323cc9ddfb8c463e0786352361f7ad662a/ccdproc-2.5.1-py3-none-any.whl", hash = "sha256:335c75029f6d63a8d9b665830689553329beb31f8e06677860a751bf27619ba5", size = 351319, upload-time = "2025-07-05T15:41:22.559Z" },
]

[[package]]
name = "certifi"
version = "2025.7.9"
source = { registry = "https://pypi.org/simple" }
sdist = { url = "https://files.pythonhosted.org/packages/de/8a/c729b6b60c66a38f590c4e774decc4b2ec7b0576be8f1aa984a53ffa812a/certifi-2025.7.9.tar.gz", hash = "sha256:c1d2ec05395148ee10cf672ffc28cd37ea0ab0d99f9cc74c43e588cbd111b079", size = 160386, upload-time = "2025-07-09T02:13:58.874Z" }
wheels = [
    { url = "https://files.pythonhosted.org/packages/66/f3/80a3f974c8b535d394ff960a11ac20368e06b736da395b551a49ce950cce/certifi-2025.7.9-py3-none-any.whl", hash = "sha256:d842783a14f8fdd646895ac26f719a061408834473cfc10203f6a575beb15d39", size = 159230, upload-time = "2025-07-09T02:13:57.007Z" },
]

[[package]]
name = "cffi"
version = "1.17.1"
source = { registry = "https://pypi.org/simple" }
dependencies = [
    { name = "pycparser" },
]
sdist = { url = "https://files.pythonhosted.org/packages/fc/97/c783634659c2920c3fc70419e3af40972dbaf758daa229a7d6ea6135c90d/cffi-1.17.1.tar.gz", hash = "sha256:1c39c6016c32bc48dd54561950ebd6836e1670f2ae46128f67cf49e789c52824", size = 516621, upload-time = "2024-09-04T20:45:21.852Z" }
wheels = [
    { url = "https://files.pythonhosted.org/packages/6b/f4/927e3a8899e52a27fa57a48607ff7dc91a9ebe97399b357b85a0c7892e00/cffi-1.17.1-cp311-cp311-macosx_10_9_x86_64.whl", hash = "sha256:a45e3c6913c5b87b3ff120dcdc03f6131fa0065027d0ed7ee6190736a74cd401", size = 182264, upload-time = "2024-09-04T20:43:51.124Z" },
    { url = "https://files.pythonhosted.org/packages/6c/f5/6c3a8efe5f503175aaddcbea6ad0d2c96dad6f5abb205750d1b3df44ef29/cffi-1.17.1-cp311-cp311-macosx_11_0_arm64.whl", hash = "sha256:30c5e0cb5ae493c04c8b42916e52ca38079f1b235c2f8ae5f4527b963c401caf", size = 178651, upload-time = "2024-09-04T20:43:52.872Z" },
    { url = "https://files.pythonhosted.org/packages/94/dd/a3f0118e688d1b1a57553da23b16bdade96d2f9bcda4d32e7d2838047ff7/cffi-1.17.1-cp311-cp311-manylinux_2_12_i686.manylinux2010_i686.manylinux_2_17_i686.manylinux2014_i686.whl", hash = "sha256:f75c7ab1f9e4aca5414ed4d8e5c0e303a34f4421f8a0d47a4d019ceff0ab6af4", size = 445259, upload-time = "2024-09-04T20:43:56.123Z" },
    { url = "https://files.pythonhosted.org/packages/2e/ea/70ce63780f096e16ce8588efe039d3c4f91deb1dc01e9c73a287939c79a6/cffi-1.17.1-cp311-cp311-manylinux_2_17_aarch64.manylinux2014_aarch64.whl", hash = "sha256:a1ed2dd2972641495a3ec98445e09766f077aee98a1c896dcb4ad0d303628e41", size = 469200, upload-time = "2024-09-04T20:43:57.891Z" },
    { url = "https://files.pythonhosted.org/packages/1c/a0/a4fa9f4f781bda074c3ddd57a572b060fa0df7655d2a4247bbe277200146/cffi-1.17.1-cp311-cp311-manylinux_2_17_ppc64le.manylinux2014_ppc64le.whl", hash = "sha256:46bf43160c1a35f7ec506d254e5c890f3c03648a4dbac12d624e4490a7046cd1", size = 477235, upload-time = "2024-09-04T20:44:00.18Z" },
    { url = "https://files.pythonhosted.org/packages/62/12/ce8710b5b8affbcdd5c6e367217c242524ad17a02fe5beec3ee339f69f85/cffi-1.17.1-cp311-cp311-manylinux_2_17_s390x.manylinux2014_s390x.whl", hash = "sha256:a24ed04c8ffd54b0729c07cee15a81d964e6fee0e3d4d342a27b020d22959dc6", size = 459721, upload-time = "2024-09-04T20:44:01.585Z" },
    { url = "https://files.pythonhosted.org/packages/ff/6b/d45873c5e0242196f042d555526f92aa9e0c32355a1be1ff8c27f077fd37/cffi-1.17.1-cp311-cp311-manylinux_2_17_x86_64.manylinux2014_x86_64.whl", hash = "sha256:610faea79c43e44c71e1ec53a554553fa22321b65fae24889706c0a84d4ad86d", size = 467242, upload-time = "2024-09-04T20:44:03.467Z" },
    { url = "https://files.pythonhosted.org/packages/1a/52/d9a0e523a572fbccf2955f5abe883cfa8bcc570d7faeee06336fbd50c9fc/cffi-1.17.1-cp311-cp311-musllinux_1_1_aarch64.whl", hash = "sha256:a9b15d491f3ad5d692e11f6b71f7857e7835eb677955c00cc0aefcd0669adaf6", size = 477999, upload-time = "2024-09-04T20:44:05.023Z" },
    { url = "https://files.pythonhosted.org/packages/44/74/f2a2460684a1a2d00ca799ad880d54652841a780c4c97b87754f660c7603/cffi-1.17.1-cp311-cp311-musllinux_1_1_i686.whl", hash = "sha256:de2ea4b5833625383e464549fec1bc395c1bdeeb5f25c4a3a82b5a8c756ec22f", size = 454242, upload-time = "2024-09-04T20:44:06.444Z" },
    { url = "https://files.pythonhosted.org/packages/f8/4a/34599cac7dfcd888ff54e801afe06a19c17787dfd94495ab0c8d35fe99fb/cffi-1.17.1-cp311-cp311-musllinux_1_1_x86_64.whl", hash = "sha256:fc48c783f9c87e60831201f2cce7f3b2e4846bf4d8728eabe54d60700b318a0b", size = 478604, upload-time = "2024-09-04T20:44:08.206Z" },
    { url = "https://files.pythonhosted.org/packages/34/33/e1b8a1ba29025adbdcda5fb3a36f94c03d771c1b7b12f726ff7fef2ebe36/cffi-1.17.1-cp311-cp311-win32.whl", hash = "sha256:85a950a4ac9c359340d5963966e3e0a94a676bd6245a4b55bc43949eee26a655", size = 171727, upload-time = "2024-09-04T20:44:09.481Z" },
    { url = "https://files.pythonhosted.org/packages/3d/97/50228be003bb2802627d28ec0627837ac0bf35c90cf769812056f235b2d1/cffi-1.17.1-cp311-cp311-win_amd64.whl", hash = "sha256:caaf0640ef5f5517f49bc275eca1406b0ffa6aa184892812030f04c2abf589a0", size = 181400, upload-time = "2024-09-04T20:44:10.873Z" },
    { url = "https://files.pythonhosted.org/packages/5a/84/e94227139ee5fb4d600a7a4927f322e1d4aea6fdc50bd3fca8493caba23f/cffi-1.17.1-cp312-cp312-macosx_10_9_x86_64.whl", hash = "sha256:805b4371bf7197c329fcb3ead37e710d1bca9da5d583f5073b799d5c5bd1eee4", size = 183178, upload-time = "2024-09-04T20:44:12.232Z" },
    { url = "https://files.pythonhosted.org/packages/da/ee/fb72c2b48656111c4ef27f0f91da355e130a923473bf5ee75c5643d00cca/cffi-1.17.1-cp312-cp312-macosx_11_0_arm64.whl", hash = "sha256:733e99bc2df47476e3848417c5a4540522f234dfd4ef3ab7fafdf555b082ec0c", size = 178840, upload-time = "2024-09-04T20:44:13.739Z" },
    { url = "https://files.pythonhosted.org/packages/cc/b6/db007700f67d151abadf508cbfd6a1884f57eab90b1bb985c4c8c02b0f28/cffi-1.17.1-cp312-cp312-manylinux_2_12_i686.manylinux2010_i686.manylinux_2_17_i686.manylinux2014_i686.whl", hash = "sha256:1257bdabf294dceb59f5e70c64a3e2f462c30c7ad68092d01bbbfb1c16b1ba36", size = 454803, upload-time = "2024-09-04T20:44:15.231Z" },
    { url = "https://files.pythonhosted.org/packages/1a/df/f8d151540d8c200eb1c6fba8cd0dfd40904f1b0682ea705c36e6c2e97ab3/cffi-1.17.1-cp312-cp312-manylinux_2_17_aarch64.manylinux2014_aarch64.whl", hash = "sha256:da95af8214998d77a98cc14e3a3bd00aa191526343078b530ceb0bd710fb48a5", size = 478850, upload-time = "2024-09-04T20:44:17.188Z" },
    { url = "https://files.pythonhosted.org/packages/28/c0/b31116332a547fd2677ae5b78a2ef662dfc8023d67f41b2a83f7c2aa78b1/cffi-1.17.1-cp312-cp312-manylinux_2_17_ppc64le.manylinux2014_ppc64le.whl", hash = "sha256:d63afe322132c194cf832bfec0dc69a99fb9bb6bbd550f161a49e9e855cc78ff", size = 485729, upload-time = "2024-09-04T20:44:18.688Z" },
    { url = "https://files.pythonhosted.org/packages/91/2b/9a1ddfa5c7f13cab007a2c9cc295b70fbbda7cb10a286aa6810338e60ea1/cffi-1.17.1-cp312-cp312-manylinux_2_17_s390x.manylinux2014_s390x.whl", hash = "sha256:f79fc4fc25f1c8698ff97788206bb3c2598949bfe0fef03d299eb1b5356ada99", size = 471256, upload-time = "2024-09-04T20:44:20.248Z" },
    { url = "https://files.pythonhosted.org/packages/b2/d5/da47df7004cb17e4955df6a43d14b3b4ae77737dff8bf7f8f333196717bf/cffi-1.17.1-cp312-cp312-manylinux_2_17_x86_64.manylinux2014_x86_64.whl", hash = "sha256:b62ce867176a75d03a665bad002af8e6d54644fad99a3c70905c543130e39d93", size = 479424, upload-time = "2024-09-04T20:44:21.673Z" },
    { url = "https://files.pythonhosted.org/packages/0b/ac/2a28bcf513e93a219c8a4e8e125534f4f6db03e3179ba1c45e949b76212c/cffi-1.17.1-cp312-cp312-musllinux_1_1_aarch64.whl", hash = "sha256:386c8bf53c502fff58903061338ce4f4950cbdcb23e2902d86c0f722b786bbe3", size = 484568, upload-time = "2024-09-04T20:44:23.245Z" },
    { url = "https://files.pythonhosted.org/packages/d4/38/ca8a4f639065f14ae0f1d9751e70447a261f1a30fa7547a828ae08142465/cffi-1.17.1-cp312-cp312-musllinux_1_1_x86_64.whl", hash = "sha256:4ceb10419a9adf4460ea14cfd6bc43d08701f0835e979bf821052f1805850fe8", size = 488736, upload-time = "2024-09-04T20:44:24.757Z" },
    { url = "https://files.pythonhosted.org/packages/86/c5/28b2d6f799ec0bdecf44dced2ec5ed43e0eb63097b0f58c293583b406582/cffi-1.17.1-cp312-cp312-win32.whl", hash = "sha256:a08d7e755f8ed21095a310a693525137cfe756ce62d066e53f502a83dc550f65", size = 172448, upload-time = "2024-09-04T20:44:26.208Z" },
    { url = "https://files.pythonhosted.org/packages/50/b9/db34c4755a7bd1cb2d1603ac3863f22bcecbd1ba29e5ee841a4bc510b294/cffi-1.17.1-cp312-cp312-win_amd64.whl", hash = "sha256:51392eae71afec0d0c8fb1a53b204dbb3bcabcb3c9b807eedf3e1e6ccf2de903", size = 181976, upload-time = "2024-09-04T20:44:27.578Z" },
    { url = "https://files.pythonhosted.org/packages/8d/f8/dd6c246b148639254dad4d6803eb6a54e8c85c6e11ec9df2cffa87571dbe/cffi-1.17.1-cp313-cp313-macosx_10_13_x86_64.whl", hash = "sha256:f3a2b4222ce6b60e2e8b337bb9596923045681d71e5a082783484d845390938e", size = 182989, upload-time = "2024-09-04T20:44:28.956Z" },
    { url = "https://files.pythonhosted.org/packages/8b/f1/672d303ddf17c24fc83afd712316fda78dc6fce1cd53011b839483e1ecc8/cffi-1.17.1-cp313-cp313-macosx_11_0_arm64.whl", hash = "sha256:0984a4925a435b1da406122d4d7968dd861c1385afe3b45ba82b750f229811e2", size = 178802, upload-time = "2024-09-04T20:44:30.289Z" },
    { url = "https://files.pythonhosted.org/packages/0e/2d/eab2e858a91fdff70533cab61dcff4a1f55ec60425832ddfdc9cd36bc8af/cffi-1.17.1-cp313-cp313-manylinux_2_12_i686.manylinux2010_i686.manylinux_2_17_i686.manylinux2014_i686.whl", hash = "sha256:d01b12eeeb4427d3110de311e1774046ad344f5b1a7403101878976ecd7a10f3", size = 454792, upload-time = "2024-09-04T20:44:32.01Z" },
    { url = "https://files.pythonhosted.org/packages/75/b2/fbaec7c4455c604e29388d55599b99ebcc250a60050610fadde58932b7ee/cffi-1.17.1-cp313-cp313-manylinux_2_17_aarch64.manylinux2014_aarch64.whl", hash = "sha256:706510fe141c86a69c8ddc029c7910003a17353970cff3b904ff0686a5927683", size = 478893, upload-time = "2024-09-04T20:44:33.606Z" },
    { url = "https://files.pythonhosted.org/packages/4f/b7/6e4a2162178bf1935c336d4da8a9352cccab4d3a5d7914065490f08c0690/cffi-1.17.1-cp313-cp313-manylinux_2_17_ppc64le.manylinux2014_ppc64le.whl", hash = "sha256:de55b766c7aa2e2a3092c51e0483d700341182f08e67c63630d5b6f200bb28e5", size = 485810, upload-time = "2024-09-04T20:44:35.191Z" },
    { url = "https://files.pythonhosted.org/packages/c7/8a/1d0e4a9c26e54746dc08c2c6c037889124d4f59dffd853a659fa545f1b40/cffi-1.17.1-cp313-cp313-manylinux_2_17_s390x.manylinux2014_s390x.whl", hash = "sha256:c59d6e989d07460165cc5ad3c61f9fd8f1b4796eacbd81cee78957842b834af4", size = 471200, upload-time = "2024-09-04T20:44:36.743Z" },
    { url = "https://files.pythonhosted.org/packages/26/9f/1aab65a6c0db35f43c4d1b4f580e8df53914310afc10ae0397d29d697af4/cffi-1.17.1-cp313-cp313-manylinux_2_17_x86_64.manylinux2014_x86_64.whl", hash = "sha256:dd398dbc6773384a17fe0d3e7eeb8d1a21c2200473ee6806bb5e6a8e62bb73dd", size = 479447, upload-time = "2024-09-04T20:44:38.492Z" },
    { url = "https://files.pythonhosted.org/packages/5f/e4/fb8b3dd8dc0e98edf1135ff067ae070bb32ef9d509d6cb0f538cd6f7483f/cffi-1.17.1-cp313-cp313-musllinux_1_1_aarch64.whl", hash = "sha256:3edc8d958eb099c634dace3c7e16560ae474aa3803a5df240542b305d14e14ed", size = 484358, upload-time = "2024-09-04T20:44:40.046Z" },
    { url = "https://files.pythonhosted.org/packages/f1/47/d7145bf2dc04684935d57d67dff9d6d795b2ba2796806bb109864be3a151/cffi-1.17.1-cp313-cp313-musllinux_1_1_x86_64.whl", hash = "sha256:72e72408cad3d5419375fc87d289076ee319835bdfa2caad331e377589aebba9", size = 488469, upload-time = "2024-09-04T20:44:41.616Z" },
    { url = "https://files.pythonhosted.org/packages/bf/ee/f94057fa6426481d663b88637a9a10e859e492c73d0384514a17d78ee205/cffi-1.17.1-cp313-cp313-win32.whl", hash = "sha256:e03eab0a8677fa80d646b5ddece1cbeaf556c313dcfac435ba11f107ba117b5d", size = 172475, upload-time = "2024-09-04T20:44:43.733Z" },
    { url = "https://files.pythonhosted.org/packages/7c/fc/6a8cb64e5f0324877d503c854da15d76c1e50eb722e320b15345c4d0c6de/cffi-1.17.1-cp313-cp313-win_amd64.whl", hash = "sha256:f6a16c31041f09ead72d69f583767292f750d24913dadacf5756b966aacb3f1a", size = 182009, upload-time = "2024-09-04T20:44:45.309Z" },
]

[[package]]
name = "cfgv"
version = "3.4.0"
source = { registry = "https://pypi.org/simple" }
sdist = { url = "https://files.pythonhosted.org/packages/11/74/539e56497d9bd1d484fd863dd69cbbfa653cd2aa27abfe35653494d85e94/cfgv-3.4.0.tar.gz", hash = "sha256:e52591d4c5f5dead8e0f673fb16db7949d2cfb3f7da4582893288f0ded8fe560", size = 7114, upload-time = "2023-08-12T20:38:17.776Z" }
wheels = [
    { url = "https://files.pythonhosted.org/packages/c5/55/51844dd50c4fc7a33b653bfaba4c2456f06955289ca770a5dbd5fd267374/cfgv-3.4.0-py2.py3-none-any.whl", hash = "sha256:b7265b1f29fd3316bfcd2b330d63d024f2bfd8bcb8b0272f8e19a504856c48f9", size = 7249, upload-time = "2023-08-12T20:38:16.269Z" },
]

[[package]]
name = "charset-normalizer"
version = "3.4.2"
source = { registry = "https://pypi.org/simple" }
sdist = { url = "https://files.pythonhosted.org/packages/e4/33/89c2ced2b67d1c2a61c19c6751aa8902d46ce3dacb23600a283619f5a12d/charset_normalizer-3.4.2.tar.gz", hash = "sha256:5baececa9ecba31eff645232d59845c07aa030f0c81ee70184a90d35099a0e63", size = 126367, upload-time = "2025-05-02T08:34:42.01Z" }
wheels = [
    { url = "https://files.pythonhosted.org/packages/05/85/4c40d00dcc6284a1c1ad5de5e0996b06f39d8232f1031cd23c2f5c07ee86/charset_normalizer-3.4.2-cp311-cp311-macosx_10_9_universal2.whl", hash = "sha256:be1e352acbe3c78727a16a455126d9ff83ea2dfdcbc83148d2982305a04714c2", size = 198794, upload-time = "2025-05-02T08:32:11.945Z" },
    { url = "https://files.pythonhosted.org/packages/41/d9/7a6c0b9db952598e97e93cbdfcb91bacd89b9b88c7c983250a77c008703c/charset_normalizer-3.4.2-cp311-cp311-manylinux_2_17_aarch64.manylinux2014_aarch64.whl", hash = "sha256:aa88ca0b1932e93f2d961bf3addbb2db902198dca337d88c89e1559e066e7645", size = 142846, upload-time = "2025-05-02T08:32:13.946Z" },
    { url = "https://files.pythonhosted.org/packages/66/82/a37989cda2ace7e37f36c1a8ed16c58cf48965a79c2142713244bf945c89/charset_normalizer-3.4.2-cp311-cp311-manylinux_2_17_ppc64le.manylinux2014_ppc64le.whl", hash = "sha256:d524ba3f1581b35c03cb42beebab4a13e6cdad7b36246bd22541fa585a56cccd", size = 153350, upload-time = "2025-05-02T08:32:15.873Z" },
    { url = "https://files.pythonhosted.org/packages/df/68/a576b31b694d07b53807269d05ec3f6f1093e9545e8607121995ba7a8313/charset_normalizer-3.4.2-cp311-cp311-manylinux_2_17_s390x.manylinux2014_s390x.whl", hash = "sha256:28a1005facc94196e1fb3e82a3d442a9d9110b8434fc1ded7a24a2983c9888d8", size = 145657, upload-time = "2025-05-02T08:32:17.283Z" },
    { url = "https://files.pythonhosted.org/packages/92/9b/ad67f03d74554bed3aefd56fe836e1623a50780f7c998d00ca128924a499/charset_normalizer-3.4.2-cp311-cp311-manylinux_2_17_x86_64.manylinux2014_x86_64.whl", hash = "sha256:fdb20a30fe1175ecabed17cbf7812f7b804b8a315a25f24678bcdf120a90077f", size = 147260, upload-time = "2025-05-02T08:32:18.807Z" },
    { url = "https://files.pythonhosted.org/packages/a6/e6/8aebae25e328160b20e31a7e9929b1578bbdc7f42e66f46595a432f8539e/charset_normalizer-3.4.2-cp311-cp311-manylinux_2_5_i686.manylinux1_i686.manylinux_2_17_i686.manylinux2014_i686.whl", hash = "sha256:0f5d9ed7f254402c9e7d35d2f5972c9bbea9040e99cd2861bd77dc68263277c7", size = 149164, upload-time = "2025-05-02T08:32:20.333Z" },
    { url = "https://files.pythonhosted.org/packages/8b/f2/b3c2f07dbcc248805f10e67a0262c93308cfa149a4cd3d1fe01f593e5fd2/charset_normalizer-3.4.2-cp311-cp311-musllinux_1_2_aarch64.whl", hash = "sha256:efd387a49825780ff861998cd959767800d54f8308936b21025326de4b5a42b9", size = 144571, upload-time = "2025-05-02T08:32:21.86Z" },
    { url = "https://files.pythonhosted.org/packages/60/5b/c3f3a94bc345bc211622ea59b4bed9ae63c00920e2e8f11824aa5708e8b7/charset_normalizer-3.4.2-cp311-cp311-musllinux_1_2_i686.whl", hash = "sha256:f0aa37f3c979cf2546b73e8222bbfa3dc07a641585340179d768068e3455e544", size = 151952, upload-time = "2025-05-02T08:32:23.434Z" },
    { url = "https://files.pythonhosted.org/packages/e2/4d/ff460c8b474122334c2fa394a3f99a04cf11c646da895f81402ae54f5c42/charset_normalizer-3.4.2-cp311-cp311-musllinux_1_2_ppc64le.whl", hash = "sha256:e70e990b2137b29dc5564715de1e12701815dacc1d056308e2b17e9095372a82", size = 155959, upload-time = "2025-05-02T08:32:24.993Z" },
    { url = "https://files.pythonhosted.org/packages/a2/2b/b964c6a2fda88611a1fe3d4c400d39c66a42d6c169c924818c848f922415/charset_normalizer-3.4.2-cp311-cp311-musllinux_1_2_s390x.whl", hash = "sha256:0c8c57f84ccfc871a48a47321cfa49ae1df56cd1d965a09abe84066f6853b9c0", size = 153030, upload-time = "2025-05-02T08:32:26.435Z" },
    { url = "https://files.pythonhosted.org/packages/59/2e/d3b9811db26a5ebf444bc0fa4f4be5aa6d76fc6e1c0fd537b16c14e849b6/charset_normalizer-3.4.2-cp311-cp311-musllinux_1_2_x86_64.whl", hash = "sha256:6b66f92b17849b85cad91259efc341dce9c1af48e2173bf38a85c6329f1033e5", size = 148015, upload-time = "2025-05-02T08:32:28.376Z" },
    { url = "https://files.pythonhosted.org/packages/90/07/c5fd7c11eafd561bb51220d600a788f1c8d77c5eef37ee49454cc5c35575/charset_normalizer-3.4.2-cp311-cp311-win32.whl", hash = "sha256:daac4765328a919a805fa5e2720f3e94767abd632ae410a9062dff5412bae65a", size = 98106, upload-time = "2025-05-02T08:32:30.281Z" },
    { url = "https://files.pythonhosted.org/packages/a8/05/5e33dbef7e2f773d672b6d79f10ec633d4a71cd96db6673625838a4fd532/charset_normalizer-3.4.2-cp311-cp311-win_amd64.whl", hash = "sha256:e53efc7c7cee4c1e70661e2e112ca46a575f90ed9ae3fef200f2a25e954f4b28", size = 105402, upload-time = "2025-05-02T08:32:32.191Z" },
    { url = "https://files.pythonhosted.org/packages/d7/a4/37f4d6035c89cac7930395a35cc0f1b872e652eaafb76a6075943754f095/charset_normalizer-3.4.2-cp312-cp312-macosx_10_13_universal2.whl", hash = "sha256:0c29de6a1a95f24b9a1aa7aefd27d2487263f00dfd55a77719b530788f75cff7", size = 199936, upload-time = "2025-05-02T08:32:33.712Z" },
    { url = "https://files.pythonhosted.org/packages/ee/8a/1a5e33b73e0d9287274f899d967907cd0bf9c343e651755d9307e0dbf2b3/charset_normalizer-3.4.2-cp312-cp312-manylinux_2_17_aarch64.manylinux2014_aarch64.whl", hash = "sha256:cddf7bd982eaa998934a91f69d182aec997c6c468898efe6679af88283b498d3", size = 143790, upload-time = "2025-05-02T08:32:35.768Z" },
    { url = "https://files.pythonhosted.org/packages/66/52/59521f1d8e6ab1482164fa21409c5ef44da3e9f653c13ba71becdd98dec3/charset_normalizer-3.4.2-cp312-cp312-manylinux_2_17_ppc64le.manylinux2014_ppc64le.whl", hash = "sha256:fcbe676a55d7445b22c10967bceaaf0ee69407fbe0ece4d032b6eb8d4565982a", size = 153924, upload-time = "2025-05-02T08:32:37.284Z" },
    { url = "https://files.pythonhosted.org/packages/86/2d/fb55fdf41964ec782febbf33cb64be480a6b8f16ded2dbe8db27a405c09f/charset_normalizer-3.4.2-cp312-cp312-manylinux_2_17_s390x.manylinux2014_s390x.whl", hash = "sha256:d41c4d287cfc69060fa91cae9683eacffad989f1a10811995fa309df656ec214", size = 146626, upload-time = "2025-05-02T08:32:38.803Z" },
    { url = "https://files.pythonhosted.org/packages/8c/73/6ede2ec59bce19b3edf4209d70004253ec5f4e319f9a2e3f2f15601ed5f7/charset_normalizer-3.4.2-cp312-cp312-manylinux_2_17_x86_64.manylinux2014_x86_64.whl", hash = "sha256:4e594135de17ab3866138f496755f302b72157d115086d100c3f19370839dd3a", size = 148567, upload-time = "2025-05-02T08:32:40.251Z" },
    { url = "https://files.pythonhosted.org/packages/09/14/957d03c6dc343c04904530b6bef4e5efae5ec7d7990a7cbb868e4595ee30/charset_normalizer-3.4.2-cp312-cp312-manylinux_2_5_i686.manylinux1_i686.manylinux_2_17_i686.manylinux2014_i686.whl", hash = "sha256:cf713fe9a71ef6fd5adf7a79670135081cd4431c2943864757f0fa3a65b1fafd", size = 150957, upload-time = "2025-05-02T08:32:41.705Z" },
    { url = "https://files.pythonhosted.org/packages/0d/c8/8174d0e5c10ccebdcb1b53cc959591c4c722a3ad92461a273e86b9f5a302/charset_normalizer-3.4.2-cp312-cp312-musllinux_1_2_aarch64.whl", hash = "sha256:a370b3e078e418187da8c3674eddb9d983ec09445c99a3a263c2011993522981", size = 145408, upload-time = "2025-05-02T08:32:43.709Z" },
    { url = "https://files.pythonhosted.org/packages/58/aa/8904b84bc8084ac19dc52feb4f5952c6df03ffb460a887b42615ee1382e8/charset_normalizer-3.4.2-cp312-cp312-musllinux_1_2_i686.whl", hash = "sha256:a955b438e62efdf7e0b7b52a64dc5c3396e2634baa62471768a64bc2adb73d5c", size = 153399, upload-time = "2025-05-02T08:32:46.197Z" },
    { url = "https://files.pythonhosted.org/packages/c2/26/89ee1f0e264d201cb65cf054aca6038c03b1a0c6b4ae998070392a3ce605/charset_normalizer-3.4.2-cp312-cp312-musllinux_1_2_ppc64le.whl", hash = "sha256:7222ffd5e4de8e57e03ce2cef95a4c43c98fcb72ad86909abdfc2c17d227fc1b", size = 156815, upload-time = "2025-05-02T08:32:48.105Z" },
    { url = "https://files.pythonhosted.org/packages/fd/07/68e95b4b345bad3dbbd3a8681737b4338ff2c9df29856a6d6d23ac4c73cb/charset_normalizer-3.4.2-cp312-cp312-musllinux_1_2_s390x.whl", hash = "sha256:bee093bf902e1d8fc0ac143c88902c3dfc8941f7ea1d6a8dd2bcb786d33db03d", size = 154537, upload-time = "2025-05-02T08:32:49.719Z" },
    { url = "https://files.pythonhosted.org/packages/77/1a/5eefc0ce04affb98af07bc05f3bac9094513c0e23b0562d64af46a06aae4/charset_normalizer-3.4.2-cp312-cp312-musllinux_1_2_x86_64.whl", hash = "sha256:dedb8adb91d11846ee08bec4c8236c8549ac721c245678282dcb06b221aab59f", size = 149565, upload-time = "2025-05-02T08:32:51.404Z" },
    { url = "https://files.pythonhosted.org/packages/37/a0/2410e5e6032a174c95e0806b1a6585eb21e12f445ebe239fac441995226a/charset_normalizer-3.4.2-cp312-cp312-win32.whl", hash = "sha256:db4c7bf0e07fc3b7d89ac2a5880a6a8062056801b83ff56d8464b70f65482b6c", size = 98357, upload-time = "2025-05-02T08:32:53.079Z" },
    { url = "https://files.pythonhosted.org/packages/6c/4f/c02d5c493967af3eda9c771ad4d2bbc8df6f99ddbeb37ceea6e8716a32bc/charset_normalizer-3.4.2-cp312-cp312-win_amd64.whl", hash = "sha256:5a9979887252a82fefd3d3ed2a8e3b937a7a809f65dcb1e068b090e165bbe99e", size = 105776, upload-time = "2025-05-02T08:32:54.573Z" },
    { url = "https://files.pythonhosted.org/packages/ea/12/a93df3366ed32db1d907d7593a94f1fe6293903e3e92967bebd6950ed12c/charset_normalizer-3.4.2-cp313-cp313-macosx_10_13_universal2.whl", hash = "sha256:926ca93accd5d36ccdabd803392ddc3e03e6d4cd1cf17deff3b989ab8e9dbcf0", size = 199622, upload-time = "2025-05-02T08:32:56.363Z" },
    { url = "https://files.pythonhosted.org/packages/04/93/bf204e6f344c39d9937d3c13c8cd5bbfc266472e51fc8c07cb7f64fcd2de/charset_normalizer-3.4.2-cp313-cp313-manylinux_2_17_aarch64.manylinux2014_aarch64.whl", hash = "sha256:eba9904b0f38a143592d9fc0e19e2df0fa2e41c3c3745554761c5f6447eedabf", size = 143435, upload-time = "2025-05-02T08:32:58.551Z" },
    { url = "https://files.pythonhosted.org/packages/22/2a/ea8a2095b0bafa6c5b5a55ffdc2f924455233ee7b91c69b7edfcc9e02284/charset_normalizer-3.4.2-cp313-cp313-manylinux_2_17_ppc64le.manylinux2014_ppc64le.whl", hash = "sha256:3fddb7e2c84ac87ac3a947cb4e66d143ca5863ef48e4a5ecb83bd48619e4634e", size = 153653, upload-time = "2025-05-02T08:33:00.342Z" },
    { url = "https://files.pythonhosted.org/packages/b6/57/1b090ff183d13cef485dfbe272e2fe57622a76694061353c59da52c9a659/charset_normalizer-3.4.2-cp313-cp313-manylinux_2_17_s390x.manylinux2014_s390x.whl", hash = "sha256:98f862da73774290f251b9df8d11161b6cf25b599a66baf087c1ffe340e9bfd1", size = 146231, upload-time = "2025-05-02T08:33:02.081Z" },
    { url = "https://files.pythonhosted.org/packages/e2/28/ffc026b26f441fc67bd21ab7f03b313ab3fe46714a14b516f931abe1a2d8/charset_normalizer-3.4.2-cp313-cp313-manylinux_2_17_x86_64.manylinux2014_x86_64.whl", hash = "sha256:6c9379d65defcab82d07b2a9dfbfc2e95bc8fe0ebb1b176a3190230a3ef0e07c", size = 148243, upload-time = "2025-05-02T08:33:04.063Z" },
    { url = "https://files.pythonhosted.org/packages/c0/0f/9abe9bd191629c33e69e47c6ef45ef99773320e9ad8e9cb08b8ab4a8d4cb/charset_normalizer-3.4.2-cp313-cp313-manylinux_2_5_i686.manylinux1_i686.manylinux_2_17_i686.manylinux2014_i686.whl", hash = "sha256:e635b87f01ebc977342e2697d05b56632f5f879a4f15955dfe8cef2448b51691", size = 150442, upload-time = "2025-05-02T08:33:06.418Z" },
    { url = "https://files.pythonhosted.org/packages/67/7c/a123bbcedca91d5916c056407f89a7f5e8fdfce12ba825d7d6b9954a1a3c/charset_normalizer-3.4.2-cp313-cp313-musllinux_1_2_aarch64.whl", hash = "sha256:1c95a1e2902a8b722868587c0e1184ad5c55631de5afc0eb96bc4b0d738092c0", size = 145147, upload-time = "2025-05-02T08:33:08.183Z" },
    { url = "https://files.pythonhosted.org/packages/ec/fe/1ac556fa4899d967b83e9893788e86b6af4d83e4726511eaaad035e36595/charset_normalizer-3.4.2-cp313-cp313-musllinux_1_2_i686.whl", hash = "sha256:ef8de666d6179b009dce7bcb2ad4c4a779f113f12caf8dc77f0162c29d20490b", size = 153057, upload-time = "2025-05-02T08:33:09.986Z" },
    { url = "https://files.pythonhosted.org/packages/2b/ff/acfc0b0a70b19e3e54febdd5301a98b72fa07635e56f24f60502e954c461/charset_normalizer-3.4.2-cp313-cp313-musllinux_1_2_ppc64le.whl", hash = "sha256:32fc0341d72e0f73f80acb0a2c94216bd704f4f0bce10aedea38f30502b271ff", size = 156454, upload-time = "2025-05-02T08:33:11.814Z" },
    { url = "https://files.pythonhosted.org/packages/92/08/95b458ce9c740d0645feb0e96cea1f5ec946ea9c580a94adfe0b617f3573/charset_normalizer-3.4.2-cp313-cp313-musllinux_1_2_s390x.whl", hash = "sha256:289200a18fa698949d2b39c671c2cc7a24d44096784e76614899a7ccf2574b7b", size = 154174, upload-time = "2025-05-02T08:33:13.707Z" },
    { url = "https://files.pythonhosted.org/packages/78/be/8392efc43487ac051eee6c36d5fbd63032d78f7728cb37aebcc98191f1ff/charset_normalizer-3.4.2-cp313-cp313-musllinux_1_2_x86_64.whl", hash = "sha256:4a476b06fbcf359ad25d34a057b7219281286ae2477cc5ff5e3f70a246971148", size = 149166, upload-time = "2025-05-02T08:33:15.458Z" },
    { url = "https://files.pythonhosted.org/packages/44/96/392abd49b094d30b91d9fbda6a69519e95802250b777841cf3bda8fe136c/charset_normalizer-3.4.2-cp313-cp313-win32.whl", hash = "sha256:aaeeb6a479c7667fbe1099af9617c83aaca22182d6cf8c53966491a0f1b7ffb7", size = 98064, upload-time = "2025-05-02T08:33:17.06Z" },
    { url = "https://files.pythonhosted.org/packages/e9/b0/0200da600134e001d91851ddc797809e2fe0ea72de90e09bec5a2fbdaccb/charset_normalizer-3.4.2-cp313-cp313-win_amd64.whl", hash = "sha256:aa6af9e7d59f9c12b33ae4e9450619cf2488e2bbe9b44030905877f0b2324980", size = 105641, upload-time = "2025-05-02T08:33:18.753Z" },
    { url = "https://files.pythonhosted.org/packages/20/94/c5790835a017658cbfabd07f3bfb549140c3ac458cfc196323996b10095a/charset_normalizer-3.4.2-py3-none-any.whl", hash = "sha256:7f56930ab0abd1c45cd15be65cc741c28b1c9a34876ce8c17a2fa107810c0af0", size = 52626, upload-time = "2025-05-02T08:34:40.053Z" },
]

[[package]]
name = "click"
version = "8.2.1"
source = { registry = "https://pypi.org/simple" }
dependencies = [
    { name = "colorama", marker = "sys_platform == 'win32'" },
]
sdist = { url = "https://files.pythonhosted.org/packages/60/6c/8ca2efa64cf75a977a0d7fac081354553ebe483345c734fb6b6515d96bbc/click-8.2.1.tar.gz", hash = "sha256:27c491cc05d968d271d5a1db13e3b5a184636d9d930f148c50b038f0d0646202", size = 286342, upload-time = "2025-05-20T23:19:49.832Z" }
wheels = [
    { url = "https://files.pythonhosted.org/packages/85/32/10bb5764d90a8eee674e9dc6f4db6a0ab47c8c4d0d83c27f7c39ac415a4d/click-8.2.1-py3-none-any.whl", hash = "sha256:61a3265b914e850b85317d0b3109c7f8cd35a670f963866005d6ef1d5175a12b", size = 102215, upload-time = "2025-05-20T23:19:47.796Z" },
]

[[package]]
name = "cloudpickle"
version = "3.1.1"
source = { registry = "https://pypi.org/simple" }
sdist = { url = "https://files.pythonhosted.org/packages/52/39/069100b84d7418bc358d81669d5748efb14b9cceacd2f9c75f550424132f/cloudpickle-3.1.1.tar.gz", hash = "sha256:b216fa8ae4019d5482a8ac3c95d8f6346115d8835911fd4aefd1a445e4242c64", size = 22113, upload-time = "2025-01-14T17:02:05.085Z" }
wheels = [
    { url = "https://files.pythonhosted.org/packages/7e/e8/64c37fadfc2816a7701fa8a6ed8d87327c7d54eacfbfb6edab14a2f2be75/cloudpickle-3.1.1-py3-none-any.whl", hash = "sha256:c8c5a44295039331ee9dad40ba100a9c7297b6f988e50e87ccdf3765a668350e", size = 20992, upload-time = "2025-01-14T17:02:02.417Z" },
]

[[package]]
name = "colorama"
version = "0.4.6"
source = { registry = "https://pypi.org/simple" }
sdist = { url = "https://files.pythonhosted.org/packages/d8/53/6f443c9a4a8358a93a6792e2acffb9d9d5cb0a5cfd8802644b7b1c9a02e4/colorama-0.4.6.tar.gz", hash = "sha256:08695f5cb7ed6e0531a20572697297273c47b8cae5a63ffc6d6ed5c201be6e44", size = 27697, upload-time = "2022-10-25T02:36:22.414Z" }
wheels = [
    { url = "https://files.pythonhosted.org/packages/d1/d6/3965ed04c63042e047cb6a3e6ed1a63a35087b6a609aa3a15ed8ac56c221/colorama-0.4.6-py2.py3-none-any.whl", hash = "sha256:4f1d9991f5acc0ca119f9d443620b77f9d6b33703e51011c16baf57afb285fc6", size = 25335, upload-time = "2022-10-25T02:36:20.889Z" },
]

[[package]]
name = "colour"
version = "0.1.5"
source = { registry = "https://pypi.org/simple" }
sdist = { url = "https://files.pythonhosted.org/packages/a0/d4/5911a7618acddc3f594ddf144ecd8a03c29074a540f4494670ad8f153efe/colour-0.1.5.tar.gz", hash = "sha256:af20120fefd2afede8b001fbef2ea9da70ad7d49fafdb6489025dae8745c3aee", size = 24776, upload-time = "2017-11-19T23:20:08.015Z" }
wheels = [
    { url = "https://files.pythonhosted.org/packages/74/46/e81907704ab203206769dee1385dc77e1407576ff8f50a0681d0a6b541be/colour-0.1.5-py2.py3-none-any.whl", hash = "sha256:33f6db9d564fadc16e59921a56999b79571160ce09916303d35346dddc17978c", size = 23772, upload-time = "2017-11-19T23:20:04.56Z" },
]

[[package]]
name = "coverage"
version = "7.9.2"
source = { registry = "https://pypi.org/simple" }
sdist = { url = "https://files.pythonhosted.org/packages/04/b7/c0465ca253df10a9e8dae0692a4ae6e9726d245390aaef92360e1d6d3832/coverage-7.9.2.tar.gz", hash = "sha256:997024fa51e3290264ffd7492ec97d0690293ccd2b45a6cd7d82d945a4a80c8b", size = 813556, upload-time = "2025-07-03T10:54:15.101Z" }
wheels = [
    { url = "https://files.pythonhosted.org/packages/39/40/916786453bcfafa4c788abee4ccd6f592b5b5eca0cd61a32a4e5a7ef6e02/coverage-7.9.2-cp311-cp311-macosx_10_9_x86_64.whl", hash = "sha256:a7a56a2964a9687b6aba5b5ced6971af308ef6f79a91043c05dd4ee3ebc3e9ba", size = 212152, upload-time = "2025-07-03T10:52:53.562Z" },
    { url = "https://files.pythonhosted.org/packages/9f/66/cc13bae303284b546a030762957322bbbff1ee6b6cb8dc70a40f8a78512f/coverage-7.9.2-cp311-cp311-macosx_11_0_arm64.whl", hash = "sha256:123d589f32c11d9be7fe2e66d823a236fe759b0096f5db3fb1b75b2fa414a4fa", size = 212540, upload-time = "2025-07-03T10:52:55.196Z" },
    { url = "https://files.pythonhosted.org/packages/0f/3c/d56a764b2e5a3d43257c36af4a62c379df44636817bb5f89265de4bf8bd7/coverage-7.9.2-cp311-cp311-manylinux_2_17_aarch64.manylinux2014_aarch64.whl", hash = "sha256:333b2e0ca576a7dbd66e85ab402e35c03b0b22f525eed82681c4b866e2e2653a", size = 245097, upload-time = "2025-07-03T10:52:56.509Z" },
    { url = "https://files.pythonhosted.org/packages/b1/46/bd064ea8b3c94eb4ca5d90e34d15b806cba091ffb2b8e89a0d7066c45791/coverage-7.9.2-cp311-cp311-manylinux_2_5_i686.manylinux1_i686.manylinux_2_17_i686.manylinux2014_i686.whl", hash = "sha256:326802760da234baf9f2f85a39e4a4b5861b94f6c8d95251f699e4f73b1835dc", size = 242812, upload-time = "2025-07-03T10:52:57.842Z" },
    { url = "https://files.pythonhosted.org/packages/43/02/d91992c2b29bc7afb729463bc918ebe5f361be7f1daae93375a5759d1e28/coverage-7.9.2-cp311-cp311-manylinux_2_5_x86_64.manylinux1_x86_64.manylinux_2_17_x86_64.manylinux2014_x86_64.whl", hash = "sha256:19e7be4cfec248df38ce40968c95d3952fbffd57b400d4b9bb580f28179556d2", size = 244617, upload-time = "2025-07-03T10:52:59.239Z" },
    { url = "https://files.pythonhosted.org/packages/b7/4f/8fadff6bf56595a16d2d6e33415841b0163ac660873ed9a4e9046194f779/coverage-7.9.2-cp311-cp311-musllinux_1_2_aarch64.whl", hash = "sha256:0b4a4cb73b9f2b891c1788711408ef9707666501ba23684387277ededab1097c", size = 244263, upload-time = "2025-07-03T10:53:00.601Z" },
    { url = "https://files.pythonhosted.org/packages/9b/d2/e0be7446a2bba11739edb9f9ba4eff30b30d8257370e237418eb44a14d11/coverage-7.9.2-cp311-cp311-musllinux_1_2_i686.whl", hash = "sha256:2c8937fa16c8c9fbbd9f118588756e7bcdc7e16a470766a9aef912dd3f117dbd", size = 242314, upload-time = "2025-07-03T10:53:01.932Z" },
    { url = "https://files.pythonhosted.org/packages/9d/7d/dcbac9345000121b8b57a3094c2dfcf1ccc52d8a14a40c1d4bc89f936f80/coverage-7.9.2-cp311-cp311-musllinux_1_2_x86_64.whl", hash = "sha256:42da2280c4d30c57a9b578bafd1d4494fa6c056d4c419d9689e66d775539be74", size = 242904, upload-time = "2025-07-03T10:53:03.478Z" },
    { url = "https://files.pythonhosted.org/packages/41/58/11e8db0a0c0510cf31bbbdc8caf5d74a358b696302a45948d7c768dfd1cf/coverage-7.9.2-cp311-cp311-win32.whl", hash = "sha256:14fa8d3da147f5fdf9d298cacc18791818f3f1a9f542c8958b80c228320e90c6", size = 214553, upload-time = "2025-07-03T10:53:05.174Z" },
    { url = "https://files.pythonhosted.org/packages/3a/7d/751794ec8907a15e257136e48dc1021b1f671220ecccfd6c4eaf30802714/coverage-7.9.2-cp311-cp311-win_amd64.whl", hash = "sha256:549cab4892fc82004f9739963163fd3aac7a7b0df430669b75b86d293d2df2a7", size = 215441, upload-time = "2025-07-03T10:53:06.472Z" },
    { url = "https://files.pythonhosted.org/packages/62/5b/34abcedf7b946c1c9e15b44f326cb5b0da852885312b30e916f674913428/coverage-7.9.2-cp311-cp311-win_arm64.whl", hash = "sha256:c2667a2b913e307f06aa4e5677f01a9746cd08e4b35e14ebcde6420a9ebb4c62", size = 213873, upload-time = "2025-07-03T10:53:07.699Z" },
    { url = "https://files.pythonhosted.org/packages/53/d7/7deefc6fd4f0f1d4c58051f4004e366afc9e7ab60217ac393f247a1de70a/coverage-7.9.2-cp312-cp312-macosx_10_13_x86_64.whl", hash = "sha256:ae9eb07f1cfacd9cfe8eaee6f4ff4b8a289a668c39c165cd0c8548484920ffc0", size = 212344, upload-time = "2025-07-03T10:53:09.3Z" },
    { url = "https://files.pythonhosted.org/packages/95/0c/ee03c95d32be4d519e6a02e601267769ce2e9a91fc8faa1b540e3626c680/coverage-7.9.2-cp312-cp312-macosx_11_0_arm64.whl", hash = "sha256:9ce85551f9a1119f02adc46d3014b5ee3f765deac166acf20dbb851ceb79b6f3", size = 212580, upload-time = "2025-07-03T10:53:11.52Z" },
    { url = "https://files.pythonhosted.org/packages/8b/9f/826fa4b544b27620086211b87a52ca67592622e1f3af9e0a62c87aea153a/coverage-7.9.2-cp312-cp312-manylinux_2_17_aarch64.manylinux2014_aarch64.whl", hash = "sha256:f8f6389ac977c5fb322e0e38885fbbf901743f79d47f50db706e7644dcdcb6e1", size = 246383, upload-time = "2025-07-03T10:53:13.134Z" },
    { url = "https://files.pythonhosted.org/packages/7f/b3/4477aafe2a546427b58b9c540665feff874f4db651f4d3cb21b308b3a6d2/coverage-7.9.2-cp312-cp312-manylinux_2_5_i686.manylinux1_i686.manylinux_2_17_i686.manylinux2014_i686.whl", hash = "sha256:ff0d9eae8cdfcd58fe7893b88993723583a6ce4dfbfd9f29e001922544f95615", size = 243400, upload-time = "2025-07-03T10:53:14.614Z" },
    { url = "https://files.pythonhosted.org/packages/f8/c2/efffa43778490c226d9d434827702f2dfbc8041d79101a795f11cbb2cf1e/coverage-7.9.2-cp312-cp312-manylinux_2_5_x86_64.manylinux1_x86_64.manylinux_2_17_x86_64.manylinux2014_x86_64.whl", hash = "sha256:fae939811e14e53ed8a9818dad51d434a41ee09df9305663735f2e2d2d7d959b", size = 245591, upload-time = "2025-07-03T10:53:15.872Z" },
    { url = "https://files.pythonhosted.org/packages/c6/e7/a59888e882c9a5f0192d8627a30ae57910d5d449c80229b55e7643c078c4/coverage-7.9.2-cp312-cp312-musllinux_1_2_aarch64.whl", hash = "sha256:31991156251ec202c798501e0a42bbdf2169dcb0f137b1f5c0f4267f3fc68ef9", size = 245402, upload-time = "2025-07-03T10:53:17.124Z" },
    { url = "https://files.pythonhosted.org/packages/92/a5/72fcd653ae3d214927edc100ce67440ed8a0a1e3576b8d5e6d066ed239db/coverage-7.9.2-cp312-cp312-musllinux_1_2_i686.whl", hash = "sha256:d0d67963f9cbfc7c7f96d4ac74ed60ecbebd2ea6eeb51887af0f8dce205e545f", size = 243583, upload-time = "2025-07-03T10:53:18.781Z" },
    { url = "https://files.pythonhosted.org/packages/5c/f5/84e70e4df28f4a131d580d7d510aa1ffd95037293da66fd20d446090a13b/coverage-7.9.2-cp312-cp312-musllinux_1_2_x86_64.whl", hash = "sha256:49b752a2858b10580969ec6af6f090a9a440a64a301ac1528d7ca5f7ed497f4d", size = 244815, upload-time = "2025-07-03T10:53:20.168Z" },
    { url = "https://files.pythonhosted.org/packages/39/e7/d73d7cbdbd09fdcf4642655ae843ad403d9cbda55d725721965f3580a314/coverage-7.9.2-cp312-cp312-win32.whl", hash = "sha256:88d7598b8ee130f32f8a43198ee02edd16d7f77692fa056cb779616bbea1b355", size = 214719, upload-time = "2025-07-03T10:53:21.521Z" },
    { url = "https://files.pythonhosted.org/packages/9f/d6/7486dcc3474e2e6ad26a2af2db7e7c162ccd889c4c68fa14ea8ec189c9e9/coverage-7.9.2-cp312-cp312-win_amd64.whl", hash = "sha256:9dfb070f830739ee49d7c83e4941cc767e503e4394fdecb3b54bfdac1d7662c0", size = 215509, upload-time = "2025-07-03T10:53:22.853Z" },
    { url = "https://files.pythonhosted.org/packages/b7/34/0439f1ae2593b0346164d907cdf96a529b40b7721a45fdcf8b03c95fcd90/coverage-7.9.2-cp312-cp312-win_arm64.whl", hash = "sha256:4e2c058aef613e79df00e86b6d42a641c877211384ce5bd07585ed7ba71ab31b", size = 213910, upload-time = "2025-07-03T10:53:24.472Z" },
    { url = "https://files.pythonhosted.org/packages/94/9d/7a8edf7acbcaa5e5c489a646226bed9591ee1c5e6a84733c0140e9ce1ae1/coverage-7.9.2-cp313-cp313-macosx_10_13_x86_64.whl", hash = "sha256:985abe7f242e0d7bba228ab01070fde1d6c8fa12f142e43debe9ed1dde686038", size = 212367, upload-time = "2025-07-03T10:53:25.811Z" },
    { url = "https://files.pythonhosted.org/packages/e8/9e/5cd6f130150712301f7e40fb5865c1bc27b97689ec57297e568d972eec3c/coverage-7.9.2-cp313-cp313-macosx_11_0_arm64.whl", hash = "sha256:82c3939264a76d44fde7f213924021ed31f55ef28111a19649fec90c0f109e6d", size = 212632, upload-time = "2025-07-03T10:53:27.075Z" },
    { url = "https://files.pythonhosted.org/packages/a8/de/6287a2c2036f9fd991c61cefa8c64e57390e30c894ad3aa52fac4c1e14a8/coverage-7.9.2-cp313-cp313-manylinux_2_17_aarch64.manylinux2014_aarch64.whl", hash = "sha256:ae5d563e970dbe04382f736ec214ef48103d1b875967c89d83c6e3f21706d5b3", size = 245793, upload-time = "2025-07-03T10:53:28.408Z" },
    { url = "https://files.pythonhosted.org/packages/06/cc/9b5a9961d8160e3cb0b558c71f8051fe08aa2dd4b502ee937225da564ed1/coverage-7.9.2-cp313-cp313-manylinux_2_5_i686.manylinux1_i686.manylinux_2_17_i686.manylinux2014_i686.whl", hash = "sha256:bdd612e59baed2a93c8843c9a7cb902260f181370f1d772f4842987535071d14", size = 243006, upload-time = "2025-07-03T10:53:29.754Z" },
    { url = "https://files.pythonhosted.org/packages/49/d9/4616b787d9f597d6443f5588619c1c9f659e1f5fc9eebf63699eb6d34b78/coverage-7.9.2-cp313-cp313-manylinux_2_5_x86_64.manylinux1_x86_64.manylinux_2_17_x86_64.manylinux2014_x86_64.whl", hash = "sha256:256ea87cb2a1ed992bcdfc349d8042dcea1b80436f4ddf6e246d6bee4b5d73b6", size = 244990, upload-time = "2025-07-03T10:53:31.098Z" },
    { url = "https://files.pythonhosted.org/packages/48/83/801cdc10f137b2d02b005a761661649ffa60eb173dcdaeb77f571e4dc192/coverage-7.9.2-cp313-cp313-musllinux_1_2_aarch64.whl", hash = "sha256:f44ae036b63c8ea432f610534a2668b0c3aee810e7037ab9d8ff6883de480f5b", size = 245157, upload-time = "2025-07-03T10:53:32.717Z" },
    { url = "https://files.pythonhosted.org/packages/c8/a4/41911ed7e9d3ceb0ffb019e7635468df7499f5cc3edca5f7dfc078e9c5ec/coverage-7.9.2-cp313-cp313-musllinux_1_2_i686.whl", hash = "sha256:82d76ad87c932935417a19b10cfe7abb15fd3f923cfe47dbdaa74ef4e503752d", size = 243128, upload-time = "2025-07-03T10:53:34.009Z" },
    { url = "https://files.pythonhosted.org/packages/10/41/344543b71d31ac9cb00a664d5d0c9ef134a0fe87cb7d8430003b20fa0b7d/coverage-7.9.2-cp313-cp313-musllinux_1_2_x86_64.whl", hash = "sha256:619317bb86de4193debc712b9e59d5cffd91dc1d178627ab2a77b9870deb2868", size = 244511, upload-time = "2025-07-03T10:53:35.434Z" },
    { url = "https://files.pythonhosted.org/packages/d5/81/3b68c77e4812105e2a060f6946ba9e6f898ddcdc0d2bfc8b4b152a9ae522/coverage-7.9.2-cp313-cp313-win32.whl", hash = "sha256:0a07757de9feb1dfafd16ab651e0f628fd7ce551604d1bf23e47e1ddca93f08a", size = 214765, upload-time = "2025-07-03T10:53:36.787Z" },
    { url = "https://files.pythonhosted.org/packages/06/a2/7fac400f6a346bb1a4004eb2a76fbff0e242cd48926a2ce37a22a6a1d917/coverage-7.9.2-cp313-cp313-win_amd64.whl", hash = "sha256:115db3d1f4d3f35f5bb021e270edd85011934ff97c8797216b62f461dd69374b", size = 215536, upload-time = "2025-07-03T10:53:38.188Z" },
    { url = "https://files.pythonhosted.org/packages/08/47/2c6c215452b4f90d87017e61ea0fd9e0486bb734cb515e3de56e2c32075f/coverage-7.9.2-cp313-cp313-win_arm64.whl", hash = "sha256:48f82f889c80af8b2a7bb6e158d95a3fbec6a3453a1004d04e4f3b5945a02694", size = 213943, upload-time = "2025-07-03T10:53:39.492Z" },
    { url = "https://files.pythonhosted.org/packages/a3/46/e211e942b22d6af5e0f323faa8a9bc7c447a1cf1923b64c47523f36ed488/coverage-7.9.2-cp313-cp313t-macosx_10_13_x86_64.whl", hash = "sha256:55a28954545f9d2f96870b40f6c3386a59ba8ed50caf2d949676dac3ecab99f5", size = 213088, upload-time = "2025-07-03T10:53:40.874Z" },
    { url = "https://files.pythonhosted.org/packages/d2/2f/762551f97e124442eccd907bf8b0de54348635b8866a73567eb4e6417acf/coverage-7.9.2-cp313-cp313t-macosx_11_0_arm64.whl", hash = "sha256:cdef6504637731a63c133bb2e6f0f0214e2748495ec15fe42d1e219d1b133f0b", size = 213298, upload-time = "2025-07-03T10:53:42.218Z" },
    { url = "https://files.pythonhosted.org/packages/7a/b7/76d2d132b7baf7360ed69be0bcab968f151fa31abe6d067f0384439d9edb/coverage-7.9.2-cp313-cp313t-manylinux_2_17_aarch64.manylinux2014_aarch64.whl", hash = "sha256:bcd5ebe66c7a97273d5d2ddd4ad0ed2e706b39630ed4b53e713d360626c3dbb3", size = 256541, upload-time = "2025-07-03T10:53:43.823Z" },
    { url = "https://files.pythonhosted.org/packages/a0/17/392b219837d7ad47d8e5974ce5f8dc3deb9f99a53b3bd4d123602f960c81/coverage-7.9.2-cp313-cp313t-manylinux_2_5_i686.manylinux1_i686.manylinux_2_17_i686.manylinux2014_i686.whl", hash = "sha256:9303aed20872d7a3c9cb39c5d2b9bdbe44e3a9a1aecb52920f7e7495410dfab8", size = 252761, upload-time = "2025-07-03T10:53:45.19Z" },
    { url = "https://files.pythonhosted.org/packages/d5/77/4256d3577fe1b0daa8d3836a1ebe68eaa07dd2cbaf20cf5ab1115d6949d4/coverage-7.9.2-cp313-cp313t-manylinux_2_5_x86_64.manylinux1_x86_64.manylinux_2_17_x86_64.manylinux2014_x86_64.whl", hash = "sha256:bc18ea9e417a04d1920a9a76fe9ebd2f43ca505b81994598482f938d5c315f46", size = 254917, upload-time = "2025-07-03T10:53:46.931Z" },
    { url = "https://files.pythonhosted.org/packages/53/99/fc1a008eef1805e1ddb123cf17af864743354479ea5129a8f838c433cc2c/coverage-7.9.2-cp313-cp313t-musllinux_1_2_aarch64.whl", hash = "sha256:6406cff19880aaaadc932152242523e892faff224da29e241ce2fca329866584", size = 256147, upload-time = "2025-07-03T10:53:48.289Z" },
    { url = "https://files.pythonhosted.org/packages/92/c0/f63bf667e18b7f88c2bdb3160870e277c4874ced87e21426128d70aa741f/coverage-7.9.2-cp313-cp313t-musllinux_1_2_i686.whl", hash = "sha256:2d0d4f6ecdf37fcc19c88fec3e2277d5dee740fb51ffdd69b9579b8c31e4232e", size = 254261, upload-time = "2025-07-03T10:53:49.99Z" },
    { url = "https://files.pythonhosted.org/packages/8c/32/37dd1c42ce3016ff8ec9e4b607650d2e34845c0585d3518b2a93b4830c1a/coverage-7.9.2-cp313-cp313t-musllinux_1_2_x86_64.whl", hash = "sha256:c33624f50cf8de418ab2b4d6ca9eda96dc45b2c4231336bac91454520e8d1fac", size = 255099, upload-time = "2025-07-03T10:53:51.354Z" },
    { url = "https://files.pythonhosted.org/packages/da/2e/af6b86f7c95441ce82f035b3affe1cd147f727bbd92f563be35e2d585683/coverage-7.9.2-cp313-cp313t-win32.whl", hash = "sha256:1df6b76e737c6a92210eebcb2390af59a141f9e9430210595251fbaf02d46926", size = 215440, upload-time = "2025-07-03T10:53:52.808Z" },
    { url = "https://files.pythonhosted.org/packages/4d/bb/8a785d91b308867f6b2e36e41c569b367c00b70c17f54b13ac29bcd2d8c8/coverage-7.9.2-cp313-cp313t-win_amd64.whl", hash = "sha256:f5fd54310b92741ebe00d9c0d1d7b2b27463952c022da6d47c175d246a98d1bd", size = 216537, upload-time = "2025-07-03T10:53:54.273Z" },
    { url = "https://files.pythonhosted.org/packages/1d/a0/a6bffb5e0f41a47279fd45a8f3155bf193f77990ae1c30f9c224b61cacb0/coverage-7.9.2-cp313-cp313t-win_arm64.whl", hash = "sha256:c48c2375287108c887ee87d13b4070a381c6537d30e8487b24ec721bf2a781cb", size = 214398, upload-time = "2025-07-03T10:53:56.715Z" },
    { url = "https://files.pythonhosted.org/packages/d7/85/f8bbefac27d286386961c25515431482a425967e23d3698b75a250872924/coverage-7.9.2-pp39.pp310.pp311-none-any.whl", hash = "sha256:8a1166db2fb62473285bcb092f586e081e92656c7dfa8e9f62b4d39d7e6b5050", size = 204013, upload-time = "2025-07-03T10:54:12.084Z" },
    { url = "https://files.pythonhosted.org/packages/3c/38/bbe2e63902847cf79036ecc75550d0698af31c91c7575352eb25190d0fb3/coverage-7.9.2-py3-none-any.whl", hash = "sha256:e425cd5b00f6fc0ed7cdbd766c70be8baab4b7839e4d4fe5fac48581dd968ea4", size = 204005, upload-time = "2025-07-03T10:54:13.491Z" },
]

[package.optional-dependencies]
toml = [
    { name = "tomli", marker = "python_full_version <= '3.11'" },
]

[[package]]
name = "crc32c"
version = "2.7.1"
source = { registry = "https://pypi.org/simple" }
sdist = { url = "https://files.pythonhosted.org/packages/7f/4c/4e40cc26347ac8254d3f25b9f94710b8e8df24ee4dddc1ba41907a88a94d/crc32c-2.7.1.tar.gz", hash = "sha256:f91b144a21eef834d64178e01982bb9179c354b3e9e5f4c803b0e5096384968c", size = 45712, upload-time = "2024-09-24T06:20:17.553Z" }
wheels = [
    { url = "https://files.pythonhosted.org/packages/45/8e/2f37f46368bbfd50edfc11b96f0aa135699034b1b020966c70ebaff3463b/crc32c-2.7.1-cp311-cp311-macosx_10_9_universal2.whl", hash = "sha256:19e03a50545a3ef400bd41667d5525f71030488629c57d819e2dd45064f16192", size = 49672, upload-time = "2024-09-24T06:18:18.032Z" },
    { url = "https://files.pythonhosted.org/packages/ed/b8/e52f7c4b045b871c2984d70f37c31d4861b533a8082912dfd107a96cf7c1/crc32c-2.7.1-cp311-cp311-macosx_10_9_x86_64.whl", hash = "sha256:8c03286b1e5ce9bed7090084f206aacd87c5146b4b10de56fe9e86cbbbf851cf", size = 37155, upload-time = "2024-09-24T06:18:19.373Z" },
    { url = "https://files.pythonhosted.org/packages/25/ee/0cfa82a68736697f3c7e435ba658c2ef8c997f42b89f6ab4545efe1b2649/crc32c-2.7.1-cp311-cp311-macosx_11_0_arm64.whl", hash = "sha256:80ebbf144a1a56a532b353e81fa0f3edca4f4baa1bf92b1dde2c663a32bb6a15", size = 35372, upload-time = "2024-09-24T06:18:20.983Z" },
    { url = "https://files.pythonhosted.org/packages/aa/92/c878aaba81c431fcd93a059e9f6c90db397c585742793f0bf6e0c531cc67/crc32c-2.7.1-cp311-cp311-manylinux_2_17_aarch64.manylinux2014_aarch64.whl", hash = "sha256:96b794fd11945298fdd5eb1290a812efb497c14bc42592c5c992ca077458eeba", size = 54879, upload-time = "2024-09-24T06:18:23.085Z" },
    { url = "https://files.pythonhosted.org/packages/5b/f5/ab828ab3907095e06b18918408748950a9f726ee2b37be1b0839fb925ee1/crc32c-2.7.1-cp311-cp311-manylinux_2_5_i686.manylinux1_i686.manylinux_2_17_i686.manylinux2014_i686.whl", hash = "sha256:9df7194dd3c0efb5a21f5d70595b7a8b4fd9921fbbd597d6d8e7a11eca3e2d27", size = 52588, upload-time = "2024-09-24T06:18:24.463Z" },
    { url = "https://files.pythonhosted.org/packages/6a/2b/9e29e9ac4c4213d60491db09487125db358cd9263490fbadbd55e48fbe03/crc32c-2.7.1-cp311-cp311-manylinux_2_5_x86_64.manylinux1_x86_64.manylinux_2_17_x86_64.manylinux2014_x86_64.whl", hash = "sha256:d698eec444b18e296a104d0b9bb6c596c38bdcb79d24eba49604636e9d747305", size = 53674, upload-time = "2024-09-24T06:18:25.624Z" },
    { url = "https://files.pythonhosted.org/packages/79/ed/df3c4c14bf1b29f5c9b52d51fb6793e39efcffd80b2941d994e8f7f5f688/crc32c-2.7.1-cp311-cp311-musllinux_1_2_aarch64.whl", hash = "sha256:e07cf10ef852d219d179333fd706d1c415626f1f05e60bd75acf0143a4d8b225", size = 54691, upload-time = "2024-09-24T06:18:26.578Z" },
    { url = "https://files.pythonhosted.org/packages/0c/47/4917af3c9c1df2fff28bbfa6492673c9adeae5599dcc207bbe209847489c/crc32c-2.7.1-cp311-cp311-musllinux_1_2_i686.whl", hash = "sha256:d2a051f296e6e92e13efee3b41db388931cdb4a2800656cd1ed1d9fe4f13a086", size = 52896, upload-time = "2024-09-24T06:18:28.174Z" },
    { url = "https://files.pythonhosted.org/packages/1b/6f/26fc3dda5835cda8f6cd9d856afe62bdeae428de4c34fea200b0888e8835/crc32c-2.7.1-cp311-cp311-musllinux_1_2_x86_64.whl", hash = "sha256:a1738259802978cdf428f74156175da6a5fdfb7256f647fdc0c9de1bc6cd7173", size = 53554, upload-time = "2024-09-24T06:18:29.104Z" },
    { url = "https://files.pythonhosted.org/packages/56/3e/6f39127f7027c75d130c0ba348d86a6150dff23761fbc6a5f71659f4521e/crc32c-2.7.1-cp311-cp311-win32.whl", hash = "sha256:f7786d219a1a1bf27d0aa1869821d11a6f8e90415cfffc1e37791690d4a848a1", size = 38370, upload-time = "2024-09-24T06:18:30.013Z" },
    { url = "https://files.pythonhosted.org/packages/c9/fb/1587c2705a3a47a3d0067eecf9a6fec510761c96dec45c7b038fb5c8ff46/crc32c-2.7.1-cp311-cp311-win_amd64.whl", hash = "sha256:887f6844bb3ad35f0778cd10793ad217f7123a5422e40041231b8c4c7329649d", size = 39795, upload-time = "2024-09-24T06:18:31.324Z" },
    { url = "https://files.pythonhosted.org/packages/1d/02/998dc21333413ce63fe4c1ca70eafe61ca26afc7eb353f20cecdb77d614e/crc32c-2.7.1-cp312-cp312-macosx_10_13_universal2.whl", hash = "sha256:f7d1c4e761fe42bf856130daf8b2658df33fe0ced3c43dadafdfeaa42b57b950", size = 49568, upload-time = "2024-09-24T06:18:32.425Z" },
    { url = "https://files.pythonhosted.org/packages/9c/3e/e3656bfa76e50ef87b7136fef2dbf3c46e225629432fc9184fdd7fd187ff/crc32c-2.7.1-cp312-cp312-macosx_10_13_x86_64.whl", hash = "sha256:73361c79a6e4605204457f19fda18b042a94508a52e53d10a4239da5fb0f6a34", size = 37019, upload-time = "2024-09-24T06:18:34.097Z" },
    { url = "https://files.pythonhosted.org/packages/0b/7d/5ff9904046ad15a08772515db19df43107bf5e3901a89c36a577b5f40ba0/crc32c-2.7.1-cp312-cp312-macosx_11_0_arm64.whl", hash = "sha256:afd778fc8ac0ed2ffbfb122a9aa6a0e409a8019b894a1799cda12c01534493e0", size = 35373, upload-time = "2024-09-24T06:18:35.02Z" },
    { url = "https://files.pythonhosted.org/packages/4d/41/4aedc961893f26858ab89fc772d0eaba91f9870f19eaa933999dcacb94ec/crc32c-2.7.1-cp312-cp312-manylinux_2_17_aarch64.manylinux2014_aarch64.whl", hash = "sha256:56ef661b34e9f25991fface7f9ad85e81bbc1b3fe3b916fd58c893eabe2fa0b8", size = 54675, upload-time = "2024-09-24T06:18:35.954Z" },
    { url = "https://files.pythonhosted.org/packages/d6/63/8cabf09b7e39b9fec8f7010646c8b33057fc8d67e6093b3cc15563d23533/crc32c-2.7.1-cp312-cp312-manylinux_2_5_i686.manylinux1_i686.manylinux_2_17_i686.manylinux2014_i686.whl", hash = "sha256:571aa4429444b5d7f588e4377663592145d2d25eb1635abb530f1281794fc7c9", size = 52386, upload-time = "2024-09-24T06:18:36.896Z" },
    { url = "https://files.pythonhosted.org/packages/79/13/13576941bf7cf95026abae43d8427c812c0054408212bf8ed490eda846b0/crc32c-2.7.1-cp312-cp312-manylinux_2_5_x86_64.manylinux1_x86_64.manylinux_2_17_x86_64.manylinux2014_x86_64.whl", hash = "sha256:c02a3bd67dea95cdb25844aaf44ca2e1b0c1fd70b287ad08c874a95ef4bb38db", size = 53495, upload-time = "2024-09-24T06:18:38.099Z" },
    { url = "https://files.pythonhosted.org/packages/3d/b6/55ffb26d0517d2d6c6f430ce2ad36ae7647c995c5bfd7abce7f32bb2bad1/crc32c-2.7.1-cp312-cp312-musllinux_1_2_aarch64.whl", hash = "sha256:99d17637c4867672cb8adeea007294e3c3df9d43964369516cfe2c1f47ce500a", size = 54456, upload-time = "2024-09-24T06:18:39.051Z" },
    { url = "https://files.pythonhosted.org/packages/c2/1a/5562e54cb629ecc5543d3604dba86ddfc7c7b7bf31d64005b38a00d31d31/crc32c-2.7.1-cp312-cp312-musllinux_1_2_i686.whl", hash = "sha256:f4a400ac3c69a32e180d8753fd7ec7bccb80ade7ab0812855dce8a208e72495f", size = 52647, upload-time = "2024-09-24T06:18:40.021Z" },
    { url = "https://files.pythonhosted.org/packages/48/ec/ce4138eaf356cd9aae60bbe931755e5e0151b3eca5f491fce6c01b97fd59/crc32c-2.7.1-cp312-cp312-musllinux_1_2_x86_64.whl", hash = "sha256:588587772e55624dd9c7a906ec9e8773ae0b6ac5e270fc0bc84ee2758eba90d5", size = 53332, upload-time = "2024-09-24T06:18:40.925Z" },
    { url = "https://files.pythonhosted.org/packages/5e/b5/144b42cd838a901175a916078781cb2c3c9f977151c9ba085aebd6d15b22/crc32c-2.7.1-cp312-cp312-win32.whl", hash = "sha256:9f14b60e5a14206e8173dd617fa0c4df35e098a305594082f930dae5488da428", size = 38371, upload-time = "2024-09-24T06:18:42.711Z" },
    { url = "https://files.pythonhosted.org/packages/ae/c4/7929dcd5d9b57db0cce4fe6f6c191049380fc6d8c9b9f5581967f4ec018e/crc32c-2.7.1-cp312-cp312-win_amd64.whl", hash = "sha256:7c810a246660a24dc818047dc5f89c7ce7b2814e1e08a8e99993f4103f7219e8", size = 39805, upload-time = "2024-09-24T06:18:43.6Z" },
    { url = "https://files.pythonhosted.org/packages/bf/98/1a6d60d5b3b5edc8382777b64100343cb4aa6a7e172fae4a6cfcb8ebbbd9/crc32c-2.7.1-cp313-cp313-macosx_10_13_universal2.whl", hash = "sha256:24949bffb06fc411cc18188d33357923cb935273642164d0bb37a5f375654169", size = 49567, upload-time = "2024-09-24T06:18:44.485Z" },
    { url = "https://files.pythonhosted.org/packages/4f/56/0dd652d4e950e6348bbf16b964b3325e4ad8220470774128fc0b0dd069cb/crc32c-2.7.1-cp313-cp313-macosx_10_13_x86_64.whl", hash = "sha256:2d5d326e7e118d4fa60187770d86b66af2fdfc63ce9eeb265f0d3e7d49bebe0b", size = 37018, upload-time = "2024-09-24T06:18:45.434Z" },
    { url = "https://files.pythonhosted.org/packages/47/02/2bd65fdef10139b6a802d83a7f966b7750fe5ffb1042f7cbe5dbb6403869/crc32c-2.7.1-cp313-cp313-macosx_11_0_arm64.whl", hash = "sha256:ba110df60c64c8e2d77a9425b982a520ccdb7abe42f06604f4d98a45bb1fff62", size = 35374, upload-time = "2024-09-24T06:18:46.304Z" },
    { url = "https://files.pythonhosted.org/packages/a9/0d/3e797d1ed92d357a6a4c5b41cea15a538b27a8fdf18c7863747eb50b73ad/crc32c-2.7.1-cp313-cp313-manylinux_2_17_aarch64.manylinux2014_aarch64.whl", hash = "sha256:c277f9d16a3283e064d54854af0976b72abaa89824955579b2b3f37444f89aae", size = 54641, upload-time = "2024-09-24T06:18:47.207Z" },
    { url = "https://files.pythonhosted.org/packages/a7/d3/4ddeef755caaa75680c559562b6c71f5910fee4c4f3a2eb5ea8b57f0e48c/crc32c-2.7.1-cp313-cp313-manylinux_2_5_i686.manylinux1_i686.manylinux_2_17_i686.manylinux2014_i686.whl", hash = "sha256:881af0478a01331244e27197356929edbdeaef6a9f81b5c6bacfea18d2139289", size = 52338, upload-time = "2024-09-24T06:18:49.31Z" },
    { url = "https://files.pythonhosted.org/packages/01/cf/32f019be5de9f6e180926a50ee5f08648e686c7d9a59f2c5d0806a77b1c7/crc32c-2.7.1-cp313-cp313-manylinux_2_5_x86_64.manylinux1_x86_64.manylinux_2_17_x86_64.manylinux2014_x86_64.whl", hash = "sha256:724d5ff4d29ff093a983ae656be3307093706d850ea2a233bf29fcacc335d945", size = 53447, upload-time = "2024-09-24T06:18:50.296Z" },
    { url = "https://files.pythonhosted.org/packages/b2/8b/92f3f62f3bafe8f7ab4af7bfb7246dc683fd11ec0d6dfb73f91e09079f69/crc32c-2.7.1-cp313-cp313-musllinux_1_2_aarch64.whl", hash = "sha256:b2416c4d88696ac322632555c0f81ab35e15f154bc96055da6cf110d642dbc10", size = 54484, upload-time = "2024-09-24T06:18:51.311Z" },
    { url = "https://files.pythonhosted.org/packages/98/b2/113a50f8781f76af5ac65ffdb907e72bddbe974de8e02247f0d58bc48040/crc32c-2.7.1-cp313-cp313-musllinux_1_2_i686.whl", hash = "sha256:60254251b88ec9b9795215f0f9ec015a6b5eef8b2c5fba1267c672d83c78fc02", size = 52703, upload-time = "2024-09-24T06:18:52.488Z" },
    { url = "https://files.pythonhosted.org/packages/b4/6c/309229e9acda8cf36a8ff4061d70b54d905f79b7037e16883ce6590a24ab/crc32c-2.7.1-cp313-cp313-musllinux_1_2_x86_64.whl", hash = "sha256:edefc0e46f3c37372183f70338e5bdee42f6789b62fcd36ec53aa933e9dfbeaf", size = 53367, upload-time = "2024-09-24T06:18:53.49Z" },
    { url = "https://files.pythonhosted.org/packages/b5/2a/6c6324d920396e1bd9f3efbe8753da071be0ca52bd22d6c82d446b8d6975/crc32c-2.7.1-cp313-cp313-win32.whl", hash = "sha256:813af8111218970fe2adb833c5e5239f091b9c9e76f03b4dd91aaba86e99b499", size = 38377, upload-time = "2024-09-24T06:18:54.487Z" },
    { url = "https://files.pythonhosted.org/packages/db/a0/f01ccfab538db07ef3f6b4ede46357ff147a81dd4f3c59ca6a34c791a549/crc32c-2.7.1-cp313-cp313-win_amd64.whl", hash = "sha256:7d9ede7be8e4ec1c9e90aaf6884decbeef10e3473e6ddac032706d710cab5888", size = 39803, upload-time = "2024-09-24T06:18:55.419Z" },
    { url = "https://files.pythonhosted.org/packages/1b/80/61dcae7568b33acfde70c9d651c7d891c0c578c39cc049107c1cf61f1367/crc32c-2.7.1-cp313-cp313t-macosx_10_13_universal2.whl", hash = "sha256:db9ac92294284b22521356715784b91cc9094eee42a5282ab281b872510d1831", size = 49386, upload-time = "2024-09-24T06:18:56.813Z" },
    { url = "https://files.pythonhosted.org/packages/1e/f1/80f17c089799ab2b4c247443bdd101d6ceda30c46d7f193e16b5ca29c5a0/crc32c-2.7.1-cp313-cp313t-macosx_10_13_x86_64.whl", hash = "sha256:8fcd7f2f29a30dc92af64a9ee3d38bde0c82bd20ad939999427aac94bbd87373", size = 36937, upload-time = "2024-09-24T06:18:57.77Z" },
    { url = "https://files.pythonhosted.org/packages/63/42/5fcfc71a3de493d920fd2590843762a2749981ea56b802b380e5df82309d/crc32c-2.7.1-cp313-cp313t-macosx_11_0_arm64.whl", hash = "sha256:5c056ef043393085523e149276a7ce0cb534b872e04f3e20d74d9a94a75c0ad7", size = 35292, upload-time = "2024-09-24T06:18:58.676Z" },
    { url = "https://files.pythonhosted.org/packages/03/de/fef962e898a953558fe1c55141644553e84ef4190693a31244c59a0856c7/crc32c-2.7.1-cp313-cp313t-manylinux_2_17_aarch64.manylinux2014_aarch64.whl", hash = "sha256:03a92551a343702629af91f78d205801219692b6909f8fa126b830e332bfb0e0", size = 54223, upload-time = "2024-09-24T06:18:59.675Z" },
    { url = "https://files.pythonhosted.org/packages/21/14/fceca1a6f45c0a1814fe8602a65657b75c27425162445925ba87438cad6b/crc32c-2.7.1-cp313-cp313t-manylinux_2_5_i686.manylinux1_i686.manylinux_2_17_i686.manylinux2014_i686.whl", hash = "sha256:fb9424ec1a8ca54763155a703e763bcede82e6569fe94762614bb2de1412d4e1", size = 51588, upload-time = "2024-09-24T06:19:00.938Z" },
    { url = "https://files.pythonhosted.org/packages/13/3b/13d40a7dfbf9ef05c84a0da45544ee72080dca4ce090679e5105689984bd/crc32c-2.7.1-cp313-cp313t-manylinux_2_5_x86_64.manylinux1_x86_64.manylinux_2_17_x86_64.manylinux2014_x86_64.whl", hash = "sha256:88732070f6175530db04e0bb36880ac45c33d49f8ac43fa0e50cfb1830049d23", size = 52678, upload-time = "2024-09-24T06:19:02.661Z" },
    { url = "https://files.pythonhosted.org/packages/36/09/65ffc4fb9fa60ff6714eeb50a92284a4525e5943f0b040b572c0c76368c1/crc32c-2.7.1-cp313-cp313t-musllinux_1_2_aarch64.whl", hash = "sha256:57a20dfc27995f568f64775eea2bbb58ae269f1a1144561df5e4a4955f79db32", size = 53847, upload-time = "2024-09-24T06:19:03.705Z" },
    { url = "https://files.pythonhosted.org/packages/24/71/938e926085b7288da052db7c84416f3ce25e71baf7ab5b63824c7bcb6f22/crc32c-2.7.1-cp313-cp313t-musllinux_1_2_i686.whl", hash = "sha256:f7186d098bfd2cff25eac6880b7c7ad80431b90610036131c1c7dd0eab42a332", size = 51860, upload-time = "2024-09-24T06:19:04.726Z" },
    { url = "https://files.pythonhosted.org/packages/3c/d8/4526d5380189d6f2fa27256c204100f30214fe402f47cf6e9fb9a91ab890/crc32c-2.7.1-cp313-cp313t-musllinux_1_2_x86_64.whl", hash = "sha256:55a77e29a265418fa34bef15bd0f2c60afae5348988aaf35ed163b4bbf93cf37", size = 52508, upload-time = "2024-09-24T06:19:05.731Z" },
    { url = "https://files.pythonhosted.org/packages/19/30/15f7e35176488b77e5b88751947d321d603fccac273099ace27c7b2d50a6/crc32c-2.7.1-cp313-cp313t-win32.whl", hash = "sha256:ae38a4b6aa361595d81cab441405fbee905c72273e80a1c010fb878ae77ac769", size = 38319, upload-time = "2024-09-24T06:19:07.233Z" },
    { url = "https://files.pythonhosted.org/packages/19/c4/0b3eee04dac195f4730d102d7a9fbea894ae7a32ce075f84336df96a385d/crc32c-2.7.1-cp313-cp313t-win_amd64.whl", hash = "sha256:eee2a43b663feb6c79a6c1c6e5eae339c2b72cfac31ee54ec0209fa736cf7ee5", size = 39781, upload-time = "2024-09-24T06:19:08.182Z" },
]

[[package]]
name = "cryptography"
version = "45.0.5"
source = { registry = "https://pypi.org/simple" }
dependencies = [
    { name = "cffi", marker = "platform_python_implementation != 'PyPy'" },
]
sdist = { url = "https://files.pythonhosted.org/packages/95/1e/49527ac611af559665f71cbb8f92b332b5ec9c6fbc4e88b0f8e92f5e85df/cryptography-45.0.5.tar.gz", hash = "sha256:72e76caa004ab63accdf26023fccd1d087f6d90ec6048ff33ad0445abf7f605a", size = 744903, upload-time = "2025-07-02T13:06:25.941Z" }
wheels = [
    { url = "https://files.pythonhosted.org/packages/f0/fb/09e28bc0c46d2c547085e60897fea96310574c70fb21cd58a730a45f3403/cryptography-45.0.5-cp311-abi3-macosx_10_9_universal2.whl", hash = "sha256:101ee65078f6dd3e5a028d4f19c07ffa4dd22cce6a20eaa160f8b5219911e7d8", size = 7043092, upload-time = "2025-07-02T13:05:01.514Z" },
    { url = "https://files.pythonhosted.org/packages/b1/05/2194432935e29b91fb649f6149c1a4f9e6d3d9fc880919f4ad1bcc22641e/cryptography-45.0.5-cp311-abi3-manylinux2014_aarch64.manylinux_2_17_aarch64.whl", hash = "sha256:3a264aae5f7fbb089dbc01e0242d3b67dffe3e6292e1f5182122bdf58e65215d", size = 4205926, upload-time = "2025-07-02T13:05:04.741Z" },
    { url = "https://files.pythonhosted.org/packages/07/8b/9ef5da82350175e32de245646b1884fc01124f53eb31164c77f95a08d682/cryptography-45.0.5-cp311-abi3-manylinux2014_x86_64.manylinux_2_17_x86_64.whl", hash = "sha256:e74d30ec9c7cb2f404af331d5b4099a9b322a8a6b25c4632755c8757345baac5", size = 4429235, upload-time = "2025-07-02T13:05:07.084Z" },
    { url = "https://files.pythonhosted.org/packages/7c/e1/c809f398adde1994ee53438912192d92a1d0fc0f2d7582659d9ef4c28b0c/cryptography-45.0.5-cp311-abi3-manylinux_2_28_aarch64.whl", hash = "sha256:3af26738f2db354aafe492fb3869e955b12b2ef2e16908c8b9cb928128d42c57", size = 4209785, upload-time = "2025-07-02T13:05:09.321Z" },
    { url = "https://files.pythonhosted.org/packages/d0/8b/07eb6bd5acff58406c5e806eff34a124936f41a4fb52909ffa4d00815f8c/cryptography-45.0.5-cp311-abi3-manylinux_2_28_armv7l.manylinux_2_31_armv7l.whl", hash = "sha256:e6c00130ed423201c5bc5544c23359141660b07999ad82e34e7bb8f882bb78e0", size = 3893050, upload-time = "2025-07-02T13:05:11.069Z" },
    { url = "https://files.pythonhosted.org/packages/ec/ef/3333295ed58d900a13c92806b67e62f27876845a9a908c939f040887cca9/cryptography-45.0.5-cp311-abi3-manylinux_2_28_x86_64.whl", hash = "sha256:dd420e577921c8c2d31289536c386aaa30140b473835e97f83bc71ea9d2baf2d", size = 4457379, upload-time = "2025-07-02T13:05:13.32Z" },
    { url = "https://files.pythonhosted.org/packages/d9/9d/44080674dee514dbb82b21d6fa5d1055368f208304e2ab1828d85c9de8f4/cryptography-45.0.5-cp311-abi3-manylinux_2_34_aarch64.whl", hash = "sha256:d05a38884db2ba215218745f0781775806bde4f32e07b135348355fe8e4991d9", size = 4209355, upload-time = "2025-07-02T13:05:15.017Z" },
    { url = "https://files.pythonhosted.org/packages/c9/d8/0749f7d39f53f8258e5c18a93131919ac465ee1f9dccaf1b3f420235e0b5/cryptography-45.0.5-cp311-abi3-manylinux_2_34_x86_64.whl", hash = "sha256:ad0caded895a00261a5b4aa9af828baede54638754b51955a0ac75576b831b27", size = 4456087, upload-time = "2025-07-02T13:05:16.945Z" },
    { url = "https://files.pythonhosted.org/packages/09/d7/92acac187387bf08902b0bf0699816f08553927bdd6ba3654da0010289b4/cryptography-45.0.5-cp311-abi3-musllinux_1_2_aarch64.whl", hash = "sha256:9024beb59aca9d31d36fcdc1604dd9bbeed0a55bface9f1908df19178e2f116e", size = 4332873, upload-time = "2025-07-02T13:05:18.743Z" },
    { url = "https://files.pythonhosted.org/packages/03/c2/840e0710da5106a7c3d4153c7215b2736151bba60bf4491bdb421df5056d/cryptography-45.0.5-cp311-abi3-musllinux_1_2_x86_64.whl", hash = "sha256:91098f02ca81579c85f66df8a588c78f331ca19089763d733e34ad359f474174", size = 4564651, upload-time = "2025-07-02T13:05:21.382Z" },
    { url = "https://files.pythonhosted.org/packages/2e/92/cc723dd6d71e9747a887b94eb3827825c6c24b9e6ce2bb33b847d31d5eaa/cryptography-45.0.5-cp311-abi3-win32.whl", hash = "sha256:926c3ea71a6043921050eaa639137e13dbe7b4ab25800932a8498364fc1abec9", size = 2929050, upload-time = "2025-07-02T13:05:23.39Z" },
    { url = "https://files.pythonhosted.org/packages/1f/10/197da38a5911a48dd5389c043de4aec4b3c94cb836299b01253940788d78/cryptography-45.0.5-cp311-abi3-win_amd64.whl", hash = "sha256:b85980d1e345fe769cfc57c57db2b59cff5464ee0c045d52c0df087e926fbe63", size = 3403224, upload-time = "2025-07-02T13:05:25.202Z" },
    { url = "https://files.pythonhosted.org/packages/fe/2b/160ce8c2765e7a481ce57d55eba1546148583e7b6f85514472b1d151711d/cryptography-45.0.5-cp37-abi3-macosx_10_9_universal2.whl", hash = "sha256:f3562c2f23c612f2e4a6964a61d942f891d29ee320edb62ff48ffb99f3de9ae8", size = 7017143, upload-time = "2025-07-02T13:05:27.229Z" },
    { url = "https://files.pythonhosted.org/packages/c2/e7/2187be2f871c0221a81f55ee3105d3cf3e273c0a0853651d7011eada0d7e/cryptography-45.0.5-cp37-abi3-manylinux2014_aarch64.manylinux_2_17_aarch64.whl", hash = "sha256:3fcfbefc4a7f332dece7272a88e410f611e79458fab97b5efe14e54fe476f4fd", size = 4197780, upload-time = "2025-07-02T13:05:29.299Z" },
    { url = "https://files.pythonhosted.org/packages/b9/cf/84210c447c06104e6be9122661159ad4ce7a8190011669afceeaea150524/cryptography-45.0.5-cp37-abi3-manylinux2014_x86_64.manylinux_2_17_x86_64.whl", hash = "sha256:460f8c39ba66af7db0545a8c6f2eabcbc5a5528fc1cf6c3fa9a1e44cec33385e", size = 4420091, upload-time = "2025-07-02T13:05:31.221Z" },
    { url = "https://files.pythonhosted.org/packages/3e/6a/cb8b5c8bb82fafffa23aeff8d3a39822593cee6e2f16c5ca5c2ecca344f7/cryptography-45.0.5-cp37-abi3-manylinux_2_28_aarch64.whl", hash = "sha256:9b4cf6318915dccfe218e69bbec417fdd7c7185aa7aab139a2c0beb7468c89f0", size = 4198711, upload-time = "2025-07-02T13:05:33.062Z" },
    { url = "https://files.pythonhosted.org/packages/04/f7/36d2d69df69c94cbb2473871926daf0f01ad8e00fe3986ac3c1e8c4ca4b3/cryptography-45.0.5-cp37-abi3-manylinux_2_28_armv7l.manylinux_2_31_armv7l.whl", hash = "sha256:2089cc8f70a6e454601525e5bf2779e665d7865af002a5dec8d14e561002e135", size = 3883299, upload-time = "2025-07-02T13:05:34.94Z" },
    { url = "https://files.pythonhosted.org/packages/82/c7/f0ea40f016de72f81288e9fe8d1f6748036cb5ba6118774317a3ffc6022d/cryptography-45.0.5-cp37-abi3-manylinux_2_28_x86_64.whl", hash = "sha256:0027d566d65a38497bc37e0dd7c2f8ceda73597d2ac9ba93810204f56f52ebc7", size = 4450558, upload-time = "2025-07-02T13:05:37.288Z" },
    { url = "https://files.pythonhosted.org/packages/06/ae/94b504dc1a3cdf642d710407c62e86296f7da9e66f27ab12a1ee6fdf005b/cryptography-45.0.5-cp37-abi3-manylinux_2_34_aarch64.whl", hash = "sha256:be97d3a19c16a9be00edf79dca949c8fa7eff621763666a145f9f9535a5d7f42", size = 4198020, upload-time = "2025-07-02T13:05:39.102Z" },
    { url = "https://files.pythonhosted.org/packages/05/2b/aaf0adb845d5dabb43480f18f7ca72e94f92c280aa983ddbd0bcd6ecd037/cryptography-45.0.5-cp37-abi3-manylinux_2_34_x86_64.whl", hash = "sha256:7760c1c2e1a7084153a0f68fab76e754083b126a47d0117c9ed15e69e2103492", size = 4449759, upload-time = "2025-07-02T13:05:41.398Z" },
    { url = "https://files.pythonhosted.org/packages/91/e4/f17e02066de63e0100a3a01b56f8f1016973a1d67551beaf585157a86b3f/cryptography-45.0.5-cp37-abi3-musllinux_1_2_aarch64.whl", hash = "sha256:6ff8728d8d890b3dda5765276d1bc6fb099252915a2cd3aff960c4c195745dd0", size = 4319991, upload-time = "2025-07-02T13:05:43.64Z" },
    { url = "https://files.pythonhosted.org/packages/f2/2e/e2dbd629481b499b14516eed933f3276eb3239f7cee2dcfa4ee6b44d4711/cryptography-45.0.5-cp37-abi3-musllinux_1_2_x86_64.whl", hash = "sha256:7259038202a47fdecee7e62e0fd0b0738b6daa335354396c6ddebdbe1206af2a", size = 4554189, upload-time = "2025-07-02T13:05:46.045Z" },
    { url = "https://files.pythonhosted.org/packages/f8/ea/a78a0c38f4c8736287b71c2ea3799d173d5ce778c7d6e3c163a95a05ad2a/cryptography-45.0.5-cp37-abi3-win32.whl", hash = "sha256:1e1da5accc0c750056c556a93c3e9cb828970206c68867712ca5805e46dc806f", size = 2911769, upload-time = "2025-07-02T13:05:48.329Z" },
    { url = "https://files.pythonhosted.org/packages/79/b3/28ac139109d9005ad3f6b6f8976ffede6706a6478e21c889ce36c840918e/cryptography-45.0.5-cp37-abi3-win_amd64.whl", hash = "sha256:90cb0a7bb35959f37e23303b7eed0a32280510030daba3f7fdfbb65defde6a97", size = 3390016, upload-time = "2025-07-02T13:05:50.811Z" },
    { url = "https://files.pythonhosted.org/packages/c0/71/9bdbcfd58d6ff5084687fe722c58ac718ebedbc98b9f8f93781354e6d286/cryptography-45.0.5-pp311-pypy311_pp73-macosx_10_9_x86_64.whl", hash = "sha256:8c4a6ff8a30e9e3d38ac0539e9a9e02540ab3f827a3394f8852432f6b0ea152e", size = 3587878, upload-time = "2025-07-02T13:06:06.339Z" },
    { url = "https://files.pythonhosted.org/packages/f0/63/83516cfb87f4a8756eaa4203f93b283fda23d210fc14e1e594bd5f20edb6/cryptography-45.0.5-pp311-pypy311_pp73-manylinux_2_28_aarch64.whl", hash = "sha256:bd4c45986472694e5121084c6ebbd112aa919a25e783b87eb95953c9573906d6", size = 4152447, upload-time = "2025-07-02T13:06:08.345Z" },
    { url = "https://files.pythonhosted.org/packages/22/11/d2823d2a5a0bd5802b3565437add16f5c8ce1f0778bf3822f89ad2740a38/cryptography-45.0.5-pp311-pypy311_pp73-manylinux_2_28_x86_64.whl", hash = "sha256:982518cd64c54fcada9d7e5cf28eabd3ee76bd03ab18e08a48cad7e8b6f31b18", size = 4386778, upload-time = "2025-07-02T13:06:10.263Z" },
    { url = "https://files.pythonhosted.org/packages/5f/38/6bf177ca6bce4fe14704ab3e93627c5b0ca05242261a2e43ef3168472540/cryptography-45.0.5-pp311-pypy311_pp73-manylinux_2_34_aarch64.whl", hash = "sha256:12e55281d993a793b0e883066f590c1ae1e802e3acb67f8b442e721e475e6463", size = 4151627, upload-time = "2025-07-02T13:06:13.097Z" },
    { url = "https://files.pythonhosted.org/packages/38/6a/69fc67e5266bff68a91bcb81dff8fb0aba4d79a78521a08812048913e16f/cryptography-45.0.5-pp311-pypy311_pp73-manylinux_2_34_x86_64.whl", hash = "sha256:5aa1e32983d4443e310f726ee4b071ab7569f58eedfdd65e9675484a4eb67bd1", size = 4385593, upload-time = "2025-07-02T13:06:15.689Z" },
    { url = "https://files.pythonhosted.org/packages/f6/34/31a1604c9a9ade0fdab61eb48570e09a796f4d9836121266447b0eaf7feb/cryptography-45.0.5-pp311-pypy311_pp73-win_amd64.whl", hash = "sha256:e357286c1b76403dd384d938f93c46b2b058ed4dfcdce64a770f0537ed3feb6f", size = 3331106, upload-time = "2025-07-02T13:06:18.058Z" },
]

[[package]]
name = "dask"
version = "2025.5.1"
source = { registry = "https://pypi.org/simple" }
dependencies = [
    { name = "click" },
    { name = "cloudpickle" },
    { name = "fsspec" },
    { name = "importlib-metadata", marker = "python_full_version < '3.12'" },
    { name = "packaging" },
    { name = "partd" },
    { name = "pyyaml" },
    { name = "toolz" },
]
sdist = { url = "https://files.pythonhosted.org/packages/3d/29/05feb8e2531c46d763547c66b7f5deb39b53d99b3be1b4ddddbd1cec6567/dask-2025.5.1.tar.gz", hash = "sha256:979d9536549de0e463f4cab8a8c66c3a2ef55791cd740d07d9bf58fab1d1076a", size = 10969324, upload-time = "2025-05-20T19:54:30.688Z" }
wheels = [
    { url = "https://files.pythonhosted.org/packages/38/30/53b0844a7a4c6b041b111b24ca15cc9b8661a86fe1f6aaeb2d0d7f0fb1f2/dask-2025.5.1-py3-none-any.whl", hash = "sha256:3b85fdaa5f6f989dde49da6008415b1ae996985ebdfb1e40de2c997d9010371d", size = 1474226, upload-time = "2025-05-20T19:54:20.309Z" },
]

[package.optional-dependencies]
array = [
    { name = "numpy" },
]

[[package]]
name = "dbus-next"
version = "0.2.3"
source = { registry = "https://pypi.org/simple" }
sdist = { url = "https://files.pythonhosted.org/packages/ce/45/6a40fbe886d60a8c26f480e7d12535502b5ba123814b3b9a0b002ebca198/dbus_next-0.2.3.tar.gz", hash = "sha256:f4eae26909332ada528c0a3549dda8d4f088f9b365153952a408e28023a626a5", size = 71112, upload-time = "2021-07-25T22:11:28.398Z" }
wheels = [
    { url = "https://files.pythonhosted.org/packages/d2/fc/c0a3f4c4eaa5a22fbef91713474666e13d0ea2a69c84532579490a9f2cc8/dbus_next-0.2.3-py3-none-any.whl", hash = "sha256:58948f9aff9db08316734c0be2a120f6dc502124d9642f55e90ac82ffb16a18b", size = 57885, upload-time = "2021-07-25T22:11:25.466Z" },
]

[[package]]
name = "dill"
version = "0.4.0"
source = { registry = "https://pypi.org/simple" }
sdist = { url = "https://files.pythonhosted.org/packages/12/80/630b4b88364e9a8c8c5797f4602d0f76ef820909ee32f0bacb9f90654042/dill-0.4.0.tar.gz", hash = "sha256:0633f1d2df477324f53a895b02c901fb961bdbf65a17122586ea7019292cbcf0", size = 186976, upload-time = "2025-04-16T00:41:48.867Z" }
wheels = [
    { url = "https://files.pythonhosted.org/packages/50/3d/9373ad9c56321fdab5b41197068e1d8c25883b3fea29dd361f9b55116869/dill-0.4.0-py3-none-any.whl", hash = "sha256:44f54bf6412c2c8464c14e8243eb163690a9800dbe2c367330883b19c7561049", size = 119668, upload-time = "2025-04-16T00:41:47.671Z" },
]

[[package]]
name = "distlib"
version = "0.3.9"
source = { registry = "https://pypi.org/simple" }
sdist = { url = "https://files.pythonhosted.org/packages/0d/dd/1bec4c5ddb504ca60fc29472f3d27e8d4da1257a854e1d96742f15c1d02d/distlib-0.3.9.tar.gz", hash = "sha256:a60f20dea646b8a33f3e7772f74dc0b2d0772d2837ee1342a00645c81edf9403", size = 613923, upload-time = "2024-10-09T18:35:47.551Z" }
wheels = [
    { url = "https://files.pythonhosted.org/packages/91/a1/cf2472db20f7ce4a6be1253a81cfdf85ad9c7885ffbed7047fb72c24cf87/distlib-0.3.9-py2.py3-none-any.whl", hash = "sha256:47f8c22fd27c27e25a65601af709b38e4f0a45ea4fc2e710f65755fa8caaaf87", size = 468973, upload-time = "2024-10-09T18:35:44.272Z" },
]

[[package]]
name = "donfig"
version = "0.8.1.post1"
source = { registry = "https://pypi.org/simple" }
dependencies = [
    { name = "pyyaml" },
]
sdist = { url = "https://files.pythonhosted.org/packages/25/71/80cc718ff6d7abfbabacb1f57aaa42e9c1552bfdd01e64ddd704e4a03638/donfig-0.8.1.post1.tar.gz", hash = "sha256:3bef3413a4c1c601b585e8d297256d0c1470ea012afa6e8461dc28bfb7c23f52", size = 19506, upload-time = "2024-05-23T14:14:31.513Z" }
wheels = [
    { url = "https://files.pythonhosted.org/packages/0c/d5/c5db1ea3394c6e1732fb3286b3bd878b59507a8f77d32a2cebda7d7b7cd4/donfig-0.8.1.post1-py3-none-any.whl", hash = "sha256:2a3175ce74a06109ff9307d90a230f81215cbac9a751f4d1c6194644b8204f9d", size = 21592, upload-time = "2024-05-23T14:13:55.283Z" },
]

[[package]]
name = "filelock"
version = "3.18.0"
source = { registry = "https://pypi.org/simple" }
sdist = { url = "https://files.pythonhosted.org/packages/0a/10/c23352565a6544bdc5353e0b15fc1c563352101f30e24bf500207a54df9a/filelock-3.18.0.tar.gz", hash = "sha256:adbc88eabb99d2fec8c9c1b229b171f18afa655400173ddc653d5d01501fb9f2", size = 18075, upload-time = "2025-03-14T07:11:40.47Z" }
wheels = [
    { url = "https://files.pythonhosted.org/packages/4d/36/2a115987e2d8c300a974597416d9de88f2444426de9571f4b59b2cca3acc/filelock-3.18.0-py3-none-any.whl", hash = "sha256:c401f4f8377c4464e6db25fff06205fd89bdd83b65eb0488ed1b160f780e21de", size = 16215, upload-time = "2025-03-14T07:11:39.145Z" },
]

[[package]]
name = "flake8"
version = "7.3.0"
source = { registry = "https://pypi.org/simple" }
dependencies = [
    { name = "mccabe" },
    { name = "pycodestyle" },
    { name = "pyflakes" },
]
sdist = { url = "https://files.pythonhosted.org/packages/9b/af/fbfe3c4b5a657d79e5c47a2827a362f9e1b763336a52f926126aa6dc7123/flake8-7.3.0.tar.gz", hash = "sha256:fe044858146b9fc69b551a4b490d69cf960fcb78ad1edcb84e7fbb1b4a8e3872", size = 48326, upload-time = "2025-06-20T19:31:35.838Z" }
wheels = [
    { url = "https://files.pythonhosted.org/packages/9f/56/13ab06b4f93ca7cac71078fbe37fcea175d3216f31f85c3168a6bbd0bb9a/flake8-7.3.0-py2.py3-none-any.whl", hash = "sha256:b9696257b9ce8beb888cdbe31cf885c90d31928fe202be0889a7cdafad32f01e", size = 57922, upload-time = "2025-06-20T19:31:34.425Z" },
]

[[package]]
name = "frozenlist"
version = "1.7.0"
source = { registry = "https://pypi.org/simple" }
sdist = { url = "https://files.pythonhosted.org/packages/79/b1/b64018016eeb087db503b038296fd782586432b9c077fc5c7839e9cb6ef6/frozenlist-1.7.0.tar.gz", hash = "sha256:2e310d81923c2437ea8670467121cc3e9b0f76d3043cc1d2331d56c7fb7a3a8f", size = 45078, upload-time = "2025-06-09T23:02:35.538Z" }
wheels = [
    { url = "https://files.pythonhosted.org/packages/34/7e/803dde33760128acd393a27eb002f2020ddb8d99d30a44bfbaab31c5f08a/frozenlist-1.7.0-cp311-cp311-macosx_10_9_universal2.whl", hash = "sha256:aa51e147a66b2d74de1e6e2cf5921890de6b0f4820b257465101d7f37b49fb5a", size = 82251, upload-time = "2025-06-09T23:00:16.279Z" },
    { url = "https://files.pythonhosted.org/packages/75/a9/9c2c5760b6ba45eae11334db454c189d43d34a4c0b489feb2175e5e64277/frozenlist-1.7.0-cp311-cp311-macosx_10_9_x86_64.whl", hash = "sha256:9b35db7ce1cd71d36ba24f80f0c9e7cff73a28d7a74e91fe83e23d27c7828750", size = 48183, upload-time = "2025-06-09T23:00:17.698Z" },
    { url = "https://files.pythonhosted.org/packages/47/be/4038e2d869f8a2da165f35a6befb9158c259819be22eeaf9c9a8f6a87771/frozenlist-1.7.0-cp311-cp311-macosx_11_0_arm64.whl", hash = "sha256:34a69a85e34ff37791e94542065c8416c1afbf820b68f720452f636d5fb990cd", size = 47107, upload-time = "2025-06-09T23:00:18.952Z" },
    { url = "https://files.pythonhosted.org/packages/79/26/85314b8a83187c76a37183ceed886381a5f992975786f883472fcb6dc5f2/frozenlist-1.7.0-cp311-cp311-manylinux_2_17_aarch64.manylinux2014_aarch64.whl", hash = "sha256:4a646531fa8d82c87fe4bb2e596f23173caec9185bfbca5d583b4ccfb95183e2", size = 237333, upload-time = "2025-06-09T23:00:20.275Z" },
    { url = "https://files.pythonhosted.org/packages/1f/fd/e5b64f7d2c92a41639ffb2ad44a6a82f347787abc0c7df5f49057cf11770/frozenlist-1.7.0-cp311-cp311-manylinux_2_17_armv7l.manylinux2014_armv7l.manylinux_2_31_armv7l.whl", hash = "sha256:79b2ffbba483f4ed36a0f236ccb85fbb16e670c9238313709638167670ba235f", size = 231724, upload-time = "2025-06-09T23:00:21.705Z" },
    { url = "https://files.pythonhosted.org/packages/20/fb/03395c0a43a5976af4bf7534759d214405fbbb4c114683f434dfdd3128ef/frozenlist-1.7.0-cp311-cp311-manylinux_2_17_ppc64le.manylinux2014_ppc64le.whl", hash = "sha256:a26f205c9ca5829cbf82bb2a84b5c36f7184c4316617d7ef1b271a56720d6b30", size = 245842, upload-time = "2025-06-09T23:00:23.148Z" },
    { url = "https://files.pythonhosted.org/packages/d0/15/c01c8e1dffdac5d9803507d824f27aed2ba76b6ed0026fab4d9866e82f1f/frozenlist-1.7.0-cp311-cp311-manylinux_2_17_s390x.manylinux2014_s390x.whl", hash = "sha256:bcacfad3185a623fa11ea0e0634aac7b691aa925d50a440f39b458e41c561d98", size = 239767, upload-time = "2025-06-09T23:00:25.103Z" },
    { url = "https://files.pythonhosted.org/packages/14/99/3f4c6fe882c1f5514b6848aa0a69b20cb5e5d8e8f51a339d48c0e9305ed0/frozenlist-1.7.0-cp311-cp311-manylinux_2_5_i686.manylinux1_i686.manylinux_2_17_i686.manylinux2014_i686.whl", hash = "sha256:72c1b0fe8fe451b34f12dce46445ddf14bd2a5bcad7e324987194dc8e3a74c86", size = 224130, upload-time = "2025-06-09T23:00:27.061Z" },
    { url = "https://files.pythonhosted.org/packages/4d/83/220a374bd7b2aeba9d0725130665afe11de347d95c3620b9b82cc2fcab97/frozenlist-1.7.0-cp311-cp311-manylinux_2_5_x86_64.manylinux1_x86_64.manylinux_2_17_x86_64.manylinux2014_x86_64.whl", hash = "sha256:61d1a5baeaac6c0798ff6edfaeaa00e0e412d49946c53fae8d4b8e8b3566c4ae", size = 235301, upload-time = "2025-06-09T23:00:29.02Z" },
    { url = "https://files.pythonhosted.org/packages/03/3c/3e3390d75334a063181625343e8daab61b77e1b8214802cc4e8a1bb678fc/frozenlist-1.7.0-cp311-cp311-musllinux_1_2_aarch64.whl", hash = "sha256:7edf5c043c062462f09b6820de9854bf28cc6cc5b6714b383149745e287181a8", size = 234606, upload-time = "2025-06-09T23:00:30.514Z" },
    { url = "https://files.pythonhosted.org/packages/23/1e/58232c19608b7a549d72d9903005e2d82488f12554a32de2d5fb59b9b1ba/frozenlist-1.7.0-cp311-cp311-musllinux_1_2_armv7l.whl", hash = "sha256:d50ac7627b3a1bd2dcef6f9da89a772694ec04d9a61b66cf87f7d9446b4a0c31", size = 248372, upload-time = "2025-06-09T23:00:31.966Z" },
    { url = "https://files.pythonhosted.org/packages/c0/a4/e4a567e01702a88a74ce8a324691e62a629bf47d4f8607f24bf1c7216e7f/frozenlist-1.7.0-cp311-cp311-musllinux_1_2_i686.whl", hash = "sha256:ce48b2fece5aeb45265bb7a58259f45027db0abff478e3077e12b05b17fb9da7", size = 229860, upload-time = "2025-06-09T23:00:33.375Z" },
    { url = "https://files.pythonhosted.org/packages/73/a6/63b3374f7d22268b41a9db73d68a8233afa30ed164c46107b33c4d18ecdd/frozenlist-1.7.0-cp311-cp311-musllinux_1_2_ppc64le.whl", hash = "sha256:fe2365ae915a1fafd982c146754e1de6ab3478def8a59c86e1f7242d794f97d5", size = 245893, upload-time = "2025-06-09T23:00:35.002Z" },
    { url = "https://files.pythonhosted.org/packages/6d/eb/d18b3f6e64799a79673c4ba0b45e4cfbe49c240edfd03a68be20002eaeaa/frozenlist-1.7.0-cp311-cp311-musllinux_1_2_s390x.whl", hash = "sha256:45a6f2fdbd10e074e8814eb98b05292f27bad7d1883afbe009d96abdcf3bc898", size = 246323, upload-time = "2025-06-09T23:00:36.468Z" },
    { url = "https://files.pythonhosted.org/packages/5a/f5/720f3812e3d06cd89a1d5db9ff6450088b8f5c449dae8ffb2971a44da506/frozenlist-1.7.0-cp311-cp311-musllinux_1_2_x86_64.whl", hash = "sha256:21884e23cffabb157a9dd7e353779077bf5b8f9a58e9b262c6caad2ef5f80a56", size = 233149, upload-time = "2025-06-09T23:00:37.963Z" },
    { url = "https://files.pythonhosted.org/packages/69/68/03efbf545e217d5db8446acfd4c447c15b7c8cf4dbd4a58403111df9322d/frozenlist-1.7.0-cp311-cp311-win32.whl", hash = "sha256:284d233a8953d7b24f9159b8a3496fc1ddc00f4db99c324bd5fb5f22d8698ea7", size = 39565, upload-time = "2025-06-09T23:00:39.753Z" },
    { url = "https://files.pythonhosted.org/packages/58/17/fe61124c5c333ae87f09bb67186d65038834a47d974fc10a5fadb4cc5ae1/frozenlist-1.7.0-cp311-cp311-win_amd64.whl", hash = "sha256:387cbfdcde2f2353f19c2f66bbb52406d06ed77519ac7ee21be0232147c2592d", size = 44019, upload-time = "2025-06-09T23:00:40.988Z" },
    { url = "https://files.pythonhosted.org/packages/ef/a2/c8131383f1e66adad5f6ecfcce383d584ca94055a34d683bbb24ac5f2f1c/frozenlist-1.7.0-cp312-cp312-macosx_10_13_universal2.whl", hash = "sha256:3dbf9952c4bb0e90e98aec1bd992b3318685005702656bc6f67c1a32b76787f2", size = 81424, upload-time = "2025-06-09T23:00:42.24Z" },
    { url = "https://files.pythonhosted.org/packages/4c/9d/02754159955088cb52567337d1113f945b9e444c4960771ea90eb73de8db/frozenlist-1.7.0-cp312-cp312-macosx_10_13_x86_64.whl", hash = "sha256:1f5906d3359300b8a9bb194239491122e6cf1444c2efb88865426f170c262cdb", size = 47952, upload-time = "2025-06-09T23:00:43.481Z" },
    { url = "https://files.pythonhosted.org/packages/01/7a/0046ef1bd6699b40acd2067ed6d6670b4db2f425c56980fa21c982c2a9db/frozenlist-1.7.0-cp312-cp312-macosx_11_0_arm64.whl", hash = "sha256:3dabd5a8f84573c8d10d8859a50ea2dec01eea372031929871368c09fa103478", size = 46688, upload-time = "2025-06-09T23:00:44.793Z" },
    { url = "https://files.pythonhosted.org/packages/d6/a2/a910bafe29c86997363fb4c02069df4ff0b5bc39d33c5198b4e9dd42d8f8/frozenlist-1.7.0-cp312-cp312-manylinux_2_17_aarch64.manylinux2014_aarch64.whl", hash = "sha256:aa57daa5917f1738064f302bf2626281a1cb01920c32f711fbc7bc36111058a8", size = 243084, upload-time = "2025-06-09T23:00:46.125Z" },
    { url = "https://files.pythonhosted.org/packages/64/3e/5036af9d5031374c64c387469bfcc3af537fc0f5b1187d83a1cf6fab1639/frozenlist-1.7.0-cp312-cp312-manylinux_2_17_armv7l.manylinux2014_armv7l.manylinux_2_31_armv7l.whl", hash = "sha256:c193dda2b6d49f4c4398962810fa7d7c78f032bf45572b3e04dd5249dff27e08", size = 233524, upload-time = "2025-06-09T23:00:47.73Z" },
    { url = "https://files.pythonhosted.org/packages/06/39/6a17b7c107a2887e781a48ecf20ad20f1c39d94b2a548c83615b5b879f28/frozenlist-1.7.0-cp312-cp312-manylinux_2_17_ppc64le.manylinux2014_ppc64le.whl", hash = "sha256:bfe2b675cf0aaa6d61bf8fbffd3c274b3c9b7b1623beb3809df8a81399a4a9c4", size = 248493, upload-time = "2025-06-09T23:00:49.742Z" },
    { url = "https://files.pythonhosted.org/packages/be/00/711d1337c7327d88c44d91dd0f556a1c47fb99afc060ae0ef66b4d24793d/frozenlist-1.7.0-cp312-cp312-manylinux_2_17_s390x.manylinux2014_s390x.whl", hash = "sha256:8fc5d5cda37f62b262405cf9652cf0856839c4be8ee41be0afe8858f17f4c94b", size = 244116, upload-time = "2025-06-09T23:00:51.352Z" },
    { url = "https://files.pythonhosted.org/packages/24/fe/74e6ec0639c115df13d5850e75722750adabdc7de24e37e05a40527ca539/frozenlist-1.7.0-cp312-cp312-manylinux_2_5_i686.manylinux1_i686.manylinux_2_17_i686.manylinux2014_i686.whl", hash = "sha256:b0d5ce521d1dd7d620198829b87ea002956e4319002ef0bc8d3e6d045cb4646e", size = 224557, upload-time = "2025-06-09T23:00:52.855Z" },
    { url = "https://files.pythonhosted.org/packages/8d/db/48421f62a6f77c553575201e89048e97198046b793f4a089c79a6e3268bd/frozenlist-1.7.0-cp312-cp312-manylinux_2_5_x86_64.manylinux1_x86_64.manylinux_2_17_x86_64.manylinux2014_x86_64.whl", hash = "sha256:488d0a7d6a0008ca0db273c542098a0fa9e7dfaa7e57f70acef43f32b3f69dca", size = 241820, upload-time = "2025-06-09T23:00:54.43Z" },
    { url = "https://files.pythonhosted.org/packages/1d/fa/cb4a76bea23047c8462976ea7b7a2bf53997a0ca171302deae9d6dd12096/frozenlist-1.7.0-cp312-cp312-musllinux_1_2_aarch64.whl", hash = "sha256:15a7eaba63983d22c54d255b854e8108e7e5f3e89f647fc854bd77a237e767df", size = 236542, upload-time = "2025-06-09T23:00:56.409Z" },
    { url = "https://files.pythonhosted.org/packages/5d/32/476a4b5cfaa0ec94d3f808f193301debff2ea42288a099afe60757ef6282/frozenlist-1.7.0-cp312-cp312-musllinux_1_2_armv7l.whl", hash = "sha256:1eaa7e9c6d15df825bf255649e05bd8a74b04a4d2baa1ae46d9c2d00b2ca2cb5", size = 249350, upload-time = "2025-06-09T23:00:58.468Z" },
    { url = "https://files.pythonhosted.org/packages/8d/ba/9a28042f84a6bf8ea5dbc81cfff8eaef18d78b2a1ad9d51c7bc5b029ad16/frozenlist-1.7.0-cp312-cp312-musllinux_1_2_i686.whl", hash = "sha256:e4389e06714cfa9d47ab87f784a7c5be91d3934cd6e9a7b85beef808297cc025", size = 225093, upload-time = "2025-06-09T23:01:00.015Z" },
    { url = "https://files.pythonhosted.org/packages/bc/29/3a32959e68f9cf000b04e79ba574527c17e8842e38c91d68214a37455786/frozenlist-1.7.0-cp312-cp312-musllinux_1_2_ppc64le.whl", hash = "sha256:73bd45e1488c40b63fe5a7df892baf9e2a4d4bb6409a2b3b78ac1c6236178e01", size = 245482, upload-time = "2025-06-09T23:01:01.474Z" },
    { url = "https://files.pythonhosted.org/packages/80/e8/edf2f9e00da553f07f5fa165325cfc302dead715cab6ac8336a5f3d0adc2/frozenlist-1.7.0-cp312-cp312-musllinux_1_2_s390x.whl", hash = "sha256:99886d98e1643269760e5fe0df31e5ae7050788dd288947f7f007209b8c33f08", size = 249590, upload-time = "2025-06-09T23:01:02.961Z" },
    { url = "https://files.pythonhosted.org/packages/1c/80/9a0eb48b944050f94cc51ee1c413eb14a39543cc4f760ed12657a5a3c45a/frozenlist-1.7.0-cp312-cp312-musllinux_1_2_x86_64.whl", hash = "sha256:290a172aae5a4c278c6da8a96222e6337744cd9c77313efe33d5670b9f65fc43", size = 237785, upload-time = "2025-06-09T23:01:05.095Z" },
    { url = "https://files.pythonhosted.org/packages/f3/74/87601e0fb0369b7a2baf404ea921769c53b7ae00dee7dcfe5162c8c6dbf0/frozenlist-1.7.0-cp312-cp312-win32.whl", hash = "sha256:426c7bc70e07cfebc178bc4c2bf2d861d720c4fff172181eeb4a4c41d4ca2ad3", size = 39487, upload-time = "2025-06-09T23:01:06.54Z" },
    { url = "https://files.pythonhosted.org/packages/0b/15/c026e9a9fc17585a9d461f65d8593d281fedf55fbf7eb53f16c6df2392f9/frozenlist-1.7.0-cp312-cp312-win_amd64.whl", hash = "sha256:563b72efe5da92e02eb68c59cb37205457c977aa7a449ed1b37e6939e5c47c6a", size = 43874, upload-time = "2025-06-09T23:01:07.752Z" },
    { url = "https://files.pythonhosted.org/packages/24/90/6b2cebdabdbd50367273c20ff6b57a3dfa89bd0762de02c3a1eb42cb6462/frozenlist-1.7.0-cp313-cp313-macosx_10_13_universal2.whl", hash = "sha256:ee80eeda5e2a4e660651370ebffd1286542b67e268aa1ac8d6dbe973120ef7ee", size = 79791, upload-time = "2025-06-09T23:01:09.368Z" },
    { url = "https://files.pythonhosted.org/packages/83/2e/5b70b6a3325363293fe5fc3ae74cdcbc3e996c2a11dde2fd9f1fb0776d19/frozenlist-1.7.0-cp313-cp313-macosx_10_13_x86_64.whl", hash = "sha256:d1a81c85417b914139e3a9b995d4a1c84559afc839a93cf2cb7f15e6e5f6ed2d", size = 47165, upload-time = "2025-06-09T23:01:10.653Z" },
    { url = "https://files.pythonhosted.org/packages/f4/25/a0895c99270ca6966110f4ad98e87e5662eab416a17e7fd53c364bf8b954/frozenlist-1.7.0-cp313-cp313-macosx_11_0_arm64.whl", hash = "sha256:cbb65198a9132ebc334f237d7b0df163e4de83fb4f2bdfe46c1e654bdb0c5d43", size = 45881, upload-time = "2025-06-09T23:01:12.296Z" },
    { url = "https://files.pythonhosted.org/packages/19/7c/71bb0bbe0832793c601fff68cd0cf6143753d0c667f9aec93d3c323f4b55/frozenlist-1.7.0-cp313-cp313-manylinux_2_17_aarch64.manylinux2014_aarch64.whl", hash = "sha256:dab46c723eeb2c255a64f9dc05b8dd601fde66d6b19cdb82b2e09cc6ff8d8b5d", size = 232409, upload-time = "2025-06-09T23:01:13.641Z" },
    { url = "https://files.pythonhosted.org/packages/c0/45/ed2798718910fe6eb3ba574082aaceff4528e6323f9a8570be0f7028d8e9/frozenlist-1.7.0-cp313-cp313-manylinux_2_17_armv7l.manylinux2014_armv7l.manylinux_2_31_armv7l.whl", hash = "sha256:6aeac207a759d0dedd2e40745575ae32ab30926ff4fa49b1635def65806fddee", size = 225132, upload-time = "2025-06-09T23:01:15.264Z" },
    { url = "https://files.pythonhosted.org/packages/ba/e2/8417ae0f8eacb1d071d4950f32f229aa6bf68ab69aab797b72a07ea68d4f/frozenlist-1.7.0-cp313-cp313-manylinux_2_17_ppc64le.manylinux2014_ppc64le.whl", hash = "sha256:bd8c4e58ad14b4fa7802b8be49d47993182fdd4023393899632c88fd8cd994eb", size = 237638, upload-time = "2025-06-09T23:01:16.752Z" },
    { url = "https://files.pythonhosted.org/packages/f8/b7/2ace5450ce85f2af05a871b8c8719b341294775a0a6c5585d5e6170f2ce7/frozenlist-1.7.0-cp313-cp313-manylinux_2_17_s390x.manylinux2014_s390x.whl", hash = "sha256:04fb24d104f425da3540ed83cbfc31388a586a7696142004c577fa61c6298c3f", size = 233539, upload-time = "2025-06-09T23:01:18.202Z" },
    { url = "https://files.pythonhosted.org/packages/46/b9/6989292c5539553dba63f3c83dc4598186ab2888f67c0dc1d917e6887db6/frozenlist-1.7.0-cp313-cp313-manylinux_2_5_i686.manylinux1_i686.manylinux_2_17_i686.manylinux2014_i686.whl", hash = "sha256:6a5c505156368e4ea6b53b5ac23c92d7edc864537ff911d2fb24c140bb175e60", size = 215646, upload-time = "2025-06-09T23:01:19.649Z" },
    { url = "https://files.pythonhosted.org/packages/72/31/bc8c5c99c7818293458fe745dab4fd5730ff49697ccc82b554eb69f16a24/frozenlist-1.7.0-cp313-cp313-manylinux_2_5_x86_64.manylinux1_x86_64.manylinux_2_17_x86_64.manylinux2014_x86_64.whl", hash = "sha256:8bd7eb96a675f18aa5c553eb7ddc24a43c8c18f22e1f9925528128c052cdbe00", size = 232233, upload-time = "2025-06-09T23:01:21.175Z" },
    { url = "https://files.pythonhosted.org/packages/59/52/460db4d7ba0811b9ccb85af996019f5d70831f2f5f255f7cc61f86199795/frozenlist-1.7.0-cp313-cp313-musllinux_1_2_aarch64.whl", hash = "sha256:05579bf020096fe05a764f1f84cd104a12f78eaab68842d036772dc6d4870b4b", size = 227996, upload-time = "2025-06-09T23:01:23.098Z" },
    { url = "https://files.pythonhosted.org/packages/ba/c9/f4b39e904c03927b7ecf891804fd3b4df3db29b9e487c6418e37988d6e9d/frozenlist-1.7.0-cp313-cp313-musllinux_1_2_armv7l.whl", hash = "sha256:376b6222d114e97eeec13d46c486facd41d4f43bab626b7c3f6a8b4e81a5192c", size = 242280, upload-time = "2025-06-09T23:01:24.808Z" },
    { url = "https://files.pythonhosted.org/packages/b8/33/3f8d6ced42f162d743e3517781566b8481322be321b486d9d262adf70bfb/frozenlist-1.7.0-cp313-cp313-musllinux_1_2_i686.whl", hash = "sha256:0aa7e176ebe115379b5b1c95b4096fb1c17cce0847402e227e712c27bdb5a949", size = 217717, upload-time = "2025-06-09T23:01:26.28Z" },
    { url = "https://files.pythonhosted.org/packages/3e/e8/ad683e75da6ccef50d0ab0c2b2324b32f84fc88ceee778ed79b8e2d2fe2e/frozenlist-1.7.0-cp313-cp313-musllinux_1_2_ppc64le.whl", hash = "sha256:3fbba20e662b9c2130dc771e332a99eff5da078b2b2648153a40669a6d0e36ca", size = 236644, upload-time = "2025-06-09T23:01:27.887Z" },
    { url = "https://files.pythonhosted.org/packages/b2/14/8d19ccdd3799310722195a72ac94ddc677541fb4bef4091d8e7775752360/frozenlist-1.7.0-cp313-cp313-musllinux_1_2_s390x.whl", hash = "sha256:f3f4410a0a601d349dd406b5713fec59b4cee7e71678d5b17edda7f4655a940b", size = 238879, upload-time = "2025-06-09T23:01:29.524Z" },
    { url = "https://files.pythonhosted.org/packages/ce/13/c12bf657494c2fd1079a48b2db49fa4196325909249a52d8f09bc9123fd7/frozenlist-1.7.0-cp313-cp313-musllinux_1_2_x86_64.whl", hash = "sha256:e2cdfaaec6a2f9327bf43c933c0319a7c429058e8537c508964a133dffee412e", size = 232502, upload-time = "2025-06-09T23:01:31.287Z" },
    { url = "https://files.pythonhosted.org/packages/d7/8b/e7f9dfde869825489382bc0d512c15e96d3964180c9499efcec72e85db7e/frozenlist-1.7.0-cp313-cp313-win32.whl", hash = "sha256:5fc4df05a6591c7768459caba1b342d9ec23fa16195e744939ba5914596ae3e1", size = 39169, upload-time = "2025-06-09T23:01:35.503Z" },
    { url = "https://files.pythonhosted.org/packages/35/89/a487a98d94205d85745080a37860ff5744b9820a2c9acbcdd9440bfddf98/frozenlist-1.7.0-cp313-cp313-win_amd64.whl", hash = "sha256:52109052b9791a3e6b5d1b65f4b909703984b770694d3eb64fad124c835d7cba", size = 43219, upload-time = "2025-06-09T23:01:36.784Z" },
    { url = "https://files.pythonhosted.org/packages/56/d5/5c4cf2319a49eddd9dd7145e66c4866bdc6f3dbc67ca3d59685149c11e0d/frozenlist-1.7.0-cp313-cp313t-macosx_10_13_universal2.whl", hash = "sha256:a6f86e4193bb0e235ef6ce3dde5cbabed887e0b11f516ce8a0f4d3b33078ec2d", size = 84345, upload-time = "2025-06-09T23:01:38.295Z" },
    { url = "https://files.pythonhosted.org/packages/a4/7d/ec2c1e1dc16b85bc9d526009961953df9cec8481b6886debb36ec9107799/frozenlist-1.7.0-cp313-cp313t-macosx_10_13_x86_64.whl", hash = "sha256:82d664628865abeb32d90ae497fb93df398a69bb3434463d172b80fc25b0dd7d", size = 48880, upload-time = "2025-06-09T23:01:39.887Z" },
    { url = "https://files.pythonhosted.org/packages/69/86/f9596807b03de126e11e7d42ac91e3d0b19a6599c714a1989a4e85eeefc4/frozenlist-1.7.0-cp313-cp313t-macosx_11_0_arm64.whl", hash = "sha256:912a7e8375a1c9a68325a902f3953191b7b292aa3c3fb0d71a216221deca460b", size = 48498, upload-time = "2025-06-09T23:01:41.318Z" },
    { url = "https://files.pythonhosted.org/packages/5e/cb/df6de220f5036001005f2d726b789b2c0b65f2363b104bbc16f5be8084f8/frozenlist-1.7.0-cp313-cp313t-manylinux_2_17_aarch64.manylinux2014_aarch64.whl", hash = "sha256:9537c2777167488d539bc5de2ad262efc44388230e5118868e172dd4a552b146", size = 292296, upload-time = "2025-06-09T23:01:42.685Z" },
    { url = "https://files.pythonhosted.org/packages/83/1f/de84c642f17c8f851a2905cee2dae401e5e0daca9b5ef121e120e19aa825/frozenlist-1.7.0-cp313-cp313t-manylinux_2_17_armv7l.manylinux2014_armv7l.manylinux_2_31_armv7l.whl", hash = "sha256:f34560fb1b4c3e30ba35fa9a13894ba39e5acfc5f60f57d8accde65f46cc5e74", size = 273103, upload-time = "2025-06-09T23:01:44.166Z" },
    { url = "https://files.pythonhosted.org/packages/88/3c/c840bfa474ba3fa13c772b93070893c6e9d5c0350885760376cbe3b6c1b3/frozenlist-1.7.0-cp313-cp313t-manylinux_2_17_ppc64le.manylinux2014_ppc64le.whl", hash = "sha256:acd03d224b0175f5a850edc104ac19040d35419eddad04e7cf2d5986d98427f1", size = 292869, upload-time = "2025-06-09T23:01:45.681Z" },
    { url = "https://files.pythonhosted.org/packages/a6/1c/3efa6e7d5a39a1d5ef0abeb51c48fb657765794a46cf124e5aca2c7a592c/frozenlist-1.7.0-cp313-cp313t-manylinux_2_17_s390x.manylinux2014_s390x.whl", hash = "sha256:f2038310bc582f3d6a09b3816ab01737d60bf7b1ec70f5356b09e84fb7408ab1", size = 291467, upload-time = "2025-06-09T23:01:47.234Z" },
    { url = "https://files.pythonhosted.org/packages/4f/00/d5c5e09d4922c395e2f2f6b79b9a20dab4b67daaf78ab92e7729341f61f6/frozenlist-1.7.0-cp313-cp313t-manylinux_2_5_i686.manylinux1_i686.manylinux_2_17_i686.manylinux2014_i686.whl", hash = "sha256:b8c05e4c8e5f36e5e088caa1bf78a687528f83c043706640a92cb76cd6999384", size = 266028, upload-time = "2025-06-09T23:01:48.819Z" },
    { url = "https://files.pythonhosted.org/packages/4e/27/72765be905619dfde25a7f33813ac0341eb6b076abede17a2e3fbfade0cb/frozenlist-1.7.0-cp313-cp313t-manylinux_2_5_x86_64.manylinux1_x86_64.manylinux_2_17_x86_64.manylinux2014_x86_64.whl", hash = "sha256:765bb588c86e47d0b68f23c1bee323d4b703218037765dcf3f25c838c6fecceb", size = 284294, upload-time = "2025-06-09T23:01:50.394Z" },
    { url = "https://files.pythonhosted.org/packages/88/67/c94103a23001b17808eb7dd1200c156bb69fb68e63fcf0693dde4cd6228c/frozenlist-1.7.0-cp313-cp313t-musllinux_1_2_aarch64.whl", hash = "sha256:32dc2e08c67d86d0969714dd484fd60ff08ff81d1a1e40a77dd34a387e6ebc0c", size = 281898, upload-time = "2025-06-09T23:01:52.234Z" },
    { url = "https://files.pythonhosted.org/packages/42/34/a3e2c00c00f9e2a9db5653bca3fec306349e71aff14ae45ecc6d0951dd24/frozenlist-1.7.0-cp313-cp313t-musllinux_1_2_armv7l.whl", hash = "sha256:c0303e597eb5a5321b4de9c68e9845ac8f290d2ab3f3e2c864437d3c5a30cd65", size = 290465, upload-time = "2025-06-09T23:01:53.788Z" },
    { url = "https://files.pythonhosted.org/packages/bb/73/f89b7fbce8b0b0c095d82b008afd0590f71ccb3dee6eee41791cf8cd25fd/frozenlist-1.7.0-cp313-cp313t-musllinux_1_2_i686.whl", hash = "sha256:a47f2abb4e29b3a8d0b530f7c3598badc6b134562b1a5caee867f7c62fee51e3", size = 266385, upload-time = "2025-06-09T23:01:55.769Z" },
    { url = "https://files.pythonhosted.org/packages/cd/45/e365fdb554159462ca12df54bc59bfa7a9a273ecc21e99e72e597564d1ae/frozenlist-1.7.0-cp313-cp313t-musllinux_1_2_ppc64le.whl", hash = "sha256:3d688126c242a6fabbd92e02633414d40f50bb6002fa4cf995a1d18051525657", size = 288771, upload-time = "2025-06-09T23:01:57.4Z" },
    { url = "https://files.pythonhosted.org/packages/00/11/47b6117002a0e904f004d70ec5194fe9144f117c33c851e3d51c765962d0/frozenlist-1.7.0-cp313-cp313t-musllinux_1_2_s390x.whl", hash = "sha256:4e7e9652b3d367c7bd449a727dc79d5043f48b88d0cbfd4f9f1060cf2b414104", size = 288206, upload-time = "2025-06-09T23:01:58.936Z" },
    { url = "https://files.pythonhosted.org/packages/40/37/5f9f3c3fd7f7746082ec67bcdc204db72dad081f4f83a503d33220a92973/frozenlist-1.7.0-cp313-cp313t-musllinux_1_2_x86_64.whl", hash = "sha256:1a85e345b4c43db8b842cab1feb41be5cc0b10a1830e6295b69d7310f99becaf", size = 282620, upload-time = "2025-06-09T23:02:00.493Z" },
    { url = "https://files.pythonhosted.org/packages/0b/31/8fbc5af2d183bff20f21aa743b4088eac4445d2bb1cdece449ae80e4e2d1/frozenlist-1.7.0-cp313-cp313t-win32.whl", hash = "sha256:3a14027124ddb70dfcee5148979998066897e79f89f64b13328595c4bdf77c81", size = 43059, upload-time = "2025-06-09T23:02:02.072Z" },
    { url = "https://files.pythonhosted.org/packages/bb/ed/41956f52105b8dbc26e457c5705340c67c8cc2b79f394b79bffc09d0e938/frozenlist-1.7.0-cp313-cp313t-win_amd64.whl", hash = "sha256:3bf8010d71d4507775f658e9823210b7427be36625b387221642725b515dcf3e", size = 47516, upload-time = "2025-06-09T23:02:03.779Z" },
    { url = "https://files.pythonhosted.org/packages/ee/45/b82e3c16be2182bff01179db177fe144d58b5dc787a7d4492c6ed8b9317f/frozenlist-1.7.0-py3-none-any.whl", hash = "sha256:9a5af342e34f7e97caf8c995864c7a396418ae2859cc6fdf1b1073020d516a7e", size = 13106, upload-time = "2025-06-09T23:02:34.204Z" },
]

[[package]]
name = "fsspec"
version = "2025.5.1"
source = { registry = "https://pypi.org/simple" }
sdist = { url = "https://files.pythonhosted.org/packages/00/f7/27f15d41f0ed38e8fcc488584b57e902b331da7f7c6dcda53721b15838fc/fsspec-2025.5.1.tar.gz", hash = "sha256:2e55e47a540b91843b755e83ded97c6e897fa0942b11490113f09e9c443c2475", size = 303033, upload-time = "2025-05-24T12:03:23.792Z" }
wheels = [
    { url = "https://files.pythonhosted.org/packages/bb/61/78c7b3851add1481b048b5fdc29067397a1784e2910592bc81bb3f608635/fsspec-2025.5.1-py3-none-any.whl", hash = "sha256:24d3a2e663d5fc735ab256263c4075f374a174c3410c0b25e5bd1970bceaa462", size = 199052, upload-time = "2025-05-24T12:03:21.66Z" },
]

[[package]]
name = "h11"
version = "0.16.0"
source = { registry = "https://pypi.org/simple" }
sdist = { url = "https://files.pythonhosted.org/packages/01/ee/02a2c011bdab74c6fb3c75474d40b3052059d95df7e73351460c8588d963/h11-0.16.0.tar.gz", hash = "sha256:4e35b956cf45792e4caa5885e69fba00bdbc6ffafbfa020300e549b208ee5ff1", size = 101250, upload-time = "2025-04-24T03:35:25.427Z" }
wheels = [
    { url = "https://files.pythonhosted.org/packages/04/4b/29cac41a4d98d144bf5f6d33995617b185d14b22401f75ca86f384e87ff1/h11-0.16.0-py3-none-any.whl", hash = "sha256:63cf8bbe7522de3bf65932fda1d9c2772064ffb3dae62d55932da54b31cb6c86", size = 37515, upload-time = "2025-04-24T03:35:24.344Z" },
]

[[package]]
name = "h2"
version = "4.3.0"
source = { registry = "https://pypi.org/simple" }
dependencies = [
    { name = "hpack" },
    { name = "hyperframe" },
]
sdist = { url = "https://files.pythonhosted.org/packages/1d/17/afa56379f94ad0fe8defd37d6eb3f89a25404ffc71d4d848893d270325fc/h2-4.3.0.tar.gz", hash = "sha256:6c59efe4323fa18b47a632221a1888bd7fde6249819beda254aeca909f221bf1", size = 2152026, upload-time = "2025-08-23T18:12:19.778Z" }
wheels = [
    { url = "https://files.pythonhosted.org/packages/69/b2/119f6e6dcbd96f9069ce9a2665e0146588dc9f88f29549711853645e736a/h2-4.3.0-py3-none-any.whl", hash = "sha256:c438f029a25f7945c69e0ccf0fb951dc3f73a5f6412981daee861431b70e2bdd", size = 61779, upload-time = "2025-08-23T18:12:17.779Z" },
]

[[package]]
name = "hpack"
version = "4.1.0"
source = { registry = "https://pypi.org/simple" }
sdist = { url = "https://files.pythonhosted.org/packages/2c/48/71de9ed269fdae9c8057e5a4c0aa7402e8bb16f2c6e90b3aa53327b113f8/hpack-4.1.0.tar.gz", hash = "sha256:ec5eca154f7056aa06f196a557655c5b009b382873ac8d1e66e79e87535f1dca", size = 51276, upload-time = "2025-01-22T21:44:58.347Z" }
wheels = [
    { url = "https://files.pythonhosted.org/packages/07/c6/80c95b1b2b94682a72cbdbfb85b81ae2daffa4291fbfa1b1464502ede10d/hpack-4.1.0-py3-none-any.whl", hash = "sha256:157ac792668d995c657d93111f46b4535ed114f0c9c8d672271bbec7eae1b496", size = 34357, upload-time = "2025-01-22T21:44:56.92Z" },
]

[[package]]
name = "html5lib"
version = "1.1"
source = { registry = "https://pypi.org/simple" }
dependencies = [
    { name = "six" },
    { name = "webencodings" },
]
sdist = { url = "https://files.pythonhosted.org/packages/ac/b6/b55c3f49042f1df3dcd422b7f224f939892ee94f22abcf503a9b7339eaf2/html5lib-1.1.tar.gz", hash = "sha256:b2e5b40261e20f354d198eae92afc10d750afb487ed5e50f9c4eaf07c184146f", size = 272215, upload-time = "2020-06-22T23:32:38.834Z" }
wheels = [
    { url = "https://files.pythonhosted.org/packages/6c/dd/a834df6482147d48e225a49515aabc28974ad5a4ca3215c18a882565b028/html5lib-1.1-py2.py3-none-any.whl", hash = "sha256:0d78f8fde1c230e99fe37986a60526d7049ed4bf8a9fadbad5f00e22e58e041d", size = 112173, upload-time = "2020-06-22T23:32:36.781Z" },
]

[[package]]
name = "httpcore"
version = "1.0.9"
source = { registry = "https://pypi.org/simple" }
dependencies = [
    { name = "certifi" },
    { name = "h11" },
]
sdist = { url = "https://files.pythonhosted.org/packages/06/94/82699a10bca87a5556c9c59b5963f2d039dbd239f25bc2a63907a05a14cb/httpcore-1.0.9.tar.gz", hash = "sha256:6e34463af53fd2ab5d807f399a9b45ea31c3dfa2276f15a2c3f00afff6e176e8", size = 85484, upload-time = "2025-04-24T22:06:22.219Z" }
wheels = [
    { url = "https://files.pythonhosted.org/packages/7e/f5/f66802a942d491edb555dd61e3a9961140fd64c90bce1eafd741609d334d/httpcore-1.0.9-py3-none-any.whl", hash = "sha256:2d400746a40668fc9dec9810239072b40b4484b640a8c38fd654a024c7a1bf55", size = 78784, upload-time = "2025-04-24T22:06:20.566Z" },
]

[[package]]
name = "httpx"
version = "0.28.1"
source = { registry = "https://pypi.org/simple" }
dependencies = [
    { name = "anyio" },
    { name = "certifi" },
    { name = "httpcore" },
    { name = "idna" },
]
sdist = { url = "https://files.pythonhosted.org/packages/b1/df/48c586a5fe32a0f01324ee087459e112ebb7224f646c0b5023f5e79e9956/httpx-0.28.1.tar.gz", hash = "sha256:75e98c5f16b0f35b567856f597f06ff2270a374470a5c2392242528e3e3e42fc", size = 141406, upload-time = "2024-12-06T15:37:23.222Z" }
wheels = [
    { url = "https://files.pythonhosted.org/packages/2a/39/e50c7c3a983047577ee07d2a9e53faf5a69493943ec3f6a384bdc792deb2/httpx-0.28.1-py3-none-any.whl", hash = "sha256:d909fcccc110f8c7faf814ca82a9a4d816bc5a6dbfea25d6591d6985b8ba59ad", size = 73517, upload-time = "2024-12-06T15:37:21.509Z" },
]

[[package]]
name = "hyperframe"
version = "6.1.0"
source = { registry = "https://pypi.org/simple" }
sdist = { url = "https://files.pythonhosted.org/packages/02/e7/94f8232d4a74cc99514c13a9f995811485a6903d48e5d952771ef6322e30/hyperframe-6.1.0.tar.gz", hash = "sha256:f630908a00854a7adeabd6382b43923a4c4cd4b821fcb527e6ab9e15382a3b08", size = 26566, upload-time = "2025-01-22T21:41:49.302Z" }
wheels = [
    { url = "https://files.pythonhosted.org/packages/48/30/47d0bf6072f7252e6521f3447ccfa40b421b6824517f82854703d0f5a98b/hyperframe-6.1.0-py3-none-any.whl", hash = "sha256:b03380493a519fce58ea5af42e4a42317bf9bd425596f7a0835ffce80f1a42e5", size = 13007, upload-time = "2025-01-22T21:41:47.295Z" },
]

[[package]]
name = "identify"
version = "2.6.12"
source = { registry = "https://pypi.org/simple" }
sdist = { url = "https://files.pythonhosted.org/packages/a2/88/d193a27416618628a5eea64e3223acd800b40749a96ffb322a9b55a49ed1/identify-2.6.12.tar.gz", hash = "sha256:d8de45749f1efb108badef65ee8386f0f7bb19a7f26185f74de6367bffbaf0e6", size = 99254, upload-time = "2025-05-23T20:37:53.3Z" }
wheels = [
    { url = "https://files.pythonhosted.org/packages/7a/cd/18f8da995b658420625f7ef13f037be53ae04ec5ad33f9b718240dcfd48c/identify-2.6.12-py2.py3-none-any.whl", hash = "sha256:ad9672d5a72e0d2ff7c5c8809b62dfa60458626352fb0eb7b55e69bdc45334a2", size = 99145, upload-time = "2025-05-23T20:37:51.495Z" },
]

[[package]]
name = "idna"
version = "3.10"
source = { registry = "https://pypi.org/simple" }
sdist = { url = "https://files.pythonhosted.org/packages/f1/70/7703c29685631f5a7590aa73f1f1d3fa9a380e654b86af429e0934a32f7d/idna-3.10.tar.gz", hash = "sha256:12f65c9b470abda6dc35cf8e63cc574b1c52b11df2c86030af0ac09b01b13ea9", size = 190490, upload-time = "2024-09-15T18:07:39.745Z" }
wheels = [
    { url = "https://files.pythonhosted.org/packages/76/c6/c88e154df9c4e1a2a66ccf0005a88dfb2650c1dffb6f5ce603dfbd452ce3/idna-3.10-py3-none-any.whl", hash = "sha256:946d195a0d259cbba61165e88e65941f16e9b36ea6ddb97f00452bae8b1287d3", size = 70442, upload-time = "2024-09-15T18:07:37.964Z" },
]

[[package]]
name = "imageio"
version = "2.37.0"
source = { registry = "https://pypi.org/simple" }
dependencies = [
    { name = "numpy" },
    { name = "pillow" },
]
sdist = { url = "https://files.pythonhosted.org/packages/0c/47/57e897fb7094afb2d26e8b2e4af9a45c7cf1a405acdeeca001fdf2c98501/imageio-2.37.0.tar.gz", hash = "sha256:71b57b3669666272c818497aebba2b4c5f20d5b37c81720e5e1a56d59c492996", size = 389963, upload-time = "2025-01-20T02:42:37.089Z" }
wheels = [
    { url = "https://files.pythonhosted.org/packages/cb/bd/b394387b598ed84d8d0fa90611a90bee0adc2021820ad5729f7ced74a8e2/imageio-2.37.0-py3-none-any.whl", hash = "sha256:11efa15b87bc7871b61590326b2d635439acc321cf7f8ce996f812543ce10eed", size = 315796, upload-time = "2025-01-20T02:42:34.931Z" },
]

[[package]]
name = "importlib-metadata"
version = "8.7.0"
source = { registry = "https://pypi.org/simple" }
dependencies = [
    { name = "zipp", marker = "python_full_version < '3.12'" },
]
sdist = { url = "https://files.pythonhosted.org/packages/76/66/650a33bd90f786193e4de4b3ad86ea60b53c89b669a5c7be931fac31cdb0/importlib_metadata-8.7.0.tar.gz", hash = "sha256:d13b81ad223b890aa16c5471f2ac3056cf76c5f10f82d6f9292f0b415f389000", size = 56641, upload-time = "2025-04-27T15:29:01.736Z" }
wheels = [
    { url = "https://files.pythonhosted.org/packages/20/b0/36bd937216ec521246249be3bf9855081de4c5e06a0c9b4219dbeda50373/importlib_metadata-8.7.0-py3-none-any.whl", hash = "sha256:e5dd1551894c77868a30651cef00984d50e1002d06942a7101d34870c5f02afd", size = 27656, upload-time = "2025-04-27T15:29:00.214Z" },
]

[[package]]
name = "iniconfig"
version = "2.1.0"
source = { registry = "https://pypi.org/simple" }
sdist = { url = "https://files.pythonhosted.org/packages/f2/97/ebf4da567aa6827c909642694d71c9fcf53e5b504f2d96afea02718862f3/iniconfig-2.1.0.tar.gz", hash = "sha256:3abbd2e30b36733fee78f9c7f7308f2d0050e88f0087fd25c2645f63c773e1c7", size = 4793, upload-time = "2025-03-19T20:09:59.721Z" }
wheels = [
    { url = "https://files.pythonhosted.org/packages/2c/e1/e6716421ea10d38022b952c159d5161ca1193197fb744506875fbb87ea7b/iniconfig-2.1.0-py3-none-any.whl", hash = "sha256:9deba5723312380e77435581c6bf4935c94cbfab9b1ed33ef8d238ea168eb760", size = 6050, upload-time = "2025-03-19T20:10:01.071Z" },
]

[[package]]
name = "jaraco-classes"
version = "3.4.0"
source = { registry = "https://pypi.org/simple" }
dependencies = [
    { name = "more-itertools" },
]
sdist = { url = "https://files.pythonhosted.org/packages/06/c0/ed4a27bc5571b99e3cff68f8a9fa5b56ff7df1c2251cc715a652ddd26402/jaraco.classes-3.4.0.tar.gz", hash = "sha256:47a024b51d0239c0dd8c8540c6c7f484be3b8fcf0b2d85c13825780d3b3f3acd", size = 11780, upload-time = "2024-03-31T07:27:36.643Z" }
wheels = [
    { url = "https://files.pythonhosted.org/packages/7f/66/b15ce62552d84bbfcec9a4873ab79d993a1dd4edb922cbfccae192bd5b5f/jaraco.classes-3.4.0-py3-none-any.whl", hash = "sha256:f662826b6bed8cace05e7ff873ce0f9283b5c924470fe664fff1c2f00f581790", size = 6777, upload-time = "2024-03-31T07:27:34.792Z" },
]

[[package]]
name = "jaraco-context"
version = "6.0.1"
source = { registry = "https://pypi.org/simple" }
dependencies = [
    { name = "backports-tarfile", marker = "python_full_version < '3.12'" },
]
sdist = { url = "https://files.pythonhosted.org/packages/df/ad/f3777b81bf0b6e7bc7514a1656d3e637b2e8e15fab2ce3235730b3e7a4e6/jaraco_context-6.0.1.tar.gz", hash = "sha256:9bae4ea555cf0b14938dc0aee7c9f32ed303aa20a3b73e7dc80111628792d1b3", size = 13912, upload-time = "2024-08-20T03:39:27.358Z" }
wheels = [
    { url = "https://files.pythonhosted.org/packages/ff/db/0c52c4cf5e4bd9f5d7135ec7669a3a767af21b3a308e1ed3674881e52b62/jaraco.context-6.0.1-py3-none-any.whl", hash = "sha256:f797fc481b490edb305122c9181830a3a5b76d84ef6d1aef2fb9b47ab956f9e4", size = 6825, upload-time = "2024-08-20T03:39:25.966Z" },
]

[[package]]
name = "jaraco-functools"
version = "4.2.1"
source = { registry = "https://pypi.org/simple" }
dependencies = [
    { name = "more-itertools" },
]
sdist = { url = "https://files.pythonhosted.org/packages/49/1c/831faaaa0f090b711c355c6d8b2abf277c72133aab472b6932b03322294c/jaraco_functools-4.2.1.tar.gz", hash = "sha256:be634abfccabce56fa3053f8c7ebe37b682683a4ee7793670ced17bab0087353", size = 19661, upload-time = "2025-06-21T19:22:03.201Z" }
wheels = [
    { url = "https://files.pythonhosted.org/packages/f3/fd/179a20f832824514df39a90bb0e5372b314fea99f217f5ab942b10a8a4e8/jaraco_functools-4.2.1-py3-none-any.whl", hash = "sha256:590486285803805f4b1f99c60ca9e94ed348d4added84b74c7a12885561e524e", size = 10349, upload-time = "2025-06-21T19:22:02.039Z" },
]

[[package]]
name = "jeepney"
version = "0.9.0"
source = { registry = "https://pypi.org/simple" }
sdist = { url = "https://files.pythonhosted.org/packages/7b/6f/357efd7602486741aa73ffc0617fb310a29b588ed0fd69c2399acbb85b0c/jeepney-0.9.0.tar.gz", hash = "sha256:cf0e9e845622b81e4a28df94c40345400256ec608d0e55bb8a3feaa9163f5732", size = 106758, upload-time = "2025-02-27T18:51:01.684Z" }
wheels = [
    { url = "https://files.pythonhosted.org/packages/b2/a3/e137168c9c44d18eff0376253da9f1e9234d0239e0ee230d2fee6cea8e55/jeepney-0.9.0-py3-none-any.whl", hash = "sha256:97e5714520c16fc0a45695e5365a2e11b81ea79bba796e26f9f1d178cb182683", size = 49010, upload-time = "2025-02-27T18:51:00.104Z" },
]

[[package]]
name = "jsonschema"
version = "4.25.1"
source = { registry = "https://pypi.org/simple" }
dependencies = [
    { name = "attrs" },
    { name = "jsonschema-specifications" },
    { name = "referencing" },
    { name = "rpds-py" },
]
sdist = { url = "https://files.pythonhosted.org/packages/74/69/f7185de793a29082a9f3c7728268ffb31cb5095131a9c139a74078e27336/jsonschema-4.25.1.tar.gz", hash = "sha256:e4a9655ce0da0c0b67a085847e00a3a51449e1157f4f75e9fb5aa545e122eb85", size = 357342, upload-time = "2025-08-18T17:03:50.038Z" }
wheels = [
    { url = "https://files.pythonhosted.org/packages/bf/9c/8c95d856233c1f82500c2450b8c68576b4cf1c871db3afac5c34ff84e6fd/jsonschema-4.25.1-py3-none-any.whl", hash = "sha256:3fba0169e345c7175110351d456342c364814cfcf3b964ba4587f22915230a63", size = 90040, upload-time = "2025-08-18T17:03:48.373Z" },
]

[[package]]
name = "jsonschema-specifications"
version = "2025.4.1"
source = { registry = "https://pypi.org/simple" }
dependencies = [
    { name = "referencing" },
]
sdist = { url = "https://files.pythonhosted.org/packages/bf/ce/46fbd9c8119cfc3581ee5643ea49464d168028cfb5caff5fc0596d0cf914/jsonschema_specifications-2025.4.1.tar.gz", hash = "sha256:630159c9f4dbea161a6a2205c3011cc4f18ff381b189fff48bb39b9bf26ae608", size = 15513, upload-time = "2025-04-23T12:34:07.418Z" }
wheels = [
    { url = "https://files.pythonhosted.org/packages/01/0e/b27cdbaccf30b890c40ed1da9fd4a3593a5cf94dae54fb34f8a4b74fcd3f/jsonschema_specifications-2025.4.1-py3-none-any.whl", hash = "sha256:4653bffbd6584f7de83a67e0d620ef16900b390ddc7939d56684d6c81e33f1af", size = 18437, upload-time = "2025-04-23T12:34:05.422Z" },
]

[[package]]
name = "keyring"
version = "25.6.0"
source = { registry = "https://pypi.org/simple" }
dependencies = [
    { name = "importlib-metadata", marker = "python_full_version < '3.12'" },
    { name = "jaraco-classes" },
    { name = "jaraco-context" },
    { name = "jaraco-functools" },
    { name = "jeepney", marker = "sys_platform == 'linux'" },
    { name = "pywin32-ctypes", marker = "sys_platform == 'win32'" },
    { name = "secretstorage", marker = "sys_platform == 'linux'" },
]
sdist = { url = "https://files.pythonhosted.org/packages/70/09/d904a6e96f76ff214be59e7aa6ef7190008f52a0ab6689760a98de0bf37d/keyring-25.6.0.tar.gz", hash = "sha256:0b39998aa941431eb3d9b0d4b2460bc773b9df6fed7621c2dfb291a7e0187a66", size = 62750, upload-time = "2024-12-25T15:26:45.782Z" }
wheels = [
    { url = "https://files.pythonhosted.org/packages/d3/32/da7f44bcb1105d3e88a0b74ebdca50c59121d2ddf71c9e34ba47df7f3a56/keyring-25.6.0-py3-none-any.whl", hash = "sha256:552a3f7af126ece7ed5c89753650eec89c7eaae8617d0aa4d9ad2b75111266bd", size = 39085, upload-time = "2024-12-25T15:26:44.377Z" },
]

[[package]]
name = "lazy-loader"
version = "0.4"
source = { registry = "https://pypi.org/simple" }
dependencies = [
    { name = "packaging" },
]
sdist = { url = "https://files.pythonhosted.org/packages/6f/6b/c875b30a1ba490860c93da4cabf479e03f584eba06fe5963f6f6644653d8/lazy_loader-0.4.tar.gz", hash = "sha256:47c75182589b91a4e1a85a136c074285a5ad4d9f39c63e0d7fb76391c4574cd1", size = 15431, upload-time = "2024-04-05T13:03:12.261Z" }
wheels = [
    { url = "https://files.pythonhosted.org/packages/83/60/d497a310bde3f01cb805196ac61b7ad6dc5dcf8dce66634dc34364b20b4f/lazy_loader-0.4-py3-none-any.whl", hash = "sha256:342aa8e14d543a154047afb4ba8ef17f5563baad3fc610d7b15b213b0f119efc", size = 12097, upload-time = "2024-04-05T13:03:10.514Z" },
]

[[package]]
name = "lmfit"
version = "1.3.3"
source = { registry = "https://pypi.org/simple" }
dependencies = [
    { name = "asteval" },
    { name = "dill" },
    { name = "numpy" },
    { name = "scipy" },
    { name = "uncertainties" },
]
sdist = { url = "https://files.pythonhosted.org/packages/f9/c6/a8b4e4bc6b5a11c7b610083243505d6b693600f2a579b383f292776b1b8e/lmfit-1.3.3.tar.gz", hash = "sha256:73321e6b881f2f686235721a7dfc02af6bb0f030a25efeb66638f62b1c6053a1", size = 632645, upload-time = "2025-03-12T18:28:36.516Z" }
wheels = [
    { url = "https://files.pythonhosted.org/packages/6a/e1/d5aeb89530550c7e797d3528225fa31012490e79c9df5cf72a0f07cc66d3/lmfit-1.3.3-py3-none-any.whl", hash = "sha256:a9e9ec7d0d0ec962cc6c078ad1ec6c8311d3ac0e5f0947a00a91f5509dacc2b2", size = 100241, upload-time = "2025-03-12T18:28:34.819Z" },
]

[[package]]
name = "locket"
version = "1.0.0"
source = { registry = "https://pypi.org/simple" }
sdist = { url = "https://files.pythonhosted.org/packages/2f/83/97b29fe05cb6ae28d2dbd30b81e2e402a3eed5f460c26e9eaa5895ceacf5/locket-1.0.0.tar.gz", hash = "sha256:5c0d4c052a8bbbf750e056a8e65ccd309086f4f0f18a2eac306a8dfa4112a632", size = 4350, upload-time = "2022-04-20T22:04:44.312Z" }
wheels = [
    { url = "https://files.pythonhosted.org/packages/db/bc/83e112abc66cd466c6b83f99118035867cecd41802f8d044638aa78a106e/locket-1.0.0-py2.py3-none-any.whl", hash = "sha256:b6c819a722f7b6bd955b80781788e4a66a55628b858d347536b7e81325a3a5e3", size = 4398, upload-time = "2022-04-20T22:04:42.23Z" },
]

[[package]]
name = "lockfile"
version = "0.12.2"
source = { registry = "https://pypi.org/simple" }
sdist = { url = "https://files.pythonhosted.org/packages/17/47/72cb04a58a35ec495f96984dddb48232b551aafb95bde614605b754fe6f7/lockfile-0.12.2.tar.gz", hash = "sha256:6aed02de03cba24efabcd600b30540140634fc06cfa603822d508d5361e9f799", size = 20874, upload-time = "2015-11-25T18:29:58.279Z" }
wheels = [
    { url = "https://files.pythonhosted.org/packages/c8/22/9460e311f340cb62d26a38c419b1381b8593b0bb6b5d1f056938b086d362/lockfile-0.12.2-py2.py3-none-any.whl", hash = "sha256:6c3cb24f344923d30b2785d5ad75182c8ea7ac1b6171b08657258ec7429d50fa", size = 13564, upload-time = "2015-11-25T18:29:51.462Z" },
]

[[package]]
name = "matrix-nio"
version = "0.25.2"
source = { registry = "https://pypi.org/simple" }
dependencies = [
    { name = "aiofiles" },
    { name = "aiohttp" },
    { name = "aiohttp-socks" },
    { name = "h11" },
    { name = "h2" },
    { name = "jsonschema" },
    { name = "pycryptodome" },
    { name = "unpaddedbase64" },
]
sdist = { url = "https://files.pythonhosted.org/packages/33/50/c20129fd6f0e1aad3510feefd3229427fc8163a111f3911ed834e414116b/matrix_nio-0.25.2.tar.gz", hash = "sha256:8ef8180c374e12368e5c83a692abfb3bab8d71efcd17c5560b5c40c9b6f2f600", size = 155480, upload-time = "2024-10-04T07:51:41.62Z" }
wheels = [
    { url = "https://files.pythonhosted.org/packages/7b/0f/8b958d46e23ed4f69d2cffd63b46bb097a1155524e2e7f5c4279c8691c4a/matrix_nio-0.25.2-py3-none-any.whl", hash = "sha256:9c2880004b0e475db874456c0f79b7dd2b6285073a7663bcaca29e0754a67495", size = 181982, upload-time = "2024-10-04T07:51:39.451Z" },
]

[[package]]
name = "mccabe"
version = "0.7.0"
source = { registry = "https://pypi.org/simple" }
sdist = { url = "https://files.pythonhosted.org/packages/e7/ff/0ffefdcac38932a54d2b5eed4e0ba8a408f215002cd178ad1df0f2806ff8/mccabe-0.7.0.tar.gz", hash = "sha256:348e0240c33b60bbdf4e523192ef919f28cb2c3d7d5c7794f74009290f236325", size = 9658, upload-time = "2022-01-24T01:14:51.113Z" }
wheels = [
    { url = "https://files.pythonhosted.org/packages/27/1a/1f68f9ba0c207934b35b86a8ca3aad8395a3d6dd7921c0686e23853ff5a9/mccabe-0.7.0-py2.py3-none-any.whl", hash = "sha256:6c2d30ab6be0e4a46919781807b4f0d834ebdd6c6e3dca0bda5a15f863427b6e", size = 7350, upload-time = "2022-01-24T01:14:49.62Z" },
]

[[package]]
name = "more-itertools"
version = "10.7.0"
source = { registry = "https://pypi.org/simple" }
sdist = { url = "https://files.pythonhosted.org/packages/ce/a0/834b0cebabbfc7e311f30b46c8188790a37f89fc8d756660346fe5abfd09/more_itertools-10.7.0.tar.gz", hash = "sha256:9fddd5403be01a94b204faadcff459ec3568cf110265d3c54323e1e866ad29d3", size = 127671, upload-time = "2025-04-22T14:17:41.838Z" }
wheels = [
    { url = "https://files.pythonhosted.org/packages/2b/9f/7ba6f94fc1e9ac3d2b853fdff3035fb2fa5afbed898c4a72b8a020610594/more_itertools-10.7.0-py3-none-any.whl", hash = "sha256:d43980384673cb07d2f7d2d918c616b30c659c089ee23953f601d6609c67510e", size = 65278, upload-time = "2025-04-22T14:17:40.49Z" },
]

[[package]]
name = "multidict"
version = "6.6.3"
source = { registry = "https://pypi.org/simple" }
sdist = { url = "https://files.pythonhosted.org/packages/3d/2c/5dad12e82fbdf7470f29bff2171484bf07cb3b16ada60a6589af8f376440/multidict-6.6.3.tar.gz", hash = "sha256:798a9eb12dab0a6c2e29c1de6f3468af5cb2da6053a20dfa3344907eed0937cc", size = 101006, upload-time = "2025-06-30T15:53:46.929Z" }
wheels = [
    { url = "https://files.pythonhosted.org/packages/08/f0/1a39863ced51f639c81a5463fbfa9eb4df59c20d1a8769ab9ef4ca57ae04/multidict-6.6.3-cp311-cp311-macosx_10_9_universal2.whl", hash = "sha256:18f4eba0cbac3546b8ae31e0bbc55b02c801ae3cbaf80c247fcdd89b456ff58c", size = 76445, upload-time = "2025-06-30T15:51:24.01Z" },
    { url = "https://files.pythonhosted.org/packages/c9/0e/a7cfa451c7b0365cd844e90b41e21fab32edaa1e42fc0c9f68461ce44ed7/multidict-6.6.3-cp311-cp311-macosx_10_9_x86_64.whl", hash = "sha256:ef43b5dd842382329e4797c46f10748d8c2b6e0614f46b4afe4aee9ac33159df", size = 44610, upload-time = "2025-06-30T15:51:25.158Z" },
    { url = "https://files.pythonhosted.org/packages/c6/bb/a14a4efc5ee748cc1904b0748be278c31b9295ce5f4d2ef66526f410b94d/multidict-6.6.3-cp311-cp311-macosx_11_0_arm64.whl", hash = "sha256:bf9bd1fd5eec01494e0f2e8e446a74a85d5e49afb63d75a9934e4a5423dba21d", size = 44267, upload-time = "2025-06-30T15:51:26.326Z" },
    { url = "https://files.pythonhosted.org/packages/c2/f8/410677d563c2d55e063ef74fe578f9d53fe6b0a51649597a5861f83ffa15/multidict-6.6.3-cp311-cp311-manylinux1_i686.manylinux2014_i686.manylinux_2_17_i686.manylinux_2_5_i686.whl", hash = "sha256:5bd8d6f793a787153956cd35e24f60485bf0651c238e207b9a54f7458b16d539", size = 230004, upload-time = "2025-06-30T15:51:27.491Z" },
    { url = "https://files.pythonhosted.org/packages/fd/df/2b787f80059314a98e1ec6a4cc7576244986df3e56b3c755e6fc7c99e038/multidict-6.6.3-cp311-cp311-manylinux2014_aarch64.manylinux_2_17_aarch64.manylinux_2_28_aarch64.whl", hash = "sha256:1bf99b4daf908c73856bd87ee0a2499c3c9a3d19bb04b9c6025e66af3fd07462", size = 247196, upload-time = "2025-06-30T15:51:28.762Z" },
    { url = "https://files.pythonhosted.org/packages/05/f2/f9117089151b9a8ab39f9019620d10d9718eec2ac89e7ca9d30f3ec78e96/multidict-6.6.3-cp311-cp311-manylinux2014_armv7l.manylinux_2_17_armv7l.manylinux_2_31_armv7l.whl", hash = "sha256:0b9e59946b49dafaf990fd9c17ceafa62976e8471a14952163d10a7a630413a9", size = 225337, upload-time = "2025-06-30T15:51:30.025Z" },
    { url = "https://files.pythonhosted.org/packages/93/2d/7115300ec5b699faa152c56799b089a53ed69e399c3c2d528251f0aeda1a/multidict-6.6.3-cp311-cp311-manylinux2014_ppc64le.manylinux_2_17_ppc64le.manylinux_2_28_ppc64le.whl", hash = "sha256:e2db616467070d0533832d204c54eea6836a5e628f2cb1e6dfd8cd6ba7277cb7", size = 257079, upload-time = "2025-06-30T15:51:31.716Z" },
    { url = "https://files.pythonhosted.org/packages/15/ea/ff4bab367623e39c20d3b07637225c7688d79e4f3cc1f3b9f89867677f9a/multidict-6.6.3-cp311-cp311-manylinux2014_s390x.manylinux_2_17_s390x.manylinux_2_28_s390x.whl", hash = "sha256:7394888236621f61dcdd25189b2768ae5cc280f041029a5bcf1122ac63df79f9", size = 255461, upload-time = "2025-06-30T15:51:33.029Z" },
    { url = "https://files.pythonhosted.org/packages/74/07/2c9246cda322dfe08be85f1b8739646f2c4c5113a1422d7a407763422ec4/multidict-6.6.3-cp311-cp311-manylinux2014_x86_64.manylinux_2_17_x86_64.manylinux_2_28_x86_64.whl", hash = "sha256:f114d8478733ca7388e7c7e0ab34b72547476b97009d643644ac33d4d3fe1821", size = 246611, upload-time = "2025-06-30T15:51:34.47Z" },
    { url = "https://files.pythonhosted.org/packages/a8/62/279c13d584207d5697a752a66ffc9bb19355a95f7659140cb1b3cf82180e/multidict-6.6.3-cp311-cp311-musllinux_1_2_aarch64.whl", hash = "sha256:cdf22e4db76d323bcdc733514bf732e9fb349707c98d341d40ebcc6e9318ef3d", size = 243102, upload-time = "2025-06-30T15:51:36.525Z" },
    { url = "https://files.pythonhosted.org/packages/69/cc/e06636f48c6d51e724a8bc8d9e1db5f136fe1df066d7cafe37ef4000f86a/multidict-6.6.3-cp311-cp311-musllinux_1_2_armv7l.whl", hash = "sha256:e995a34c3d44ab511bfc11aa26869b9d66c2d8c799fa0e74b28a473a692532d6", size = 238693, upload-time = "2025-06-30T15:51:38.278Z" },
    { url = "https://files.pythonhosted.org/packages/89/a4/66c9d8fb9acf3b226cdd468ed009537ac65b520aebdc1703dd6908b19d33/multidict-6.6.3-cp311-cp311-musllinux_1_2_i686.whl", hash = "sha256:766a4a5996f54361d8d5a9050140aa5362fe48ce51c755a50c0bc3706460c430", size = 246582, upload-time = "2025-06-30T15:51:39.709Z" },
    { url = "https://files.pythonhosted.org/packages/cf/01/c69e0317be556e46257826d5449feb4e6aa0d18573e567a48a2c14156f1f/multidict-6.6.3-cp311-cp311-musllinux_1_2_ppc64le.whl", hash = "sha256:3893a0d7d28a7fe6ca7a1f760593bc13038d1d35daf52199d431b61d2660602b", size = 253355, upload-time = "2025-06-30T15:51:41.013Z" },
    { url = "https://files.pythonhosted.org/packages/c0/da/9cc1da0299762d20e626fe0042e71b5694f9f72d7d3f9678397cbaa71b2b/multidict-6.6.3-cp311-cp311-musllinux_1_2_s390x.whl", hash = "sha256:934796c81ea996e61914ba58064920d6cad5d99140ac3167901eb932150e2e56", size = 247774, upload-time = "2025-06-30T15:51:42.291Z" },
    { url = "https://files.pythonhosted.org/packages/e6/91/b22756afec99cc31105ddd4a52f95ab32b1a4a58f4d417979c570c4a922e/multidict-6.6.3-cp311-cp311-musllinux_1_2_x86_64.whl", hash = "sha256:9ed948328aec2072bc00f05d961ceadfd3e9bfc2966c1319aeaf7b7c21219183", size = 242275, upload-time = "2025-06-30T15:51:43.642Z" },
    { url = "https://files.pythonhosted.org/packages/be/f1/adcc185b878036a20399d5be5228f3cbe7f823d78985d101d425af35c800/multidict-6.6.3-cp311-cp311-win32.whl", hash = "sha256:9f5b28c074c76afc3e4c610c488e3493976fe0e596dd3db6c8ddfbb0134dcac5", size = 41290, upload-time = "2025-06-30T15:51:45.264Z" },
    { url = "https://files.pythonhosted.org/packages/e0/d4/27652c1c6526ea6b4f5ddd397e93f4232ff5de42bea71d339bc6a6cc497f/multidict-6.6.3-cp311-cp311-win_amd64.whl", hash = "sha256:bc7f6fbc61b1c16050a389c630da0b32fc6d4a3d191394ab78972bf5edc568c2", size = 45942, upload-time = "2025-06-30T15:51:46.377Z" },
    { url = "https://files.pythonhosted.org/packages/16/18/23f4932019804e56d3c2413e237f866444b774b0263bcb81df2fdecaf593/multidict-6.6.3-cp311-cp311-win_arm64.whl", hash = "sha256:d4e47d8faffaae822fb5cba20937c048d4f734f43572e7079298a6c39fb172cb", size = 42880, upload-time = "2025-06-30T15:51:47.561Z" },
    { url = "https://files.pythonhosted.org/packages/0e/a0/6b57988ea102da0623ea814160ed78d45a2645e4bbb499c2896d12833a70/multidict-6.6.3-cp312-cp312-macosx_10_13_universal2.whl", hash = "sha256:056bebbeda16b2e38642d75e9e5310c484b7c24e3841dc0fb943206a72ec89d6", size = 76514, upload-time = "2025-06-30T15:51:48.728Z" },
    { url = "https://files.pythonhosted.org/packages/07/7a/d1e92665b0850c6c0508f101f9cf0410c1afa24973e1115fe9c6a185ebf7/multidict-6.6.3-cp312-cp312-macosx_10_13_x86_64.whl", hash = "sha256:e5f481cccb3c5c5e5de5d00b5141dc589c1047e60d07e85bbd7dea3d4580d63f", size = 45394, upload-time = "2025-06-30T15:51:49.986Z" },
    { url = "https://files.pythonhosted.org/packages/52/6f/dd104490e01be6ef8bf9573705d8572f8c2d2c561f06e3826b081d9e6591/multidict-6.6.3-cp312-cp312-macosx_11_0_arm64.whl", hash = "sha256:10bea2ee839a759ee368b5a6e47787f399b41e70cf0c20d90dfaf4158dfb4e55", size = 43590, upload-time = "2025-06-30T15:51:51.331Z" },
    { url = "https://files.pythonhosted.org/packages/44/fe/06e0e01b1b0611e6581b7fd5a85b43dacc08b6cea3034f902f383b0873e5/multidict-6.6.3-cp312-cp312-manylinux1_i686.manylinux2014_i686.manylinux_2_17_i686.manylinux_2_5_i686.whl", hash = "sha256:2334cfb0fa9549d6ce2c21af2bfbcd3ac4ec3646b1b1581c88e3e2b1779ec92b", size = 237292, upload-time = "2025-06-30T15:51:52.584Z" },
    { url = "https://files.pythonhosted.org/packages/ce/71/4f0e558fb77696b89c233c1ee2d92f3e1d5459070a0e89153c9e9e804186/multidict-6.6.3-cp312-cp312-manylinux2014_aarch64.manylinux_2_17_aarch64.manylinux_2_28_aarch64.whl", hash = "sha256:b8fee016722550a2276ca2cb5bb624480e0ed2bd49125b2b73b7010b9090e888", size = 258385, upload-time = "2025-06-30T15:51:53.913Z" },
    { url = "https://files.pythonhosted.org/packages/e3/25/cca0e68228addad24903801ed1ab42e21307a1b4b6dd2cf63da5d3ae082a/multidict-6.6.3-cp312-cp312-manylinux2014_armv7l.manylinux_2_17_armv7l.manylinux_2_31_armv7l.whl", hash = "sha256:e5511cb35f5c50a2db21047c875eb42f308c5583edf96bd8ebf7d770a9d68f6d", size = 242328, upload-time = "2025-06-30T15:51:55.672Z" },
    { url = "https://files.pythonhosted.org/packages/6e/a3/46f2d420d86bbcb8fe660b26a10a219871a0fbf4d43cb846a4031533f3e0/multidict-6.6.3-cp312-cp312-manylinux2014_ppc64le.manylinux_2_17_ppc64le.manylinux_2_28_ppc64le.whl", hash = "sha256:712b348f7f449948e0a6c4564a21c7db965af900973a67db432d724619b3c680", size = 268057, upload-time = "2025-06-30T15:51:57.037Z" },
    { url = "https://files.pythonhosted.org/packages/9e/73/1c743542fe00794a2ec7466abd3f312ccb8fad8dff9f36d42e18fb1ec33e/multidict-6.6.3-cp312-cp312-manylinux2014_s390x.manylinux_2_17_s390x.manylinux_2_28_s390x.whl", hash = "sha256:e4e15d2138ee2694e038e33b7c3da70e6b0ad8868b9f8094a72e1414aeda9c1a", size = 269341, upload-time = "2025-06-30T15:51:59.111Z" },
    { url = "https://files.pythonhosted.org/packages/a4/11/6ec9dcbe2264b92778eeb85407d1df18812248bf3506a5a1754bc035db0c/multidict-6.6.3-cp312-cp312-manylinux2014_x86_64.manylinux_2_17_x86_64.manylinux_2_28_x86_64.whl", hash = "sha256:8df25594989aebff8a130f7899fa03cbfcc5d2b5f4a461cf2518236fe6f15961", size = 256081, upload-time = "2025-06-30T15:52:00.533Z" },
    { url = "https://files.pythonhosted.org/packages/9b/2b/631b1e2afeb5f1696846d747d36cda075bfdc0bc7245d6ba5c319278d6c4/multidict-6.6.3-cp312-cp312-musllinux_1_2_aarch64.whl", hash = "sha256:159ca68bfd284a8860f8d8112cf0521113bffd9c17568579e4d13d1f1dc76b65", size = 253581, upload-time = "2025-06-30T15:52:02.43Z" },
    { url = "https://files.pythonhosted.org/packages/bf/0e/7e3b93f79efeb6111d3bf9a1a69e555ba1d07ad1c11bceb56b7310d0d7ee/multidict-6.6.3-cp312-cp312-musllinux_1_2_armv7l.whl", hash = "sha256:e098c17856a8c9ade81b4810888c5ad1914099657226283cab3062c0540b0643", size = 250750, upload-time = "2025-06-30T15:52:04.26Z" },
    { url = "https://files.pythonhosted.org/packages/ad/9e/086846c1d6601948e7de556ee464a2d4c85e33883e749f46b9547d7b0704/multidict-6.6.3-cp312-cp312-musllinux_1_2_i686.whl", hash = "sha256:67c92ed673049dec52d7ed39f8cf9ebbadf5032c774058b4406d18c8f8fe7063", size = 251548, upload-time = "2025-06-30T15:52:06.002Z" },
    { url = "https://files.pythonhosted.org/packages/8c/7b/86ec260118e522f1a31550e87b23542294880c97cfbf6fb18cc67b044c66/multidict-6.6.3-cp312-cp312-musllinux_1_2_ppc64le.whl", hash = "sha256:bd0578596e3a835ef451784053cfd327d607fc39ea1a14812139339a18a0dbc3", size = 262718, upload-time = "2025-06-30T15:52:07.707Z" },
    { url = "https://files.pythonhosted.org/packages/8c/bd/22ce8f47abb0be04692c9fc4638508b8340987b18691aa7775d927b73f72/multidict-6.6.3-cp312-cp312-musllinux_1_2_s390x.whl", hash = "sha256:346055630a2df2115cd23ae271910b4cae40f4e336773550dca4889b12916e75", size = 259603, upload-time = "2025-06-30T15:52:09.58Z" },
    { url = "https://files.pythonhosted.org/packages/07/9c/91b7ac1691be95cd1f4a26e36a74b97cda6aa9820632d31aab4410f46ebd/multidict-6.6.3-cp312-cp312-musllinux_1_2_x86_64.whl", hash = "sha256:555ff55a359302b79de97e0468e9ee80637b0de1fce77721639f7cd9440b3a10", size = 251351, upload-time = "2025-06-30T15:52:10.947Z" },
    { url = "https://files.pythonhosted.org/packages/6f/5c/4d7adc739884f7a9fbe00d1eac8c034023ef8bad71f2ebe12823ca2e3649/multidict-6.6.3-cp312-cp312-win32.whl", hash = "sha256:73ab034fb8d58ff85c2bcbadc470efc3fafeea8affcf8722855fb94557f14cc5", size = 41860, upload-time = "2025-06-30T15:52:12.334Z" },
    { url = "https://files.pythonhosted.org/packages/6a/a3/0fbc7afdf7cb1aa12a086b02959307848eb6bcc8f66fcb66c0cb57e2a2c1/multidict-6.6.3-cp312-cp312-win_amd64.whl", hash = "sha256:04cbcce84f63b9af41bad04a54d4cc4e60e90c35b9e6ccb130be2d75b71f8c17", size = 45982, upload-time = "2025-06-30T15:52:13.6Z" },
    { url = "https://files.pythonhosted.org/packages/b8/95/8c825bd70ff9b02462dc18d1295dd08d3e9e4eb66856d292ffa62cfe1920/multidict-6.6.3-cp312-cp312-win_arm64.whl", hash = "sha256:0f1130b896ecb52d2a1e615260f3ea2af55fa7dc3d7c3003ba0c3121a759b18b", size = 43210, upload-time = "2025-06-30T15:52:14.893Z" },
    { url = "https://files.pythonhosted.org/packages/52/1d/0bebcbbb4f000751fbd09957257903d6e002943fc668d841a4cf2fb7f872/multidict-6.6.3-cp313-cp313-macosx_10_13_universal2.whl", hash = "sha256:540d3c06d48507357a7d57721e5094b4f7093399a0106c211f33540fdc374d55", size = 75843, upload-time = "2025-06-30T15:52:16.155Z" },
    { url = "https://files.pythonhosted.org/packages/07/8f/cbe241b0434cfe257f65c2b1bcf9e8d5fb52bc708c5061fb29b0fed22bdf/multidict-6.6.3-cp313-cp313-macosx_10_13_x86_64.whl", hash = "sha256:9c19cea2a690f04247d43f366d03e4eb110a0dc4cd1bbeee4d445435428ed35b", size = 45053, upload-time = "2025-06-30T15:52:17.429Z" },
    { url = "https://files.pythonhosted.org/packages/32/d2/0b3b23f9dbad5b270b22a3ac3ea73ed0a50ef2d9a390447061178ed6bdb8/multidict-6.6.3-cp313-cp313-macosx_11_0_arm64.whl", hash = "sha256:7af039820cfd00effec86bda5d8debef711a3e86a1d3772e85bea0f243a4bd65", size = 43273, upload-time = "2025-06-30T15:52:19.346Z" },
    { url = "https://files.pythonhosted.org/packages/fd/fe/6eb68927e823999e3683bc49678eb20374ba9615097d085298fd5b386564/multidict-6.6.3-cp313-cp313-manylinux1_i686.manylinux2014_i686.manylinux_2_17_i686.manylinux_2_5_i686.whl", hash = "sha256:500b84f51654fdc3944e936f2922114349bf8fdcac77c3092b03449f0e5bc2b3", size = 237124, upload-time = "2025-06-30T15:52:20.773Z" },
    { url = "https://files.pythonhosted.org/packages/e7/ab/320d8507e7726c460cb77117848b3834ea0d59e769f36fdae495f7669929/multidict-6.6.3-cp313-cp313-manylinux2014_aarch64.manylinux_2_17_aarch64.manylinux_2_28_aarch64.whl", hash = "sha256:f3fc723ab8a5c5ed6c50418e9bfcd8e6dceba6c271cee6728a10a4ed8561520c", size = 256892, upload-time = "2025-06-30T15:52:22.242Z" },
    { url = "https://files.pythonhosted.org/packages/76/60/38ee422db515ac69834e60142a1a69111ac96026e76e8e9aa347fd2e4591/multidict-6.6.3-cp313-cp313-manylinux2014_armv7l.manylinux_2_17_armv7l.manylinux_2_31_armv7l.whl", hash = "sha256:94c47ea3ade005b5976789baaed66d4de4480d0a0bf31cef6edaa41c1e7b56a6", size = 240547, upload-time = "2025-06-30T15:52:23.736Z" },
    { url = "https://files.pythonhosted.org/packages/27/fb/905224fde2dff042b030c27ad95a7ae744325cf54b890b443d30a789b80e/multidict-6.6.3-cp313-cp313-manylinux2014_ppc64le.manylinux_2_17_ppc64le.manylinux_2_28_ppc64le.whl", hash = "sha256:dbc7cf464cc6d67e83e136c9f55726da3a30176f020a36ead246eceed87f1cd8", size = 266223, upload-time = "2025-06-30T15:52:25.185Z" },
    { url = "https://files.pythonhosted.org/packages/76/35/dc38ab361051beae08d1a53965e3e1a418752fc5be4d3fb983c5582d8784/multidict-6.6.3-cp313-cp313-manylinux2014_s390x.manylinux_2_17_s390x.manylinux_2_28_s390x.whl", hash = "sha256:900eb9f9da25ada070f8ee4a23f884e0ee66fe4e1a38c3af644256a508ad81ca", size = 267262, upload-time = "2025-06-30T15:52:26.969Z" },
    { url = "https://files.pythonhosted.org/packages/1f/a3/0a485b7f36e422421b17e2bbb5a81c1af10eac1d4476f2ff92927c730479/multidict-6.6.3-cp313-cp313-manylinux2014_x86_64.manylinux_2_17_x86_64.manylinux_2_28_x86_64.whl", hash = "sha256:7c6df517cf177da5d47ab15407143a89cd1a23f8b335f3a28d57e8b0a3dbb884", size = 254345, upload-time = "2025-06-30T15:52:28.467Z" },
    { url = "https://files.pythonhosted.org/packages/b4/59/bcdd52c1dab7c0e0d75ff19cac751fbd5f850d1fc39172ce809a74aa9ea4/multidict-6.6.3-cp313-cp313-musllinux_1_2_aarch64.whl", hash = "sha256:4ef421045f13879e21c994b36e728d8e7d126c91a64b9185810ab51d474f27e7", size = 252248, upload-time = "2025-06-30T15:52:29.938Z" },
    { url = "https://files.pythonhosted.org/packages/bb/a4/2d96aaa6eae8067ce108d4acee6f45ced5728beda55c0f02ae1072c730d1/multidict-6.6.3-cp313-cp313-musllinux_1_2_armv7l.whl", hash = "sha256:6c1e61bb4f80895c081790b6b09fa49e13566df8fbff817da3f85b3a8192e36b", size = 250115, upload-time = "2025-06-30T15:52:31.416Z" },
    { url = "https://files.pythonhosted.org/packages/25/d2/ed9f847fa5c7d0677d4f02ea2c163d5e48573de3f57bacf5670e43a5ffaa/multidict-6.6.3-cp313-cp313-musllinux_1_2_i686.whl", hash = "sha256:e5e8523bb12d7623cd8300dbd91b9e439a46a028cd078ca695eb66ba31adee3c", size = 249649, upload-time = "2025-06-30T15:52:32.996Z" },
    { url = "https://files.pythonhosted.org/packages/1f/af/9155850372563fc550803d3f25373308aa70f59b52cff25854086ecb4a79/multidict-6.6.3-cp313-cp313-musllinux_1_2_ppc64le.whl", hash = "sha256:ef58340cc896219e4e653dade08fea5c55c6df41bcc68122e3be3e9d873d9a7b", size = 261203, upload-time = "2025-06-30T15:52:34.521Z" },
    { url = "https://files.pythonhosted.org/packages/36/2f/c6a728f699896252cf309769089568a33c6439626648843f78743660709d/multidict-6.6.3-cp313-cp313-musllinux_1_2_s390x.whl", hash = "sha256:fc9dc435ec8699e7b602b94fe0cd4703e69273a01cbc34409af29e7820f777f1", size = 258051, upload-time = "2025-06-30T15:52:35.999Z" },
    { url = "https://files.pythonhosted.org/packages/d0/60/689880776d6b18fa2b70f6cc74ff87dd6c6b9b47bd9cf74c16fecfaa6ad9/multidict-6.6.3-cp313-cp313-musllinux_1_2_x86_64.whl", hash = "sha256:9e864486ef4ab07db5e9cb997bad2b681514158d6954dd1958dfb163b83d53e6", size = 249601, upload-time = "2025-06-30T15:52:37.473Z" },
    { url = "https://files.pythonhosted.org/packages/75/5e/325b11f2222a549019cf2ef879c1f81f94a0d40ace3ef55cf529915ba6cc/multidict-6.6.3-cp313-cp313-win32.whl", hash = "sha256:5633a82fba8e841bc5c5c06b16e21529573cd654f67fd833650a215520a6210e", size = 41683, upload-time = "2025-06-30T15:52:38.927Z" },
    { url = "https://files.pythonhosted.org/packages/b1/ad/cf46e73f5d6e3c775cabd2a05976547f3f18b39bee06260369a42501f053/multidict-6.6.3-cp313-cp313-win_amd64.whl", hash = "sha256:e93089c1570a4ad54c3714a12c2cef549dc9d58e97bcded193d928649cab78e9", size = 45811, upload-time = "2025-06-30T15:52:40.207Z" },
    { url = "https://files.pythonhosted.org/packages/c5/c9/2e3fe950db28fb7c62e1a5f46e1e38759b072e2089209bc033c2798bb5ec/multidict-6.6.3-cp313-cp313-win_arm64.whl", hash = "sha256:c60b401f192e79caec61f166da9c924e9f8bc65548d4246842df91651e83d600", size = 43056, upload-time = "2025-06-30T15:52:41.575Z" },
    { url = "https://files.pythonhosted.org/packages/3a/58/aaf8114cf34966e084a8cc9517771288adb53465188843d5a19862cb6dc3/multidict-6.6.3-cp313-cp313t-macosx_10_13_universal2.whl", hash = "sha256:02fd8f32d403a6ff13864b0851f1f523d4c988051eea0471d4f1fd8010f11134", size = 82811, upload-time = "2025-06-30T15:52:43.281Z" },
    { url = "https://files.pythonhosted.org/packages/71/af/5402e7b58a1f5b987a07ad98f2501fdba2a4f4b4c30cf114e3ce8db64c87/multidict-6.6.3-cp313-cp313t-macosx_10_13_x86_64.whl", hash = "sha256:f3aa090106b1543f3f87b2041eef3c156c8da2aed90c63a2fbed62d875c49c37", size = 48304, upload-time = "2025-06-30T15:52:45.026Z" },
    { url = "https://files.pythonhosted.org/packages/39/65/ab3c8cafe21adb45b24a50266fd747147dec7847425bc2a0f6934b3ae9ce/multidict-6.6.3-cp313-cp313t-macosx_11_0_arm64.whl", hash = "sha256:e924fb978615a5e33ff644cc42e6aa241effcf4f3322c09d4f8cebde95aff5f8", size = 46775, upload-time = "2025-06-30T15:52:46.459Z" },
    { url = "https://files.pythonhosted.org/packages/49/ba/9fcc1b332f67cc0c0c8079e263bfab6660f87fe4e28a35921771ff3eea0d/multidict-6.6.3-cp313-cp313t-manylinux1_i686.manylinux2014_i686.manylinux_2_17_i686.manylinux_2_5_i686.whl", hash = "sha256:b9fe5a0e57c6dbd0e2ce81ca66272282c32cd11d31658ee9553849d91289e1c1", size = 229773, upload-time = "2025-06-30T15:52:47.88Z" },
    { url = "https://files.pythonhosted.org/packages/a4/14/0145a251f555f7c754ce2dcbcd012939bbd1f34f066fa5d28a50e722a054/multidict-6.6.3-cp313-cp313t-manylinux2014_aarch64.manylinux_2_17_aarch64.manylinux_2_28_aarch64.whl", hash = "sha256:b24576f208793ebae00280c59927c3b7c2a3b1655e443a25f753c4611bc1c373", size = 250083, upload-time = "2025-06-30T15:52:49.366Z" },
    { url = "https://files.pythonhosted.org/packages/9e/d4/d5c0bd2bbb173b586c249a151a26d2fb3ec7d53c96e42091c9fef4e1f10c/multidict-6.6.3-cp313-cp313t-manylinux2014_armv7l.manylinux_2_17_armv7l.manylinux_2_31_armv7l.whl", hash = "sha256:135631cb6c58eac37d7ac0df380294fecdc026b28837fa07c02e459c7fb9c54e", size = 228980, upload-time = "2025-06-30T15:52:50.903Z" },
    { url = "https://files.pythonhosted.org/packages/21/32/c9a2d8444a50ec48c4733ccc67254100c10e1c8ae8e40c7a2d2183b59b97/multidict-6.6.3-cp313-cp313t-manylinux2014_ppc64le.manylinux_2_17_ppc64le.manylinux_2_28_ppc64le.whl", hash = "sha256:274d416b0df887aef98f19f21578653982cfb8a05b4e187d4a17103322eeaf8f", size = 257776, upload-time = "2025-06-30T15:52:52.764Z" },
    { url = "https://files.pythonhosted.org/packages/68/d0/14fa1699f4ef629eae08ad6201c6b476098f5efb051b296f4c26be7a9fdf/multidict-6.6.3-cp313-cp313t-manylinux2014_s390x.manylinux_2_17_s390x.manylinux_2_28_s390x.whl", hash = "sha256:e252017a817fad7ce05cafbe5711ed40faeb580e63b16755a3a24e66fa1d87c0", size = 256882, upload-time = "2025-06-30T15:52:54.596Z" },
    { url = "https://files.pythonhosted.org/packages/da/88/84a27570fbe303c65607d517a5f147cd2fc046c2d1da02b84b17b9bdc2aa/multidict-6.6.3-cp313-cp313t-manylinux2014_x86_64.manylinux_2_17_x86_64.manylinux_2_28_x86_64.whl", hash = "sha256:2e4cc8d848cd4fe1cdee28c13ea79ab0ed37fc2e89dd77bac86a2e7959a8c3bc", size = 247816, upload-time = "2025-06-30T15:52:56.175Z" },
    { url = "https://files.pythonhosted.org/packages/1c/60/dca352a0c999ce96a5d8b8ee0b2b9f729dcad2e0b0c195f8286269a2074c/multidict-6.6.3-cp313-cp313t-musllinux_1_2_aarch64.whl", hash = "sha256:9e236a7094b9c4c1b7585f6b9cca34b9d833cf079f7e4c49e6a4a6ec9bfdc68f", size = 245341, upload-time = "2025-06-30T15:52:57.752Z" },
    { url = "https://files.pythonhosted.org/packages/50/ef/433fa3ed06028f03946f3993223dada70fb700f763f70c00079533c34578/multidict-6.6.3-cp313-cp313t-musllinux_1_2_armv7l.whl", hash = "sha256:e0cb0ab69915c55627c933f0b555a943d98ba71b4d1c57bc0d0a66e2567c7471", size = 235854, upload-time = "2025-06-30T15:52:59.74Z" },
    { url = "https://files.pythonhosted.org/packages/1b/1f/487612ab56fbe35715320905215a57fede20de7db40a261759690dc80471/multidict-6.6.3-cp313-cp313t-musllinux_1_2_i686.whl", hash = "sha256:81ef2f64593aba09c5212a3d0f8c906a0d38d710a011f2f42759704d4557d3f2", size = 243432, upload-time = "2025-06-30T15:53:01.602Z" },
    { url = "https://files.pythonhosted.org/packages/da/6f/ce8b79de16cd885c6f9052c96a3671373d00c59b3ee635ea93e6e81b8ccf/multidict-6.6.3-cp313-cp313t-musllinux_1_2_ppc64le.whl", hash = "sha256:b9cbc60010de3562545fa198bfc6d3825df430ea96d2cc509c39bd71e2e7d648", size = 252731, upload-time = "2025-06-30T15:53:03.517Z" },
    { url = "https://files.pythonhosted.org/packages/bb/fe/a2514a6aba78e5abefa1624ca85ae18f542d95ac5cde2e3815a9fbf369aa/multidict-6.6.3-cp313-cp313t-musllinux_1_2_s390x.whl", hash = "sha256:70d974eaaa37211390cd02ef93b7e938de564bbffa866f0b08d07e5e65da783d", size = 247086, upload-time = "2025-06-30T15:53:05.48Z" },
    { url = "https://files.pythonhosted.org/packages/8c/22/b788718d63bb3cce752d107a57c85fcd1a212c6c778628567c9713f9345a/multidict-6.6.3-cp313-cp313t-musllinux_1_2_x86_64.whl", hash = "sha256:3713303e4a6663c6d01d648a68f2848701001f3390a030edaaf3fc949c90bf7c", size = 243338, upload-time = "2025-06-30T15:53:07.522Z" },
    { url = "https://files.pythonhosted.org/packages/22/d6/fdb3d0670819f2228f3f7d9af613d5e652c15d170c83e5f1c94fbc55a25b/multidict-6.6.3-cp313-cp313t-win32.whl", hash = "sha256:639ecc9fe7cd73f2495f62c213e964843826f44505a3e5d82805aa85cac6f89e", size = 47812, upload-time = "2025-06-30T15:53:09.263Z" },
    { url = "https://files.pythonhosted.org/packages/b6/d6/a9d2c808f2c489ad199723197419207ecbfbc1776f6e155e1ecea9c883aa/multidict-6.6.3-cp313-cp313t-win_amd64.whl", hash = "sha256:9f97e181f344a0ef3881b573d31de8542cc0dbc559ec68c8f8b5ce2c2e91646d", size = 53011, upload-time = "2025-06-30T15:53:11.038Z" },
    { url = "https://files.pythonhosted.org/packages/f2/40/b68001cba8188dd267590a111f9661b6256debc327137667e832bf5d66e8/multidict-6.6.3-cp313-cp313t-win_arm64.whl", hash = "sha256:ce8b7693da41a3c4fde5871c738a81490cea5496c671d74374c8ab889e1834fb", size = 45254, upload-time = "2025-06-30T15:53:12.421Z" },
    { url = "https://files.pythonhosted.org/packages/d8/30/9aec301e9772b098c1f5c0ca0279237c9766d94b97802e9888010c64b0ed/multidict-6.6.3-py3-none-any.whl", hash = "sha256:8db10f29c7541fc5da4defd8cd697e1ca429db743fa716325f236079b96f775a", size = 12313, upload-time = "2025-06-30T15:53:45.437Z" },
]

[[package]]
name = "mypy"
version = "1.16.1"
source = { registry = "https://pypi.org/simple" }
dependencies = [
    { name = "mypy-extensions" },
    { name = "pathspec" },
    { name = "typing-extensions" },
]
sdist = { url = "https://files.pythonhosted.org/packages/81/69/92c7fa98112e4d9eb075a239caa4ef4649ad7d441545ccffbd5e34607cbb/mypy-1.16.1.tar.gz", hash = "sha256:6bd00a0a2094841c5e47e7374bb42b83d64c527a502e3334e1173a0c24437bab", size = 3324747, upload-time = "2025-06-16T16:51:35.145Z" }
wheels = [
    { url = "https://files.pythonhosted.org/packages/9a/61/ec1245aa1c325cb7a6c0f8570a2eee3bfc40fa90d19b1267f8e50b5c8645/mypy-1.16.1-cp311-cp311-macosx_10_9_x86_64.whl", hash = "sha256:472e4e4c100062488ec643f6162dd0d5208e33e2f34544e1fc931372e806c0cc", size = 10890557, upload-time = "2025-06-16T16:37:21.421Z" },
    { url = "https://files.pythonhosted.org/packages/6b/bb/6eccc0ba0aa0c7a87df24e73f0ad34170514abd8162eb0c75fd7128171fb/mypy-1.16.1-cp311-cp311-macosx_11_0_arm64.whl", hash = "sha256:ea16e2a7d2714277e349e24d19a782a663a34ed60864006e8585db08f8ad1782", size = 10012921, upload-time = "2025-06-16T16:51:28.659Z" },
    { url = "https://files.pythonhosted.org/packages/5f/80/b337a12e2006715f99f529e732c5f6a8c143bb58c92bb142d5ab380963a5/mypy-1.16.1-cp311-cp311-manylinux_2_17_aarch64.manylinux2014_aarch64.manylinux_2_28_aarch64.whl", hash = "sha256:08e850ea22adc4d8a4014651575567b0318ede51e8e9fe7a68f25391af699507", size = 11802887, upload-time = "2025-06-16T16:50:53.627Z" },
    { url = "https://files.pythonhosted.org/packages/d9/59/f7af072d09793d581a745a25737c7c0a945760036b16aeb620f658a017af/mypy-1.16.1-cp311-cp311-manylinux_2_17_x86_64.manylinux2014_x86_64.manylinux_2_28_x86_64.whl", hash = "sha256:22d76a63a42619bfb90122889b903519149879ddbf2ba4251834727944c8baca", size = 12531658, upload-time = "2025-06-16T16:33:55.002Z" },
    { url = "https://files.pythonhosted.org/packages/82/c4/607672f2d6c0254b94a646cfc45ad589dd71b04aa1f3d642b840f7cce06c/mypy-1.16.1-cp311-cp311-musllinux_1_2_x86_64.whl", hash = "sha256:2c7ce0662b6b9dc8f4ed86eb7a5d505ee3298c04b40ec13b30e572c0e5ae17c4", size = 12732486, upload-time = "2025-06-16T16:37:03.301Z" },
    { url = "https://files.pythonhosted.org/packages/b6/5e/136555ec1d80df877a707cebf9081bd3a9f397dedc1ab9750518d87489ec/mypy-1.16.1-cp311-cp311-win_amd64.whl", hash = "sha256:211287e98e05352a2e1d4e8759c5490925a7c784ddc84207f4714822f8cf99b6", size = 9479482, upload-time = "2025-06-16T16:47:37.48Z" },
    { url = "https://files.pythonhosted.org/packages/b4/d6/39482e5fcc724c15bf6280ff5806548c7185e0c090712a3736ed4d07e8b7/mypy-1.16.1-cp312-cp312-macosx_10_13_x86_64.whl", hash = "sha256:af4792433f09575d9eeca5c63d7d90ca4aeceda9d8355e136f80f8967639183d", size = 11066493, upload-time = "2025-06-16T16:47:01.683Z" },
    { url = "https://files.pythonhosted.org/packages/e6/e5/26c347890efc6b757f4d5bb83f4a0cf5958b8cf49c938ac99b8b72b420a6/mypy-1.16.1-cp312-cp312-macosx_11_0_arm64.whl", hash = "sha256:66df38405fd8466ce3517eda1f6640611a0b8e70895e2a9462d1d4323c5eb4b9", size = 10081687, upload-time = "2025-06-16T16:48:19.367Z" },
    { url = "https://files.pythonhosted.org/packages/44/c7/b5cb264c97b86914487d6a24bd8688c0172e37ec0f43e93b9691cae9468b/mypy-1.16.1-cp312-cp312-manylinux_2_17_aarch64.manylinux2014_aarch64.manylinux_2_28_aarch64.whl", hash = "sha256:44e7acddb3c48bd2713994d098729494117803616e116032af192871aed80b79", size = 11839723, upload-time = "2025-06-16T16:49:20.912Z" },
    { url = "https://files.pythonhosted.org/packages/15/f8/491997a9b8a554204f834ed4816bda813aefda31cf873bb099deee3c9a99/mypy-1.16.1-cp312-cp312-manylinux_2_17_x86_64.manylinux2014_x86_64.manylinux_2_28_x86_64.whl", hash = "sha256:0ab5eca37b50188163fa7c1b73c685ac66c4e9bdee4a85c9adac0e91d8895e15", size = 12722980, upload-time = "2025-06-16T16:37:40.929Z" },
    { url = "https://files.pythonhosted.org/packages/df/f0/2bd41e174b5fd93bc9de9a28e4fb673113633b8a7f3a607fa4a73595e468/mypy-1.16.1-cp312-cp312-musllinux_1_2_x86_64.whl", hash = "sha256:dedb6229b2c9086247e21a83c309754b9058b438704ad2f6807f0d8227f6ebdd", size = 12903328, upload-time = "2025-06-16T16:34:35.099Z" },
    { url = "https://files.pythonhosted.org/packages/61/81/5572108a7bec2c46b8aff7e9b524f371fe6ab5efb534d38d6b37b5490da8/mypy-1.16.1-cp312-cp312-win_amd64.whl", hash = "sha256:1f0435cf920e287ff68af3d10a118a73f212deb2ce087619eb4e648116d1fe9b", size = 9562321, upload-time = "2025-06-16T16:48:58.823Z" },
    { url = "https://files.pythonhosted.org/packages/28/e3/96964af4a75a949e67df4b95318fe2b7427ac8189bbc3ef28f92a1c5bc56/mypy-1.16.1-cp313-cp313-macosx_10_13_x86_64.whl", hash = "sha256:ddc91eb318c8751c69ddb200a5937f1232ee8efb4e64e9f4bc475a33719de438", size = 11063480, upload-time = "2025-06-16T16:47:56.205Z" },
    { url = "https://files.pythonhosted.org/packages/f5/4d/cd1a42b8e5be278fab7010fb289d9307a63e07153f0ae1510a3d7b703193/mypy-1.16.1-cp313-cp313-macosx_11_0_arm64.whl", hash = "sha256:87ff2c13d58bdc4bbe7dc0dedfe622c0f04e2cb2a492269f3b418df2de05c536", size = 10090538, upload-time = "2025-06-16T16:46:43.92Z" },
    { url = "https://files.pythonhosted.org/packages/c9/4f/c3c6b4b66374b5f68bab07c8cabd63a049ff69796b844bc759a0ca99bb2a/mypy-1.16.1-cp313-cp313-manylinux_2_17_aarch64.manylinux2014_aarch64.manylinux_2_28_aarch64.whl", hash = "sha256:0a7cfb0fe29fe5a9841b7c8ee6dffb52382c45acdf68f032145b75620acfbd6f", size = 11836839, upload-time = "2025-06-16T16:36:28.039Z" },
    { url = "https://files.pythonhosted.org/packages/b4/7e/81ca3b074021ad9775e5cb97ebe0089c0f13684b066a750b7dc208438403/mypy-1.16.1-cp313-cp313-manylinux_2_17_x86_64.manylinux2014_x86_64.manylinux_2_28_x86_64.whl", hash = "sha256:051e1677689c9d9578b9c7f4d206d763f9bbd95723cd1416fad50db49d52f359", size = 12715634, upload-time = "2025-06-16T16:50:34.441Z" },
    { url = "https://files.pythonhosted.org/packages/e9/95/bdd40c8be346fa4c70edb4081d727a54d0a05382d84966869738cfa8a497/mypy-1.16.1-cp313-cp313-musllinux_1_2_x86_64.whl", hash = "sha256:d5d2309511cc56c021b4b4e462907c2b12f669b2dbeb68300110ec27723971be", size = 12895584, upload-time = "2025-06-16T16:34:54.857Z" },
    { url = "https://files.pythonhosted.org/packages/5a/fd/d486a0827a1c597b3b48b1bdef47228a6e9ee8102ab8c28f944cb83b65dc/mypy-1.16.1-cp313-cp313-win_amd64.whl", hash = "sha256:4f58ac32771341e38a853c5d0ec0dfe27e18e27da9cdb8bbc882d2249c71a3ee", size = 9573886, upload-time = "2025-06-16T16:36:43.589Z" },
    { url = "https://files.pythonhosted.org/packages/cf/d3/53e684e78e07c1a2bf7105715e5edd09ce951fc3f47cf9ed095ec1b7a037/mypy-1.16.1-py3-none-any.whl", hash = "sha256:5fc2ac4027d0ef28d6ba69a0343737a23c4d1b83672bf38d1fe237bdc0643b37", size = 2265923, upload-time = "2025-06-16T16:48:02.366Z" },
]

[[package]]
name = "mypy-extensions"
version = "1.1.0"
source = { registry = "https://pypi.org/simple" }
sdist = { url = "https://files.pythonhosted.org/packages/a2/6e/371856a3fb9d31ca8dac321cda606860fa4548858c0cc45d9d1d4ca2628b/mypy_extensions-1.1.0.tar.gz", hash = "sha256:52e68efc3284861e772bbcd66823fde5ae21fd2fdb51c62a211403730b916558", size = 6343, upload-time = "2025-04-22T14:54:24.164Z" }
wheels = [
    { url = "https://files.pythonhosted.org/packages/79/7b/2c79738432f5c924bef5071f933bcc9efd0473bac3b4aa584a6f7c1c8df8/mypy_extensions-1.1.0-py3-none-any.whl", hash = "sha256:1be4cccdb0f2482337c4743e60421de3a356cd97508abadd57d47403e94f5505", size = 4963, upload-time = "2025-04-22T14:54:22.983Z" },
]

[[package]]
name = "networkx"
version = "3.5"
source = { registry = "https://pypi.org/simple" }
sdist = { url = "https://files.pythonhosted.org/packages/6c/4f/ccdb8ad3a38e583f214547fd2f7ff1fc160c43a75af88e6aec213404b96a/networkx-3.5.tar.gz", hash = "sha256:d4c6f9cf81f52d69230866796b82afbccdec3db7ae4fbd1b65ea750feed50037", size = 2471065, upload-time = "2025-05-29T11:35:07.804Z" }
wheels = [
    { url = "https://files.pythonhosted.org/packages/eb/8d/776adee7bbf76365fdd7f2552710282c79a4ead5d2a46408c9043a2b70ba/networkx-3.5-py3-none-any.whl", hash = "sha256:0030d386a9a06dee3565298b4a734b68589749a544acbb6c412dc9e2489ec6ec", size = 2034406, upload-time = "2025-05-29T11:35:04.961Z" },
]

[[package]]
name = "nodeenv"
version = "1.9.1"
source = { registry = "https://pypi.org/simple" }
sdist = { url = "https://files.pythonhosted.org/packages/43/16/fc88b08840de0e0a72a2f9d8c6bae36be573e475a6326ae854bcc549fc45/nodeenv-1.9.1.tar.gz", hash = "sha256:6ec12890a2dab7946721edbfbcd91f3319c6ccc9aec47be7c7e6b7011ee6645f", size = 47437, upload-time = "2024-06-04T18:44:11.171Z" }
wheels = [
    { url = "https://files.pythonhosted.org/packages/d2/1d/1b658dbd2b9fa9c4c9f32accbfc0205d532c8c6194dc0f2a4c0428e7128a/nodeenv-1.9.1-py2.py3-none-any.whl", hash = "sha256:ba11c9782d29c27c70ffbdda2d7415098754709be8a7056d79a737cd901155c9", size = 22314, upload-time = "2024-06-04T18:44:08.352Z" },
]

[[package]]
name = "numcodecs"
version = "0.16.1"
source = { registry = "https://pypi.org/simple" }
dependencies = [
    { name = "numpy" },
    { name = "typing-extensions" },
]
sdist = { url = "https://files.pythonhosted.org/packages/00/35/49da850ce5371da3930d099da364a73ce9ae4fc64075e521674b48f4804d/numcodecs-0.16.1.tar.gz", hash = "sha256:c47f20d656454568c6b4697ce02081e6bbb512f198738c6a56fafe8029c97fb1", size = 6268134, upload-time = "2025-05-22T13:33:04.098Z" }
wheels = [
    { url = "https://files.pythonhosted.org/packages/6c/82/8d6ca1166dc9b020f383073c1c604e004f0495d243647a83e5d5fff2b7ad/numcodecs-0.16.1-cp311-cp311-macosx_10_13_x86_64.whl", hash = "sha256:5348a25aefbce37ea7c00c3363d36176155233c95597e5905a932e9620df960d", size = 1623980, upload-time = "2025-05-22T13:32:37.718Z" },
    { url = "https://files.pythonhosted.org/packages/aa/4e/11258b7945c6cd3579f16228c803a13291d16ef7ef46f9551008090b6763/numcodecs-0.16.1-cp311-cp311-macosx_11_0_arm64.whl", hash = "sha256:2058b0a985470809c720d2457758b61e6c9495a49d5f20dfac9b5ebabd8848eb", size = 1153826, upload-time = "2025-05-22T13:32:39.737Z" },
    { url = "https://files.pythonhosted.org/packages/a1/24/4099ccb29754fc1d2e55dbd9b540f58a24cab6e844dc996e37812c3fb79d/numcodecs-0.16.1-cp311-cp311-manylinux_2_17_aarch64.manylinux2014_aarch64.whl", hash = "sha256:6b216b6d7bc207b85d41fddbc25b09fd00d76e265454db6e3fb09d5da0216397", size = 8263684, upload-time = "2025-05-22T13:32:41.252Z" },
    { url = "https://files.pythonhosted.org/packages/04/e3/816a82b984dd7fb7a0afadd16842260ccfee23cc5edbda48a92649ee161b/numcodecs-0.16.1-cp311-cp311-manylinux_2_17_x86_64.manylinux2014_x86_64.whl", hash = "sha256:2308d56c4f84a5b942f8668b4adedd3d9cdd6a22e6e6e20768ec356c77050f38", size = 8788927, upload-time = "2025-05-22T13:32:42.905Z" },
    { url = "https://files.pythonhosted.org/packages/6f/54/dbea8b17928670412db0efb20efc087b30c2a67b84b1605fa8a136e482af/numcodecs-0.16.1-cp311-cp311-win_amd64.whl", hash = "sha256:acd8d68b4b815e62cb91e6064a53dac51ee99849350784ee16dd52cdbb4bc70f", size = 790259, upload-time = "2025-05-22T13:32:45.398Z" },
    { url = "https://files.pythonhosted.org/packages/b7/ee/e2a903c88fed347dc74c70bbd7a8dab9aa22bb0dac68c5bc6393c2e9373b/numcodecs-0.16.1-cp312-cp312-macosx_10_13_x86_64.whl", hash = "sha256:1abe0651ecb6f207656ebfc802effa55c4ae3136cf172c295a067749a2699122", size = 1663434, upload-time = "2025-05-22T13:32:47.26Z" },
    { url = "https://files.pythonhosted.org/packages/f2/f0/37819d4f6896b1ac43a164ffd3ab99d7cbf63bf63cb375fef97aedaef4f0/numcodecs-0.16.1-cp312-cp312-macosx_11_0_arm64.whl", hash = "sha256:abb39b7102d0816c8563669cdddca40392d34d0cbf31e3e996706b244586a458", size = 1150402, upload-time = "2025-05-22T13:32:48.574Z" },
    { url = "https://files.pythonhosted.org/packages/60/3c/5059a29750305b80b7428b1e6695878dea9ea3b537d7fba57875e4bbc2c7/numcodecs-0.16.1-cp312-cp312-manylinux_2_17_aarch64.manylinux2014_aarch64.whl", hash = "sha256:f3359a951f8b23317f12736a7ad1e7375ec3d735465f92049c76d032ebca4c40", size = 8237455, upload-time = "2025-05-22T13:32:50.052Z" },
    { url = "https://files.pythonhosted.org/packages/1b/f5/515f98d659ab0cbe3738da153eddae22186fd38f05a808511e10f04cf679/numcodecs-0.16.1-cp312-cp312-manylinux_2_17_x86_64.manylinux2014_x86_64.whl", hash = "sha256:82cc70592ec18060786b1bfa0da23afd2a7807d7975d766e626954d6628ec609", size = 8770711, upload-time = "2025-05-22T13:32:52.198Z" },
    { url = "https://files.pythonhosted.org/packages/a2/3a/9fc6104f888af11bad804ebd32dffe0bcb83337f4525b4fe5b379942fefd/numcodecs-0.16.1-cp312-cp312-win_amd64.whl", hash = "sha256:4b48ddc8a7d132b7808bc53eb2705342de5c1e39289d725f988bd143c0fd86df", size = 788701, upload-time = "2025-05-22T13:32:54.28Z" },
    { url = "https://files.pythonhosted.org/packages/5e/1e/73ffb1074f03d52cb1c4f4deaba26a2008ca45262f3622ed26dbec7a7362/numcodecs-0.16.1-cp313-cp313-macosx_10_13_x86_64.whl", hash = "sha256:2ad8ee940315f59188accfc3f2d39726a4ca0d76b49bf8d0018e121f01c49028", size = 1659453, upload-time = "2025-05-22T13:32:55.558Z" },
    { url = "https://files.pythonhosted.org/packages/42/72/5affb1ce92b7a6becee17921de7c6b521a48fa61fc3d36d9f1eea2cf83f5/numcodecs-0.16.1-cp313-cp313-macosx_11_0_arm64.whl", hash = "sha256:179ca7bf3525a0f7379df7767d87dd495253de44597cb7e511198b28b09da633", size = 1143932, upload-time = "2025-05-22T13:32:56.908Z" },
    { url = "https://files.pythonhosted.org/packages/e3/f1/b092679d84c67c6ed62e4df5781d89bbb089f24a0df4187cbab9db51cf6b/numcodecs-0.16.1-cp313-cp313-manylinux_2_17_aarch64.manylinux2014_aarch64.whl", hash = "sha256:6e2babbb50bf348ae982818d5560af330eab0dcd925fb0e49509785ad57d11db", size = 8187716, upload-time = "2025-05-22T13:32:58.421Z" },
    { url = "https://files.pythonhosted.org/packages/a8/e8/86e7741adb43261aff409b53c53c8bac2797bfca055d64dd65dc731d5141/numcodecs-0.16.1-cp313-cp313-manylinux_2_17_x86_64.manylinux2014_x86_64.whl", hash = "sha256:a4b29d8d3284b72bfad4fb83d672a17f497ae86ee1ef8087bac7222b620d3d91", size = 8728650, upload-time = "2025-05-22T13:33:00.337Z" },
    { url = "https://files.pythonhosted.org/packages/21/03/87c5c217232aa3515d350728c6dcefca252fa582246100ef68a51fbda456/numcodecs-0.16.1-cp313-cp313-win_amd64.whl", hash = "sha256:06489635f43e1a959aea73cb830d78cf3adb07ac5f34daccb92091e4d9ac6b07", size = 785553, upload-time = "2025-05-22T13:33:02.587Z" },
]

[package.optional-dependencies]
crc32c = [
    { name = "crc32c" },
]

[[package]]
name = "numpy"
version = "2.3.1"
source = { registry = "https://pypi.org/simple" }
sdist = { url = "https://files.pythonhosted.org/packages/2e/19/d7c972dfe90a353dbd3efbbe1d14a5951de80c99c9dc1b93cd998d51dc0f/numpy-2.3.1.tar.gz", hash = "sha256:1ec9ae20a4226da374362cca3c62cd753faf2f951440b0e3b98e93c235441d2b", size = 20390372, upload-time = "2025-06-21T12:28:33.469Z" }
wheels = [
    { url = "https://files.pythonhosted.org/packages/b0/c7/87c64d7ab426156530676000c94784ef55676df2f13b2796f97722464124/numpy-2.3.1-cp311-cp311-macosx_10_9_x86_64.whl", hash = "sha256:6ea9e48336a402551f52cd8f593343699003d2353daa4b72ce8d34f66b722070", size = 21199346, upload-time = "2025-06-21T11:47:47.57Z" },
    { url = "https://files.pythonhosted.org/packages/58/0e/0966c2f44beeac12af8d836e5b5f826a407cf34c45cb73ddcdfce9f5960b/numpy-2.3.1-cp311-cp311-macosx_11_0_arm64.whl", hash = "sha256:5ccb7336eaf0e77c1635b232c141846493a588ec9ea777a7c24d7166bb8533ae", size = 14361143, upload-time = "2025-06-21T11:48:10.766Z" },
    { url = "https://files.pythonhosted.org/packages/7d/31/6e35a247acb1bfc19226791dfc7d4c30002cd4e620e11e58b0ddf836fe52/numpy-2.3.1-cp311-cp311-macosx_14_0_arm64.whl", hash = "sha256:0bb3a4a61e1d327e035275d2a993c96fa786e4913aa089843e6a2d9dd205c66a", size = 5378989, upload-time = "2025-06-21T11:48:19.998Z" },
    { url = "https://files.pythonhosted.org/packages/b0/25/93b621219bb6f5a2d4e713a824522c69ab1f06a57cd571cda70e2e31af44/numpy-2.3.1-cp311-cp311-macosx_14_0_x86_64.whl", hash = "sha256:e344eb79dab01f1e838ebb67aab09965fb271d6da6b00adda26328ac27d4a66e", size = 6912890, upload-time = "2025-06-21T11:48:31.376Z" },
    { url = "https://files.pythonhosted.org/packages/ef/60/6b06ed98d11fb32e27fb59468b42383f3877146d3ee639f733776b6ac596/numpy-2.3.1-cp311-cp311-manylinux_2_28_aarch64.whl", hash = "sha256:467db865b392168ceb1ef1ffa6f5a86e62468c43e0cfb4ab6da667ede10e58db", size = 14569032, upload-time = "2025-06-21T11:48:52.563Z" },
    { url = "https://files.pythonhosted.org/packages/75/c9/9bec03675192077467a9c7c2bdd1f2e922bd01d3a69b15c3a0fdcd8548f6/numpy-2.3.1-cp311-cp311-manylinux_2_28_x86_64.whl", hash = "sha256:afed2ce4a84f6b0fc6c1ce734ff368cbf5a5e24e8954a338f3bdffa0718adffb", size = 16930354, upload-time = "2025-06-21T11:49:17.473Z" },
    { url = "https://files.pythonhosted.org/packages/6a/e2/5756a00cabcf50a3f527a0c968b2b4881c62b1379223931853114fa04cda/numpy-2.3.1-cp311-cp311-musllinux_1_2_aarch64.whl", hash = "sha256:0025048b3c1557a20bc80d06fdeb8cc7fc193721484cca82b2cfa072fec71a93", size = 15879605, upload-time = "2025-06-21T11:49:41.161Z" },
    { url = "https://files.pythonhosted.org/packages/ff/86/a471f65f0a86f1ca62dcc90b9fa46174dd48f50214e5446bc16a775646c5/numpy-2.3.1-cp311-cp311-musllinux_1_2_x86_64.whl", hash = "sha256:a5ee121b60aa509679b682819c602579e1df14a5b07fe95671c8849aad8f2115", size = 18666994, upload-time = "2025-06-21T11:50:08.516Z" },
    { url = "https://files.pythonhosted.org/packages/43/a6/482a53e469b32be6500aaf61cfafd1de7a0b0d484babf679209c3298852e/numpy-2.3.1-cp311-cp311-win32.whl", hash = "sha256:a8b740f5579ae4585831b3cf0e3b0425c667274f82a484866d2adf9570539369", size = 6603672, upload-time = "2025-06-21T11:50:19.584Z" },
    { url = "https://files.pythonhosted.org/packages/6b/fb/bb613f4122c310a13ec67585c70e14b03bfc7ebabd24f4d5138b97371d7c/numpy-2.3.1-cp311-cp311-win_amd64.whl", hash = "sha256:d4580adadc53311b163444f877e0789f1c8861e2698f6b2a4ca852fda154f3ff", size = 13024015, upload-time = "2025-06-21T11:50:39.139Z" },
    { url = "https://files.pythonhosted.org/packages/51/58/2d842825af9a0c041aca246dc92eb725e1bc5e1c9ac89712625db0c4e11c/numpy-2.3.1-cp311-cp311-win_arm64.whl", hash = "sha256:ec0bdafa906f95adc9a0c6f26a4871fa753f25caaa0e032578a30457bff0af6a", size = 10456989, upload-time = "2025-06-21T11:50:55.616Z" },
    { url = "https://files.pythonhosted.org/packages/c6/56/71ad5022e2f63cfe0ca93559403d0edef14aea70a841d640bd13cdba578e/numpy-2.3.1-cp312-cp312-macosx_10_13_x86_64.whl", hash = "sha256:2959d8f268f3d8ee402b04a9ec4bb7604555aeacf78b360dc4ec27f1d508177d", size = 20896664, upload-time = "2025-06-21T12:15:30.845Z" },
    { url = "https://files.pythonhosted.org/packages/25/65/2db52ba049813670f7f987cc5db6dac9be7cd95e923cc6832b3d32d87cef/numpy-2.3.1-cp312-cp312-macosx_11_0_arm64.whl", hash = "sha256:762e0c0c6b56bdedfef9a8e1d4538556438288c4276901ea008ae44091954e29", size = 14131078, upload-time = "2025-06-21T12:15:52.23Z" },
    { url = "https://files.pythonhosted.org/packages/57/dd/28fa3c17b0e751047ac928c1e1b6990238faad76e9b147e585b573d9d1bd/numpy-2.3.1-cp312-cp312-macosx_14_0_arm64.whl", hash = "sha256:867ef172a0976aaa1f1d1b63cf2090de8b636a7674607d514505fb7276ab08fc", size = 5112554, upload-time = "2025-06-21T12:16:01.434Z" },
    { url = "https://files.pythonhosted.org/packages/c9/fc/84ea0cba8e760c4644b708b6819d91784c290288c27aca916115e3311d17/numpy-2.3.1-cp312-cp312-macosx_14_0_x86_64.whl", hash = "sha256:4e602e1b8682c2b833af89ba641ad4176053aaa50f5cacda1a27004352dde943", size = 6646560, upload-time = "2025-06-21T12:16:11.895Z" },
    { url = "https://files.pythonhosted.org/packages/61/b2/512b0c2ddec985ad1e496b0bd853eeb572315c0f07cd6997473ced8f15e2/numpy-2.3.1-cp312-cp312-manylinux_2_28_aarch64.whl", hash = "sha256:8e333040d069eba1652fb08962ec5b76af7f2c7bce1df7e1418c8055cf776f25", size = 14260638, upload-time = "2025-06-21T12:16:32.611Z" },
    { url = "https://files.pythonhosted.org/packages/6e/45/c51cb248e679a6c6ab14b7a8e3ead3f4a3fe7425fc7a6f98b3f147bec532/numpy-2.3.1-cp312-cp312-manylinux_2_28_x86_64.whl", hash = "sha256:e7cbf5a5eafd8d230a3ce356d892512185230e4781a361229bd902ff403bc660", size = 16632729, upload-time = "2025-06-21T12:16:57.439Z" },
    { url = "https://files.pythonhosted.org/packages/e4/ff/feb4be2e5c09a3da161b412019caf47183099cbea1132fd98061808c2df2/numpy-2.3.1-cp312-cp312-musllinux_1_2_aarch64.whl", hash = "sha256:5f1b8f26d1086835f442286c1d9b64bb3974b0b1e41bb105358fd07d20872952", size = 15565330, upload-time = "2025-06-21T12:17:20.638Z" },
    { url = "https://files.pythonhosted.org/packages/bc/6d/ceafe87587101e9ab0d370e4f6e5f3f3a85b9a697f2318738e5e7e176ce3/numpy-2.3.1-cp312-cp312-musllinux_1_2_x86_64.whl", hash = "sha256:ee8340cb48c9b7a5899d1149eece41ca535513a9698098edbade2a8e7a84da77", size = 18361734, upload-time = "2025-06-21T12:17:47.938Z" },
    { url = "https://files.pythonhosted.org/packages/2b/19/0fb49a3ea088be691f040c9bf1817e4669a339d6e98579f91859b902c636/numpy-2.3.1-cp312-cp312-win32.whl", hash = "sha256:e772dda20a6002ef7061713dc1e2585bc1b534e7909b2030b5a46dae8ff077ab", size = 6320411, upload-time = "2025-06-21T12:17:58.475Z" },
    { url = "https://files.pythonhosted.org/packages/b1/3e/e28f4c1dd9e042eb57a3eb652f200225e311b608632bc727ae378623d4f8/numpy-2.3.1-cp312-cp312-win_amd64.whl", hash = "sha256:cfecc7822543abdea6de08758091da655ea2210b8ffa1faf116b940693d3df76", size = 12734973, upload-time = "2025-06-21T12:18:17.601Z" },
    { url = "https://files.pythonhosted.org/packages/04/a8/8a5e9079dc722acf53522b8f8842e79541ea81835e9b5483388701421073/numpy-2.3.1-cp312-cp312-win_arm64.whl", hash = "sha256:7be91b2239af2658653c5bb6f1b8bccafaf08226a258caf78ce44710a0160d30", size = 10191491, upload-time = "2025-06-21T12:18:33.585Z" },
    { url = "https://files.pythonhosted.org/packages/d4/bd/35ad97006d8abff8631293f8ea6adf07b0108ce6fec68da3c3fcca1197f2/numpy-2.3.1-cp313-cp313-macosx_10_13_x86_64.whl", hash = "sha256:25a1992b0a3fdcdaec9f552ef10d8103186f5397ab45e2d25f8ac51b1a6b97e8", size = 20889381, upload-time = "2025-06-21T12:19:04.103Z" },
    { url = "https://files.pythonhosted.org/packages/f1/4f/df5923874d8095b6062495b39729178eef4a922119cee32a12ee1bd4664c/numpy-2.3.1-cp313-cp313-macosx_11_0_arm64.whl", hash = "sha256:7dea630156d39b02a63c18f508f85010230409db5b2927ba59c8ba4ab3e8272e", size = 14152726, upload-time = "2025-06-21T12:19:25.599Z" },
    { url = "https://files.pythonhosted.org/packages/8c/0f/a1f269b125806212a876f7efb049b06c6f8772cf0121139f97774cd95626/numpy-2.3.1-cp313-cp313-macosx_14_0_arm64.whl", hash = "sha256:bada6058dd886061f10ea15f230ccf7dfff40572e99fef440a4a857c8728c9c0", size = 5105145, upload-time = "2025-06-21T12:19:34.782Z" },
    { url = "https://files.pythonhosted.org/packages/6d/63/a7f7fd5f375b0361682f6ffbf686787e82b7bbd561268e4f30afad2bb3c0/numpy-2.3.1-cp313-cp313-macosx_14_0_x86_64.whl", hash = "sha256:a894f3816eb17b29e4783e5873f92faf55b710c2519e5c351767c51f79d8526d", size = 6639409, upload-time = "2025-06-21T12:19:45.228Z" },
    { url = "https://files.pythonhosted.org/packages/bf/0d/1854a4121af895aab383f4aa233748f1df4671ef331d898e32426756a8a6/numpy-2.3.1-cp313-cp313-manylinux_2_28_aarch64.whl", hash = "sha256:18703df6c4a4fee55fd3d6e5a253d01c5d33a295409b03fda0c86b3ca2ff41a1", size = 14257630, upload-time = "2025-06-21T12:20:06.544Z" },
    { url = "https://files.pythonhosted.org/packages/50/30/af1b277b443f2fb08acf1c55ce9d68ee540043f158630d62cef012750f9f/numpy-2.3.1-cp313-cp313-manylinux_2_28_x86_64.whl", hash = "sha256:5902660491bd7a48b2ec16c23ccb9124b8abfd9583c5fdfa123fe6b421e03de1", size = 16627546, upload-time = "2025-06-21T12:20:31.002Z" },
    { url = "https://files.pythonhosted.org/packages/6e/ec/3b68220c277e463095342d254c61be8144c31208db18d3fd8ef02712bcd6/numpy-2.3.1-cp313-cp313-musllinux_1_2_aarch64.whl", hash = "sha256:36890eb9e9d2081137bd78d29050ba63b8dab95dff7912eadf1185e80074b2a0", size = 15562538, upload-time = "2025-06-21T12:20:54.322Z" },
    { url = "https://files.pythonhosted.org/packages/77/2b/4014f2bcc4404484021c74d4c5ee8eb3de7e3f7ac75f06672f8dcf85140a/numpy-2.3.1-cp313-cp313-musllinux_1_2_x86_64.whl", hash = "sha256:a780033466159c2270531e2b8ac063704592a0bc62ec4a1b991c7c40705eb0e8", size = 18360327, upload-time = "2025-06-21T12:21:21.053Z" },
    { url = "https://files.pythonhosted.org/packages/40/8d/2ddd6c9b30fcf920837b8672f6c65590c7d92e43084c25fc65edc22e93ca/numpy-2.3.1-cp313-cp313-win32.whl", hash = "sha256:39bff12c076812595c3a306f22bfe49919c5513aa1e0e70fac756a0be7c2a2b8", size = 6312330, upload-time = "2025-06-21T12:25:07.447Z" },
    { url = "https://files.pythonhosted.org/packages/dd/c8/beaba449925988d415efccb45bf977ff8327a02f655090627318f6398c7b/numpy-2.3.1-cp313-cp313-win_amd64.whl", hash = "sha256:8d5ee6eec45f08ce507a6570e06f2f879b374a552087a4179ea7838edbcbfa42", size = 12731565, upload-time = "2025-06-21T12:25:26.444Z" },
    { url = "https://files.pythonhosted.org/packages/0b/c3/5c0c575d7ec78c1126998071f58facfc124006635da75b090805e642c62e/numpy-2.3.1-cp313-cp313-win_arm64.whl", hash = "sha256:0c4d9e0a8368db90f93bd192bfa771ace63137c3488d198ee21dfb8e7771916e", size = 10190262, upload-time = "2025-06-21T12:25:42.196Z" },
    { url = "https://files.pythonhosted.org/packages/ea/19/a029cd335cf72f79d2644dcfc22d90f09caa86265cbbde3b5702ccef6890/numpy-2.3.1-cp313-cp313t-macosx_10_13_x86_64.whl", hash = "sha256:b0b5397374f32ec0649dd98c652a1798192042e715df918c20672c62fb52d4b8", size = 20987593, upload-time = "2025-06-21T12:21:51.664Z" },
    { url = "https://files.pythonhosted.org/packages/25/91/8ea8894406209107d9ce19b66314194675d31761fe2cb3c84fe2eeae2f37/numpy-2.3.1-cp313-cp313t-macosx_11_0_arm64.whl", hash = "sha256:c5bdf2015ccfcee8253fb8be695516ac4457c743473a43290fd36eba6a1777eb", size = 14300523, upload-time = "2025-06-21T12:22:13.583Z" },
    { url = "https://files.pythonhosted.org/packages/a6/7f/06187b0066eefc9e7ce77d5f2ddb4e314a55220ad62dd0bfc9f2c44bac14/numpy-2.3.1-cp313-cp313t-macosx_14_0_arm64.whl", hash = "sha256:d70f20df7f08b90a2062c1f07737dd340adccf2068d0f1b9b3d56e2038979fee", size = 5227993, upload-time = "2025-06-21T12:22:22.53Z" },
    { url = "https://files.pythonhosted.org/packages/e8/ec/a926c293c605fa75e9cfb09f1e4840098ed46d2edaa6e2152ee35dc01ed3/numpy-2.3.1-cp313-cp313t-macosx_14_0_x86_64.whl", hash = "sha256:2fb86b7e58f9ac50e1e9dd1290154107e47d1eef23a0ae9145ded06ea606f992", size = 6736652, upload-time = "2025-06-21T12:22:33.629Z" },
    { url = "https://files.pythonhosted.org/packages/e3/62/d68e52fb6fde5586650d4c0ce0b05ff3a48ad4df4ffd1b8866479d1d671d/numpy-2.3.1-cp313-cp313t-manylinux_2_28_aarch64.whl", hash = "sha256:23ab05b2d241f76cb883ce8b9a93a680752fbfcbd51c50eff0b88b979e471d8c", size = 14331561, upload-time = "2025-06-21T12:22:55.056Z" },
    { url = "https://files.pythonhosted.org/packages/fc/ec/b74d3f2430960044bdad6900d9f5edc2dc0fb8bf5a0be0f65287bf2cbe27/numpy-2.3.1-cp313-cp313t-manylinux_2_28_x86_64.whl", hash = "sha256:ce2ce9e5de4703a673e705183f64fd5da5bf36e7beddcb63a25ee2286e71ca48", size = 16693349, upload-time = "2025-06-21T12:23:20.53Z" },
    { url = "https://files.pythonhosted.org/packages/0d/15/def96774b9d7eb198ddadfcbd20281b20ebb510580419197e225f5c55c3e/numpy-2.3.1-cp313-cp313t-musllinux_1_2_aarch64.whl", hash = "sha256:c4913079974eeb5c16ccfd2b1f09354b8fed7e0d6f2cab933104a09a6419b1ee", size = 15642053, upload-time = "2025-06-21T12:23:43.697Z" },
    { url = "https://files.pythonhosted.org/packages/2b/57/c3203974762a759540c6ae71d0ea2341c1fa41d84e4971a8e76d7141678a/numpy-2.3.1-cp313-cp313t-musllinux_1_2_x86_64.whl", hash = "sha256:010ce9b4f00d5c036053ca684c77441f2f2c934fd23bee058b4d6f196efd8280", size = 18434184, upload-time = "2025-06-21T12:24:10.708Z" },
    { url = "https://files.pythonhosted.org/packages/22/8a/ccdf201457ed8ac6245187850aff4ca56a79edbea4829f4e9f14d46fa9a5/numpy-2.3.1-cp313-cp313t-win32.whl", hash = "sha256:6269b9edfe32912584ec496d91b00b6d34282ca1d07eb10e82dfc780907d6c2e", size = 6440678, upload-time = "2025-06-21T12:24:21.596Z" },
    { url = "https://files.pythonhosted.org/packages/f1/7e/7f431d8bd8eb7e03d79294aed238b1b0b174b3148570d03a8a8a8f6a0da9/numpy-2.3.1-cp313-cp313t-win_amd64.whl", hash = "sha256:2a809637460e88a113e186e87f228d74ae2852a2e0c44de275263376f17b5bdc", size = 12870697, upload-time = "2025-06-21T12:24:40.644Z" },
    { url = "https://files.pythonhosted.org/packages/d4/ca/af82bf0fad4c3e573c6930ed743b5308492ff19917c7caaf2f9b6f9e2e98/numpy-2.3.1-cp313-cp313t-win_arm64.whl", hash = "sha256:eccb9a159db9aed60800187bc47a6d3451553f0e1b08b068d8b277ddfbb9b244", size = 10260376, upload-time = "2025-06-21T12:24:56.884Z" },
    { url = "https://files.pythonhosted.org/packages/e8/34/facc13b9b42ddca30498fc51f7f73c3d0f2be179943a4b4da8686e259740/numpy-2.3.1-pp311-pypy311_pp73-macosx_10_15_x86_64.whl", hash = "sha256:ad506d4b09e684394c42c966ec1527f6ebc25da7f4da4b1b056606ffe446b8a3", size = 21070637, upload-time = "2025-06-21T12:26:12.518Z" },
    { url = "https://files.pythonhosted.org/packages/65/b6/41b705d9dbae04649b529fc9bd3387664c3281c7cd78b404a4efe73dcc45/numpy-2.3.1-pp311-pypy311_pp73-macosx_14_0_arm64.whl", hash = "sha256:ebb8603d45bc86bbd5edb0d63e52c5fd9e7945d3a503b77e486bd88dde67a19b", size = 5304087, upload-time = "2025-06-21T12:26:22.294Z" },
    { url = "https://files.pythonhosted.org/packages/7a/b4/fe3ac1902bff7a4934a22d49e1c9d71a623204d654d4cc43c6e8fe337fcb/numpy-2.3.1-pp311-pypy311_pp73-macosx_14_0_x86_64.whl", hash = "sha256:15aa4c392ac396e2ad3d0a2680c0f0dee420f9fed14eef09bdb9450ee6dcb7b7", size = 6817588, upload-time = "2025-06-21T12:26:32.939Z" },
    { url = "https://files.pythonhosted.org/packages/ae/ee/89bedf69c36ace1ac8f59e97811c1f5031e179a37e4821c3a230bf750142/numpy-2.3.1-pp311-pypy311_pp73-manylinux_2_28_aarch64.whl", hash = "sha256:c6e0bf9d1a2f50d2b65a7cf56db37c095af17b59f6c132396f7c6d5dd76484df", size = 14399010, upload-time = "2025-06-21T12:26:54.086Z" },
    { url = "https://files.pythonhosted.org/packages/15/08/e00e7070ede29b2b176165eba18d6f9784d5349be3c0c1218338e79c27fd/numpy-2.3.1-pp311-pypy311_pp73-manylinux_2_28_x86_64.whl", hash = "sha256:eabd7e8740d494ce2b4ea0ff05afa1b7b291e978c0ae075487c51e8bd93c0c68", size = 16752042, upload-time = "2025-06-21T12:27:19.018Z" },
    { url = "https://files.pythonhosted.org/packages/48/6b/1c6b515a83d5564b1698a61efa245727c8feecf308f4091f565988519d20/numpy-2.3.1-pp311-pypy311_pp73-win_amd64.whl", hash = "sha256:e610832418a2bc09d974cc9fecebfa51e9532d6190223bc5ef6a7402ebf3b5cb", size = 12927246, upload-time = "2025-06-21T12:27:38.618Z" },
]

[[package]]
name = "opencv-python-headless"
version = "4.11.0.86"
source = { registry = "https://pypi.org/simple" }
dependencies = [
    { name = "numpy" },
]
sdist = { url = "https://files.pythonhosted.org/packages/36/2f/5b2b3ba52c864848885ba988f24b7f105052f68da9ab0e693cc7c25b0b30/opencv-python-headless-4.11.0.86.tar.gz", hash = "sha256:996eb282ca4b43ec6a3972414de0e2331f5d9cda2b41091a49739c19fb843798", size = 95177929, upload-time = "2025-01-16T13:53:40.22Z" }
wheels = [
    { url = "https://files.pythonhosted.org/packages/dc/53/2c50afa0b1e05ecdb4603818e85f7d174e683d874ef63a6abe3ac92220c8/opencv_python_headless-4.11.0.86-cp37-abi3-macosx_13_0_arm64.whl", hash = "sha256:48128188ade4a7e517237c8e1e11a9cdf5c282761473383e77beb875bb1e61ca", size = 37326460, upload-time = "2025-01-16T13:52:57.015Z" },
    { url = "https://files.pythonhosted.org/packages/3b/43/68555327df94bb9b59a1fd645f63fafb0762515344d2046698762fc19d58/opencv_python_headless-4.11.0.86-cp37-abi3-macosx_13_0_x86_64.whl", hash = "sha256:a66c1b286a9de872c343ee7c3553b084244299714ebb50fbdcd76f07ebbe6c81", size = 56723330, upload-time = "2025-01-16T13:55:45.731Z" },
    { url = "https://files.pythonhosted.org/packages/45/be/1438ce43ebe65317344a87e4b150865c5585f4c0db880a34cdae5ac46881/opencv_python_headless-4.11.0.86-cp37-abi3-manylinux_2_17_aarch64.manylinux2014_aarch64.whl", hash = "sha256:6efabcaa9df731f29e5ea9051776715b1bdd1845d7c9530065c7951d2a2899eb", size = 29487060, upload-time = "2025-01-16T13:51:59.625Z" },
    { url = "https://files.pythonhosted.org/packages/dd/5c/c139a7876099916879609372bfa513b7f1257f7f1a908b0bdc1c2328241b/opencv_python_headless-4.11.0.86-cp37-abi3-manylinux_2_17_x86_64.manylinux2014_x86_64.whl", hash = "sha256:0e0a27c19dd1f40ddff94976cfe43066fbbe9dfbb2ec1907d66c19caef42a57b", size = 49969856, upload-time = "2025-01-16T13:53:29.654Z" },
    { url = "https://files.pythonhosted.org/packages/95/dd/ed1191c9dc91abcc9f752b499b7928aacabf10567bb2c2535944d848af18/opencv_python_headless-4.11.0.86-cp37-abi3-win32.whl", hash = "sha256:f447d8acbb0b6f2808da71fddd29c1cdd448d2bc98f72d9bb78a7a898fc9621b", size = 29324425, upload-time = "2025-01-16T13:52:49.048Z" },
    { url = "https://files.pythonhosted.org/packages/86/8a/69176a64335aed183529207ba8bc3d329c2999d852b4f3818027203f50e6/opencv_python_headless-4.11.0.86-cp37-abi3-win_amd64.whl", hash = "sha256:6c304df9caa7a6a5710b91709dd4786bf20a74d57672b3c31f7033cc638174ca", size = 39402386, upload-time = "2025-01-16T13:52:56.418Z" },
]

[[package]]
name = "packaging"
version = "25.0"
source = { registry = "https://pypi.org/simple" }
sdist = { url = "https://files.pythonhosted.org/packages/a1/d4/1fc4078c65507b51b96ca8f8c3ba19e6a61c8253c72794544580a7b6c24d/packaging-25.0.tar.gz", hash = "sha256:d443872c98d677bf60f6a1f2f8c1cb748e8fe762d2bf9d3148b5599295b0fc4f", size = 165727, upload-time = "2025-04-19T11:48:59.673Z" }
wheels = [
    { url = "https://files.pythonhosted.org/packages/20/12/38679034af332785aac8774540895e234f4d07f7545804097de4b666afd8/packaging-25.0-py3-none-any.whl", hash = "sha256:29572ef2b1f17581046b3a2227d5c611fb25ec70ca1ba8554b24b0e69331a484", size = 66469, upload-time = "2025-04-19T11:48:57.875Z" },
]

[[package]]
name = "pandas"
version = "2.3.1"
source = { registry = "https://pypi.org/simple" }
dependencies = [
    { name = "numpy" },
    { name = "python-dateutil" },
    { name = "pytz" },
    { name = "tzdata" },
]
sdist = { url = "https://files.pythonhosted.org/packages/d1/6f/75aa71f8a14267117adeeed5d21b204770189c0a0025acbdc03c337b28fc/pandas-2.3.1.tar.gz", hash = "sha256:0a95b9ac964fe83ce317827f80304d37388ea77616b1425f0ae41c9d2d0d7bb2", size = 4487493, upload-time = "2025-07-07T19:20:04.079Z" }
wheels = [
    { url = "https://files.pythonhosted.org/packages/76/1c/ccf70029e927e473a4476c00e0d5b32e623bff27f0402d0a92b7fc29bb9f/pandas-2.3.1-cp311-cp311-macosx_10_9_x86_64.whl", hash = "sha256:2b0540963d83431f5ce8870ea02a7430adca100cec8a050f0811f8e31035541b", size = 11566608, upload-time = "2025-07-07T19:18:33.86Z" },
    { url = "https://files.pythonhosted.org/packages/ec/d3/3c37cb724d76a841f14b8f5fe57e5e3645207cc67370e4f84717e8bb7657/pandas-2.3.1-cp311-cp311-macosx_11_0_arm64.whl", hash = "sha256:fe7317f578c6a153912bd2292f02e40c1d8f253e93c599e82620c7f69755c74f", size = 10823181, upload-time = "2025-07-07T19:18:36.151Z" },
    { url = "https://files.pythonhosted.org/packages/8a/4c/367c98854a1251940edf54a4df0826dcacfb987f9068abf3e3064081a382/pandas-2.3.1-cp311-cp311-manylinux_2_17_aarch64.manylinux2014_aarch64.whl", hash = "sha256:e6723a27ad7b244c0c79d8e7007092d7c8f0f11305770e2f4cd778b3ad5f9f85", size = 11793570, upload-time = "2025-07-07T19:18:38.385Z" },
    { url = "https://files.pythonhosted.org/packages/07/5f/63760ff107bcf5146eee41b38b3985f9055e710a72fdd637b791dea3495c/pandas-2.3.1-cp311-cp311-manylinux_2_17_x86_64.manylinux2014_x86_64.whl", hash = "sha256:3462c3735fe19f2638f2c3a40bd94ec2dc5ba13abbb032dd2fa1f540a075509d", size = 12378887, upload-time = "2025-07-07T19:18:41.284Z" },
    { url = "https://files.pythonhosted.org/packages/15/53/f31a9b4dfe73fe4711c3a609bd8e60238022f48eacedc257cd13ae9327a7/pandas-2.3.1-cp311-cp311-musllinux_1_2_aarch64.whl", hash = "sha256:98bcc8b5bf7afed22cc753a28bc4d9e26e078e777066bc53fac7904ddef9a678", size = 13230957, upload-time = "2025-07-07T19:18:44.187Z" },
    { url = "https://files.pythonhosted.org/packages/e0/94/6fce6bf85b5056d065e0a7933cba2616dcb48596f7ba3c6341ec4bcc529d/pandas-2.3.1-cp311-cp311-musllinux_1_2_x86_64.whl", hash = "sha256:4d544806b485ddf29e52d75b1f559142514e60ef58a832f74fb38e48d757b299", size = 13883883, upload-time = "2025-07-07T19:18:46.498Z" },
    { url = "https://files.pythonhosted.org/packages/c8/7b/bdcb1ed8fccb63d04bdb7635161d0ec26596d92c9d7a6cce964e7876b6c1/pandas-2.3.1-cp311-cp311-win_amd64.whl", hash = "sha256:b3cd4273d3cb3707b6fffd217204c52ed92859533e31dc03b7c5008aa933aaab", size = 11340212, upload-time = "2025-07-07T19:18:49.293Z" },
    { url = "https://files.pythonhosted.org/packages/46/de/b8445e0f5d217a99fe0eeb2f4988070908979bec3587c0633e5428ab596c/pandas-2.3.1-cp312-cp312-macosx_10_13_x86_64.whl", hash = "sha256:689968e841136f9e542020698ee1c4fbe9caa2ed2213ae2388dc7b81721510d3", size = 11588172, upload-time = "2025-07-07T19:18:52.054Z" },
    { url = "https://files.pythonhosted.org/packages/1e/e0/801cdb3564e65a5ac041ab99ea6f1d802a6c325bb6e58c79c06a3f1cd010/pandas-2.3.1-cp312-cp312-macosx_11_0_arm64.whl", hash = "sha256:025e92411c16cbe5bb2a4abc99732a6b132f439b8aab23a59fa593eb00704232", size = 10717365, upload-time = "2025-07-07T19:18:54.785Z" },
    { url = "https://files.pythonhosted.org/packages/51/a5/c76a8311833c24ae61a376dbf360eb1b1c9247a5d9c1e8b356563b31b80c/pandas-2.3.1-cp312-cp312-manylinux_2_17_aarch64.manylinux2014_aarch64.whl", hash = "sha256:9b7ff55f31c4fcb3e316e8f7fa194566b286d6ac430afec0d461163312c5841e", size = 11280411, upload-time = "2025-07-07T19:18:57.045Z" },
    { url = "https://files.pythonhosted.org/packages/da/01/e383018feba0a1ead6cf5fe8728e5d767fee02f06a3d800e82c489e5daaf/pandas-2.3.1-cp312-cp312-manylinux_2_17_x86_64.manylinux2014_x86_64.whl", hash = "sha256:7dcb79bf373a47d2a40cf7232928eb7540155abbc460925c2c96d2d30b006eb4", size = 11988013, upload-time = "2025-07-07T19:18:59.771Z" },
    { url = "https://files.pythonhosted.org/packages/5b/14/cec7760d7c9507f11c97d64f29022e12a6cc4fc03ac694535e89f88ad2ec/pandas-2.3.1-cp312-cp312-musllinux_1_2_aarch64.whl", hash = "sha256:56a342b231e8862c96bdb6ab97170e203ce511f4d0429589c8ede1ee8ece48b8", size = 12767210, upload-time = "2025-07-07T19:19:02.944Z" },
    { url = "https://files.pythonhosted.org/packages/50/b9/6e2d2c6728ed29fb3d4d4d302504fb66f1a543e37eb2e43f352a86365cdf/pandas-2.3.1-cp312-cp312-musllinux_1_2_x86_64.whl", hash = "sha256:ca7ed14832bce68baef331f4d7f294411bed8efd032f8109d690df45e00c4679", size = 13440571, upload-time = "2025-07-07T19:19:06.82Z" },
    { url = "https://files.pythonhosted.org/packages/80/a5/3a92893e7399a691bad7664d977cb5e7c81cf666c81f89ea76ba2bff483d/pandas-2.3.1-cp312-cp312-win_amd64.whl", hash = "sha256:ac942bfd0aca577bef61f2bc8da8147c4ef6879965ef883d8e8d5d2dc3e744b8", size = 10987601, upload-time = "2025-07-07T19:19:09.589Z" },
    { url = "https://files.pythonhosted.org/packages/32/ed/ff0a67a2c5505e1854e6715586ac6693dd860fbf52ef9f81edee200266e7/pandas-2.3.1-cp313-cp313-macosx_10_13_x86_64.whl", hash = "sha256:9026bd4a80108fac2239294a15ef9003c4ee191a0f64b90f170b40cfb7cf2d22", size = 11531393, upload-time = "2025-07-07T19:19:12.245Z" },
    { url = "https://files.pythonhosted.org/packages/c7/db/d8f24a7cc9fb0972adab0cc80b6817e8bef888cfd0024eeb5a21c0bb5c4a/pandas-2.3.1-cp313-cp313-macosx_11_0_arm64.whl", hash = "sha256:6de8547d4fdb12421e2d047a2c446c623ff4c11f47fddb6b9169eb98ffba485a", size = 10668750, upload-time = "2025-07-07T19:19:14.612Z" },
    { url = "https://files.pythonhosted.org/packages/0f/b0/80f6ec783313f1e2356b28b4fd8d2148c378370045da918c73145e6aab50/pandas-2.3.1-cp313-cp313-manylinux_2_17_aarch64.manylinux2014_aarch64.whl", hash = "sha256:782647ddc63c83133b2506912cc6b108140a38a37292102aaa19c81c83db2928", size = 11342004, upload-time = "2025-07-07T19:19:16.857Z" },
    { url = "https://files.pythonhosted.org/packages/e9/e2/20a317688435470872885e7fc8f95109ae9683dec7c50be29b56911515a5/pandas-2.3.1-cp313-cp313-manylinux_2_17_x86_64.manylinux2014_x86_64.whl", hash = "sha256:2ba6aff74075311fc88504b1db890187a3cd0f887a5b10f5525f8e2ef55bfdb9", size = 12050869, upload-time = "2025-07-07T19:19:19.265Z" },
    { url = "https://files.pythonhosted.org/packages/55/79/20d746b0a96c67203a5bee5fb4e00ac49c3e8009a39e1f78de264ecc5729/pandas-2.3.1-cp313-cp313-musllinux_1_2_aarch64.whl", hash = "sha256:e5635178b387bd2ba4ac040f82bc2ef6e6b500483975c4ebacd34bec945fda12", size = 12750218, upload-time = "2025-07-07T19:19:21.547Z" },
    { url = "https://files.pythonhosted.org/packages/7c/0f/145c8b41e48dbf03dd18fdd7f24f8ba95b8254a97a3379048378f33e7838/pandas-2.3.1-cp313-cp313-musllinux_1_2_x86_64.whl", hash = "sha256:6f3bf5ec947526106399a9e1d26d40ee2b259c66422efdf4de63c848492d91bb", size = 13416763, upload-time = "2025-07-07T19:19:23.939Z" },
    { url = "https://files.pythonhosted.org/packages/b2/c0/54415af59db5cdd86a3d3bf79863e8cc3fa9ed265f0745254061ac09d5f2/pandas-2.3.1-cp313-cp313-win_amd64.whl", hash = "sha256:1c78cf43c8fde236342a1cb2c34bcff89564a7bfed7e474ed2fffa6aed03a956", size = 10987482, upload-time = "2025-07-07T19:19:42.699Z" },
    { url = "https://files.pythonhosted.org/packages/48/64/2fd2e400073a1230e13b8cd604c9bc95d9e3b962e5d44088ead2e8f0cfec/pandas-2.3.1-cp313-cp313t-macosx_10_13_x86_64.whl", hash = "sha256:8dfc17328e8da77be3cf9f47509e5637ba8f137148ed0e9b5241e1baf526e20a", size = 12029159, upload-time = "2025-07-07T19:19:26.362Z" },
    { url = "https://files.pythonhosted.org/packages/d8/0a/d84fd79b0293b7ef88c760d7dca69828d867c89b6d9bc52d6a27e4d87316/pandas-2.3.1-cp313-cp313t-macosx_11_0_arm64.whl", hash = "sha256:ec6c851509364c59a5344458ab935e6451b31b818be467eb24b0fe89bd05b6b9", size = 11393287, upload-time = "2025-07-07T19:19:29.157Z" },
    { url = "https://files.pythonhosted.org/packages/50/ae/ff885d2b6e88f3c7520bb74ba319268b42f05d7e583b5dded9837da2723f/pandas-2.3.1-cp313-cp313t-manylinux_2_17_aarch64.manylinux2014_aarch64.whl", hash = "sha256:911580460fc4884d9b05254b38a6bfadddfcc6aaef856fb5859e7ca202e45275", size = 11309381, upload-time = "2025-07-07T19:19:31.436Z" },
    { url = "https://files.pythonhosted.org/packages/85/86/1fa345fc17caf5d7780d2699985c03dbe186c68fee00b526813939062bb0/pandas-2.3.1-cp313-cp313t-manylinux_2_17_x86_64.manylinux2014_x86_64.whl", hash = "sha256:2f4d6feeba91744872a600e6edbbd5b033005b431d5ae8379abee5bcfa479fab", size = 11883998, upload-time = "2025-07-07T19:19:34.267Z" },
    { url = "https://files.pythonhosted.org/packages/81/aa/e58541a49b5e6310d89474333e994ee57fea97c8aaa8fc7f00b873059bbf/pandas-2.3.1-cp313-cp313t-musllinux_1_2_aarch64.whl", hash = "sha256:fe37e757f462d31a9cd7580236a82f353f5713a80e059a29753cf938c6775d96", size = 12704705, upload-time = "2025-07-07T19:19:36.856Z" },
    { url = "https://files.pythonhosted.org/packages/d5/f9/07086f5b0f2a19872554abeea7658200824f5835c58a106fa8f2ae96a46c/pandas-2.3.1-cp313-cp313t-musllinux_1_2_x86_64.whl", hash = "sha256:5db9637dbc24b631ff3707269ae4559bce4b7fd75c1c4d7e13f40edc42df4444", size = 13189044, upload-time = "2025-07-07T19:19:39.999Z" },
]

[[package]]
name = "paramiko"
version = "3.5.1"
source = { registry = "https://pypi.org/simple" }
dependencies = [
    { name = "bcrypt" },
    { name = "cryptography" },
    { name = "pynacl" },
]
sdist = { url = "https://files.pythonhosted.org/packages/7d/15/ad6ce226e8138315f2451c2aeea985bf35ee910afb477bae7477dc3a8f3b/paramiko-3.5.1.tar.gz", hash = "sha256:b2c665bc45b2b215bd7d7f039901b14b067da00f3a11e6640995fd58f2664822", size = 1566110, upload-time = "2025-02-04T02:37:59.783Z" }
wheels = [
    { url = "https://files.pythonhosted.org/packages/15/f8/c7bd0ef12954a81a1d3cea60a13946bd9a49a0036a5927770c461eade7ae/paramiko-3.5.1-py3-none-any.whl", hash = "sha256:43b9a0501fc2b5e70680388d9346cf252cfb7d00b0667c39e80eb43a408b8f61", size = 227298, upload-time = "2025-02-04T02:37:57.672Z" },
]

[[package]]
name = "parfive"
version = "2.2.0"
source = { registry = "https://pypi.org/simple" }
dependencies = [
    { name = "aiohttp" },
    { name = "tqdm" },
]
sdist = { url = "https://files.pythonhosted.org/packages/09/9f/d39648cf1c6e138fc93cd9a5c8696df782eef774f1d296824adfd82bf34b/parfive-2.2.0.tar.gz", hash = "sha256:de07d148d898e3f8ad6d6514e1d28e13f51d80de153fa1918c346509a5002e9b", size = 40007, upload-time = "2025-05-06T16:53:12.605Z" }
wheels = [
    { url = "https://files.pythonhosted.org/packages/59/97/626f93ba97f25e42b7c769a6bf236c2865f1ff3ee5f4d5cae389ca99f019/parfive-2.2.0-py3-none-any.whl", hash = "sha256:32098212fca0624c3d3de798a0b0dff1e4c6fb1ee4aa57b104d8f5cae13c05d5", size = 34445, upload-time = "2025-05-06T16:53:10.965Z" },
]

[package.optional-dependencies]
ftp = [
    { name = "aioftp" },
]

[[package]]
name = "partd"
version = "1.4.2"
source = { registry = "https://pypi.org/simple" }
dependencies = [
    { name = "locket" },
    { name = "toolz" },
]
sdist = { url = "https://files.pythonhosted.org/packages/b2/3a/3f06f34820a31257ddcabdfafc2672c5816be79c7e353b02c1f318daa7d4/partd-1.4.2.tar.gz", hash = "sha256:d022c33afbdc8405c226621b015e8067888173d85f7f5ecebb3cafed9a20f02c", size = 21029, upload-time = "2024-05-06T19:51:41.945Z" }
wheels = [
    { url = "https://files.pythonhosted.org/packages/71/e7/40fb618334dcdf7c5a316c0e7343c5cd82d3d866edc100d98e29bc945ecd/partd-1.4.2-py3-none-any.whl", hash = "sha256:978e4ac767ec4ba5b86c6eaa52e5a2a3bc748a2ca839e8cc798f1cc6ce6efb0f", size = 18905, upload-time = "2024-05-06T19:51:39.271Z" },
]

[[package]]
name = "pathspec"
version = "0.12.1"
source = { registry = "https://pypi.org/simple" }
sdist = { url = "https://files.pythonhosted.org/packages/ca/bc/f35b8446f4531a7cb215605d100cd88b7ac6f44ab3fc94870c120ab3adbf/pathspec-0.12.1.tar.gz", hash = "sha256:a482d51503a1ab33b1c67a6c3813a26953dbdc71c31dacaef9a838c4e29f5712", size = 51043, upload-time = "2023-12-10T22:30:45Z" }
wheels = [
    { url = "https://files.pythonhosted.org/packages/cc/20/ff623b09d963f88bfde16306a54e12ee5ea43e9b597108672ff3a408aad6/pathspec-0.12.1-py3-none-any.whl", hash = "sha256:a0d503e138a4c123b27490a4f7beda6a01c6f288df0e4a8b79c7eb0dc7b4cc08", size = 31191, upload-time = "2023-12-10T22:30:43.14Z" },
]

[[package]]
name = "photutils"
version = "2.2.0"
source = { registry = "https://pypi.org/simple" }
dependencies = [
    { name = "astropy" },
    { name = "numpy" },
    { name = "scipy" },
]
sdist = { url = "https://files.pythonhosted.org/packages/dc/7a/99e155441f534ad66897572150f270c5ab5d6266f0115c9f05ca534125b4/photutils-2.2.0.tar.gz", hash = "sha256:eb5b67f335df594c954605c9bcfc6808cc66361909b89776c3c95d920c722bc0", size = 716289, upload-time = "2025-02-18T19:50:29.204Z" }
wheels = [
    { url = "https://files.pythonhosted.org/packages/e5/18/ebafe77347b129f62c466e3e5092ca7c61df155e95f7cfeb2267586a12b7/photutils-2.2.0-cp311-cp311-macosx_10_9_x86_64.whl", hash = "sha256:3cd722c993bda135ea84404391ffd214cba22609ceadf1dc1a73f0d36ce123f5", size = 742537, upload-time = "2025-02-18T19:50:06.663Z" },
    { url = "https://files.pythonhosted.org/packages/ab/75/088576374c6c4b9517f71e6d850585f40823a90c7af4231250dd940d46fa/photutils-2.2.0-cp311-cp311-macosx_11_0_arm64.whl", hash = "sha256:624a44dab6d77f3c8f8a505d768cc4c0102fa4eace41258e53afd9916a6a0b84", size = 740684, upload-time = "2025-02-18T19:50:09.108Z" },
    { url = "https://files.pythonhosted.org/packages/99/fa/c8b1e72b9e71a027e6fbdbcd4809eacd3f04ba0a81920d34781495adfa76/photutils-2.2.0-cp311-cp311-manylinux_2_5_x86_64.manylinux1_x86_64.manylinux_2_17_x86_64.manylinux2014_x86_64.whl", hash = "sha256:752fc5da64b7ba3e181ed37275ea5b418685ce417472bbec78fa56d058e0ab6f", size = 1182210, upload-time = "2025-02-18T19:50:11.239Z" },
    { url = "https://files.pythonhosted.org/packages/e8/f2/4f5e0ae45ab487b6d6c260de5ca235db7decd87d2aaf09dac34a30e91a02/photutils-2.2.0-cp311-cp311-win_amd64.whl", hash = "sha256:760df044bd2841e5967f8e21d9b98025a9169e48c69c3b94ae93aa7d626d06be", size = 756205, upload-time = "2025-02-18T19:50:12.937Z" },
    { url = "https://files.pythonhosted.org/packages/00/a5/ab6453420b64a850a2c1d5aad8a0d06de8bf2204ed44b0378dcb99108719/photutils-2.2.0-cp312-cp312-macosx_10_13_x86_64.whl", hash = "sha256:088600af5a6608accb26095d499ea3f897ffb112432dd792f91da91567b16886", size = 741859, upload-time = "2025-02-18T19:50:14.403Z" },
    { url = "https://files.pythonhosted.org/packages/8a/8a/d6580561c5569bc27129ac09a5b078aca4f4277d681ff5d9184204cb2b81/photutils-2.2.0-cp312-cp312-macosx_11_0_arm64.whl", hash = "sha256:a7c0e67d91b9bb2c2d8836ae789b0a6d6ab221011578e5ba0f75369b1197f20a", size = 740600, upload-time = "2025-02-18T19:50:16.327Z" },
    { url = "https://files.pythonhosted.org/packages/b9/ea/10dc8b9d6b0d580a728149b9c98fa43d0312e52cb05fe977a75f141b8766/photutils-2.2.0-cp312-cp312-manylinux_2_5_x86_64.manylinux1_x86_64.manylinux_2_17_x86_64.manylinux2014_x86_64.whl", hash = "sha256:4367095feaeb3f1048b0ca34bfc2fa233dfff1403af0d7795c4101be99585d1b", size = 1200737, upload-time = "2025-02-18T19:50:19.374Z" },
    { url = "https://files.pythonhosted.org/packages/70/28/9788748f79bdfe41eff1ea538fa624cebd199118a651db6a97feb2fab78e/photutils-2.2.0-cp312-cp312-win_amd64.whl", hash = "sha256:2ec551ea83c90b7d9c2d3bd96e170fb62c62bd11e276042f4a7b8faab0734680", size = 756105, upload-time = "2025-02-18T19:50:20.857Z" },
    { url = "https://files.pythonhosted.org/packages/7d/c6/8b2c80cfb5d20bf9614ecbe8924e54c5739fef4532cde6cd52c1e5832a15/photutils-2.2.0-cp313-cp313-macosx_10_13_x86_64.whl", hash = "sha256:3f739cf5073ee400821267114a1d5ecdbef96ad482ec7fa079a9cf6ce5c094b8", size = 738525, upload-time = "2025-02-18T19:50:22.931Z" },
    { url = "https://files.pythonhosted.org/packages/ce/2f/24e573cec7911d1cbd34bada68955a70c734fab49e4b0fa7ee4de128de9f/photutils-2.2.0-cp313-cp313-macosx_11_0_arm64.whl", hash = "sha256:66bd1c215f57c27be74fb43a1163c5b4761a22e7dbb25810e180360bb9e4bf93", size = 737507, upload-time = "2025-02-18T19:50:24.301Z" },
    { url = "https://files.pythonhosted.org/packages/ca/90/a1f4cfd2c6604ec2c895cc9391c8daf0c8d1fc5144f5b9e96733e638b76e/photutils-2.2.0-cp313-cp313-manylinux_2_5_x86_64.manylinux1_x86_64.manylinux_2_17_x86_64.manylinux2014_x86_64.whl", hash = "sha256:d3930e552416d77eb8d8d3db05d1f7743672398d1502ea0cbe17d43a337ca9d5", size = 1171530, upload-time = "2025-02-18T19:50:25.684Z" },
    { url = "https://files.pythonhosted.org/packages/b4/e5/712f0bb7997c4643507b5ec3bf8d562c410f7777827608b19caac399401b/photutils-2.2.0-cp313-cp313-win_amd64.whl", hash = "sha256:cbd94d51035946ac61e6b9de80a7cc7ea9a8b9ff85d69a56e9f09c9ce463a85d", size = 752884, upload-time = "2025-02-18T19:50:27.465Z" },
]

[[package]]
name = "pillow"
version = "11.3.0"
source = { registry = "https://pypi.org/simple" }
sdist = { url = "https://files.pythonhosted.org/packages/f3/0d/d0d6dea55cd152ce3d6767bb38a8fc10e33796ba4ba210cbab9354b6d238/pillow-11.3.0.tar.gz", hash = "sha256:3828ee7586cd0b2091b6209e5ad53e20d0649bbe87164a459d0676e035e8f523", size = 47113069, upload-time = "2025-07-01T09:16:30.666Z" }
wheels = [
    { url = "https://files.pythonhosted.org/packages/db/26/77f8ed17ca4ffd60e1dcd220a6ec6d71210ba398cfa33a13a1cd614c5613/pillow-11.3.0-cp311-cp311-macosx_10_10_x86_64.whl", hash = "sha256:1cd110edf822773368b396281a2293aeb91c90a2db00d78ea43e7e861631b722", size = 5316531, upload-time = "2025-07-01T09:13:59.203Z" },
    { url = "https://files.pythonhosted.org/packages/cb/39/ee475903197ce709322a17a866892efb560f57900d9af2e55f86db51b0a5/pillow-11.3.0-cp311-cp311-macosx_11_0_arm64.whl", hash = "sha256:9c412fddd1b77a75aa904615ebaa6001f169b26fd467b4be93aded278266b288", size = 4686560, upload-time = "2025-07-01T09:14:01.101Z" },
    { url = "https://files.pythonhosted.org/packages/d5/90/442068a160fd179938ba55ec8c97050a612426fae5ec0a764e345839f76d/pillow-11.3.0-cp311-cp311-manylinux2014_aarch64.manylinux_2_17_aarch64.whl", hash = "sha256:7d1aa4de119a0ecac0a34a9c8bde33f34022e2e8f99104e47a3ca392fd60e37d", size = 5870978, upload-time = "2025-07-03T13:09:55.638Z" },
    { url = "https://files.pythonhosted.org/packages/13/92/dcdd147ab02daf405387f0218dcf792dc6dd5b14d2573d40b4caeef01059/pillow-11.3.0-cp311-cp311-manylinux2014_x86_64.manylinux_2_17_x86_64.whl", hash = "sha256:91da1d88226663594e3f6b4b8c3c8d85bd504117d043740a8e0ec449087cc494", size = 7641168, upload-time = "2025-07-03T13:10:00.37Z" },
    { url = "https://files.pythonhosted.org/packages/6e/db/839d6ba7fd38b51af641aa904e2960e7a5644d60ec754c046b7d2aee00e5/pillow-11.3.0-cp311-cp311-manylinux_2_27_aarch64.manylinux_2_28_aarch64.whl", hash = "sha256:643f189248837533073c405ec2f0bb250ba54598cf80e8c1e043381a60632f58", size = 5973053, upload-time = "2025-07-01T09:14:04.491Z" },
    { url = "https://files.pythonhosted.org/packages/f2/2f/d7675ecae6c43e9f12aa8d58b6012683b20b6edfbdac7abcb4e6af7a3784/pillow-11.3.0-cp311-cp311-manylinux_2_27_x86_64.manylinux_2_28_x86_64.whl", hash = "sha256:106064daa23a745510dabce1d84f29137a37224831d88eb4ce94bb187b1d7e5f", size = 6640273, upload-time = "2025-07-01T09:14:06.235Z" },
    { url = "https://files.pythonhosted.org/packages/45/ad/931694675ede172e15b2ff03c8144a0ddaea1d87adb72bb07655eaffb654/pillow-11.3.0-cp311-cp311-musllinux_1_2_aarch64.whl", hash = "sha256:cd8ff254faf15591e724dc7c4ddb6bf4793efcbe13802a4ae3e863cd300b493e", size = 6082043, upload-time = "2025-07-01T09:14:07.978Z" },
    { url = "https://files.pythonhosted.org/packages/3a/04/ba8f2b11fc80d2dd462d7abec16351b45ec99cbbaea4387648a44190351a/pillow-11.3.0-cp311-cp311-musllinux_1_2_x86_64.whl", hash = "sha256:932c754c2d51ad2b2271fd01c3d121daaa35e27efae2a616f77bf164bc0b3e94", size = 6715516, upload-time = "2025-07-01T09:14:10.233Z" },
    { url = "https://files.pythonhosted.org/packages/48/59/8cd06d7f3944cc7d892e8533c56b0acb68399f640786313275faec1e3b6f/pillow-11.3.0-cp311-cp311-win32.whl", hash = "sha256:b4b8f3efc8d530a1544e5962bd6b403d5f7fe8b9e08227c6b255f98ad82b4ba0", size = 6274768, upload-time = "2025-07-01T09:14:11.921Z" },
    { url = "https://files.pythonhosted.org/packages/f1/cc/29c0f5d64ab8eae20f3232da8f8571660aa0ab4b8f1331da5c2f5f9a938e/pillow-11.3.0-cp311-cp311-win_amd64.whl", hash = "sha256:1a992e86b0dd7aeb1f053cd506508c0999d710a8f07b4c791c63843fc6a807ac", size = 6986055, upload-time = "2025-07-01T09:14:13.623Z" },
    { url = "https://files.pythonhosted.org/packages/c6/df/90bd886fabd544c25addd63e5ca6932c86f2b701d5da6c7839387a076b4a/pillow-11.3.0-cp311-cp311-win_arm64.whl", hash = "sha256:30807c931ff7c095620fe04448e2c2fc673fcbb1ffe2a7da3fb39613489b1ddd", size = 2423079, upload-time = "2025-07-01T09:14:15.268Z" },
    { url = "https://files.pythonhosted.org/packages/40/fe/1bc9b3ee13f68487a99ac9529968035cca2f0a51ec36892060edcc51d06a/pillow-11.3.0-cp312-cp312-macosx_10_13_x86_64.whl", hash = "sha256:fdae223722da47b024b867c1ea0be64e0df702c5e0a60e27daad39bf960dd1e4", size = 5278800, upload-time = "2025-07-01T09:14:17.648Z" },
    { url = "https://files.pythonhosted.org/packages/2c/32/7e2ac19b5713657384cec55f89065fb306b06af008cfd87e572035b27119/pillow-11.3.0-cp312-cp312-macosx_11_0_arm64.whl", hash = "sha256:921bd305b10e82b4d1f5e802b6850677f965d8394203d182f078873851dada69", size = 4686296, upload-time = "2025-07-01T09:14:19.828Z" },
    { url = "https://files.pythonhosted.org/packages/8e/1e/b9e12bbe6e4c2220effebc09ea0923a07a6da1e1f1bfbc8d7d29a01ce32b/pillow-11.3.0-cp312-cp312-manylinux2014_aarch64.manylinux_2_17_aarch64.whl", hash = "sha256:eb76541cba2f958032d79d143b98a3a6b3ea87f0959bbe256c0b5e416599fd5d", size = 5871726, upload-time = "2025-07-03T13:10:04.448Z" },
    { url = "https://files.pythonhosted.org/packages/8d/33/e9200d2bd7ba00dc3ddb78df1198a6e80d7669cce6c2bdbeb2530a74ec58/pillow-11.3.0-cp312-cp312-manylinux2014_x86_64.manylinux_2_17_x86_64.whl", hash = "sha256:67172f2944ebba3d4a7b54f2e95c786a3a50c21b88456329314caaa28cda70f6", size = 7644652, upload-time = "2025-07-03T13:10:10.391Z" },
    { url = "https://files.pythonhosted.org/packages/41/f1/6f2427a26fc683e00d985bc391bdd76d8dd4e92fac33d841127eb8fb2313/pillow-11.3.0-cp312-cp312-manylinux_2_27_aarch64.manylinux_2_28_aarch64.whl", hash = "sha256:97f07ed9f56a3b9b5f49d3661dc9607484e85c67e27f3e8be2c7d28ca032fec7", size = 5977787, upload-time = "2025-07-01T09:14:21.63Z" },
    { url = "https://files.pythonhosted.org/packages/e4/c9/06dd4a38974e24f932ff5f98ea3c546ce3f8c995d3f0985f8e5ba48bba19/pillow-11.3.0-cp312-cp312-manylinux_2_27_x86_64.manylinux_2_28_x86_64.whl", hash = "sha256:676b2815362456b5b3216b4fd5bd89d362100dc6f4945154ff172e206a22c024", size = 6645236, upload-time = "2025-07-01T09:14:23.321Z" },
    { url = "https://files.pythonhosted.org/packages/40/e7/848f69fb79843b3d91241bad658e9c14f39a32f71a301bcd1d139416d1be/pillow-11.3.0-cp312-cp312-musllinux_1_2_aarch64.whl", hash = "sha256:3e184b2f26ff146363dd07bde8b711833d7b0202e27d13540bfe2e35a323a809", size = 6086950, upload-time = "2025-07-01T09:14:25.237Z" },
    { url = "https://files.pythonhosted.org/packages/0b/1a/7cff92e695a2a29ac1958c2a0fe4c0b2393b60aac13b04a4fe2735cad52d/pillow-11.3.0-cp312-cp312-musllinux_1_2_x86_64.whl", hash = "sha256:6be31e3fc9a621e071bc17bb7de63b85cbe0bfae91bb0363c893cbe67247780d", size = 6723358, upload-time = "2025-07-01T09:14:27.053Z" },
    { url = "https://files.pythonhosted.org/packages/26/7d/73699ad77895f69edff76b0f332acc3d497f22f5d75e5360f78cbcaff248/pillow-11.3.0-cp312-cp312-win32.whl", hash = "sha256:7b161756381f0918e05e7cb8a371fff367e807770f8fe92ecb20d905d0e1c149", size = 6275079, upload-time = "2025-07-01T09:14:30.104Z" },
    { url = "https://files.pythonhosted.org/packages/8c/ce/e7dfc873bdd9828f3b6e5c2bbb74e47a98ec23cc5c74fc4e54462f0d9204/pillow-11.3.0-cp312-cp312-win_amd64.whl", hash = "sha256:a6444696fce635783440b7f7a9fc24b3ad10a9ea3f0ab66c5905be1c19ccf17d", size = 6986324, upload-time = "2025-07-01T09:14:31.899Z" },
    { url = "https://files.pythonhosted.org/packages/16/8f/b13447d1bf0b1f7467ce7d86f6e6edf66c0ad7cf44cf5c87a37f9bed9936/pillow-11.3.0-cp312-cp312-win_arm64.whl", hash = "sha256:2aceea54f957dd4448264f9bf40875da0415c83eb85f55069d89c0ed436e3542", size = 2423067, upload-time = "2025-07-01T09:14:33.709Z" },
    { url = "https://files.pythonhosted.org/packages/1e/93/0952f2ed8db3a5a4c7a11f91965d6184ebc8cd7cbb7941a260d5f018cd2d/pillow-11.3.0-cp313-cp313-ios_13_0_arm64_iphoneos.whl", hash = "sha256:1c627742b539bba4309df89171356fcb3cc5a9178355b2727d1b74a6cf155fbd", size = 2128328, upload-time = "2025-07-01T09:14:35.276Z" },
    { url = "https://files.pythonhosted.org/packages/4b/e8/100c3d114b1a0bf4042f27e0f87d2f25e857e838034e98ca98fe7b8c0a9c/pillow-11.3.0-cp313-cp313-ios_13_0_arm64_iphonesimulator.whl", hash = "sha256:30b7c02f3899d10f13d7a48163c8969e4e653f8b43416d23d13d1bbfdc93b9f8", size = 2170652, upload-time = "2025-07-01T09:14:37.203Z" },
    { url = "https://files.pythonhosted.org/packages/aa/86/3f758a28a6e381758545f7cdb4942e1cb79abd271bea932998fc0db93cb6/pillow-11.3.0-cp313-cp313-ios_13_0_x86_64_iphonesimulator.whl", hash = "sha256:7859a4cc7c9295f5838015d8cc0a9c215b77e43d07a25e460f35cf516df8626f", size = 2227443, upload-time = "2025-07-01T09:14:39.344Z" },
    { url = "https://files.pythonhosted.org/packages/01/f4/91d5b3ffa718df2f53b0dc109877993e511f4fd055d7e9508682e8aba092/pillow-11.3.0-cp313-cp313-macosx_10_13_x86_64.whl", hash = "sha256:ec1ee50470b0d050984394423d96325b744d55c701a439d2bd66089bff963d3c", size = 5278474, upload-time = "2025-07-01T09:14:41.843Z" },
    { url = "https://files.pythonhosted.org/packages/f9/0e/37d7d3eca6c879fbd9dba21268427dffda1ab00d4eb05b32923d4fbe3b12/pillow-11.3.0-cp313-cp313-macosx_11_0_arm64.whl", hash = "sha256:7db51d222548ccfd274e4572fdbf3e810a5e66b00608862f947b163e613b67dd", size = 4686038, upload-time = "2025-07-01T09:14:44.008Z" },
    { url = "https://files.pythonhosted.org/packages/ff/b0/3426e5c7f6565e752d81221af9d3676fdbb4f352317ceafd42899aaf5d8a/pillow-11.3.0-cp313-cp313-manylinux2014_aarch64.manylinux_2_17_aarch64.whl", hash = "sha256:2d6fcc902a24ac74495df63faad1884282239265c6839a0a6416d33faedfae7e", size = 5864407, upload-time = "2025-07-03T13:10:15.628Z" },
    { url = "https://files.pythonhosted.org/packages/fc/c1/c6c423134229f2a221ee53f838d4be9d82bab86f7e2f8e75e47b6bf6cd77/pillow-11.3.0-cp313-cp313-manylinux2014_x86_64.manylinux_2_17_x86_64.whl", hash = "sha256:f0f5d8f4a08090c6d6d578351a2b91acf519a54986c055af27e7a93feae6d3f1", size = 7639094, upload-time = "2025-07-03T13:10:21.857Z" },
    { url = "https://files.pythonhosted.org/packages/ba/c9/09e6746630fe6372c67c648ff9deae52a2bc20897d51fa293571977ceb5d/pillow-11.3.0-cp313-cp313-manylinux_2_27_aarch64.manylinux_2_28_aarch64.whl", hash = "sha256:c37d8ba9411d6003bba9e518db0db0c58a680ab9fe5179f040b0463644bc9805", size = 5973503, upload-time = "2025-07-01T09:14:45.698Z" },
    { url = "https://files.pythonhosted.org/packages/d5/1c/a2a29649c0b1983d3ef57ee87a66487fdeb45132df66ab30dd37f7dbe162/pillow-11.3.0-cp313-cp313-manylinux_2_27_x86_64.manylinux_2_28_x86_64.whl", hash = "sha256:13f87d581e71d9189ab21fe0efb5a23e9f28552d5be6979e84001d3b8505abe8", size = 6642574, upload-time = "2025-07-01T09:14:47.415Z" },
    { url = "https://files.pythonhosted.org/packages/36/de/d5cc31cc4b055b6c6fd990e3e7f0f8aaf36229a2698501bcb0cdf67c7146/pillow-11.3.0-cp313-cp313-musllinux_1_2_aarch64.whl", hash = "sha256:023f6d2d11784a465f09fd09a34b150ea4672e85fb3d05931d89f373ab14abb2", size = 6084060, upload-time = "2025-07-01T09:14:49.636Z" },
    { url = "https://files.pythonhosted.org/packages/d5/ea/502d938cbaeec836ac28a9b730193716f0114c41325db428e6b280513f09/pillow-11.3.0-cp313-cp313-musllinux_1_2_x86_64.whl", hash = "sha256:45dfc51ac5975b938e9809451c51734124e73b04d0f0ac621649821a63852e7b", size = 6721407, upload-time = "2025-07-01T09:14:51.962Z" },
    { url = "https://files.pythonhosted.org/packages/45/9c/9c5e2a73f125f6cbc59cc7087c8f2d649a7ae453f83bd0362ff7c9e2aee2/pillow-11.3.0-cp313-cp313-win32.whl", hash = "sha256:a4d336baed65d50d37b88ca5b60c0fa9d81e3a87d4a7930d3880d1624d5b31f3", size = 6273841, upload-time = "2025-07-01T09:14:54.142Z" },
    { url = "https://files.pythonhosted.org/packages/23/85/397c73524e0cd212067e0c969aa245b01d50183439550d24d9f55781b776/pillow-11.3.0-cp313-cp313-win_amd64.whl", hash = "sha256:0bce5c4fd0921f99d2e858dc4d4d64193407e1b99478bc5cacecba2311abde51", size = 6978450, upload-time = "2025-07-01T09:14:56.436Z" },
    { url = "https://files.pythonhosted.org/packages/17/d2/622f4547f69cd173955194b78e4d19ca4935a1b0f03a302d655c9f6aae65/pillow-11.3.0-cp313-cp313-win_arm64.whl", hash = "sha256:1904e1264881f682f02b7f8167935cce37bc97db457f8e7849dc3a6a52b99580", size = 2423055, upload-time = "2025-07-01T09:14:58.072Z" },
    { url = "https://files.pythonhosted.org/packages/dd/80/a8a2ac21dda2e82480852978416cfacd439a4b490a501a288ecf4fe2532d/pillow-11.3.0-cp313-cp313t-macosx_10_13_x86_64.whl", hash = "sha256:4c834a3921375c48ee6b9624061076bc0a32a60b5532b322cc0ea64e639dd50e", size = 5281110, upload-time = "2025-07-01T09:14:59.79Z" },
    { url = "https://files.pythonhosted.org/packages/44/d6/b79754ca790f315918732e18f82a8146d33bcd7f4494380457ea89eb883d/pillow-11.3.0-cp313-cp313t-macosx_11_0_arm64.whl", hash = "sha256:5e05688ccef30ea69b9317a9ead994b93975104a677a36a8ed8106be9260aa6d", size = 4689547, upload-time = "2025-07-01T09:15:01.648Z" },
    { url = "https://files.pythonhosted.org/packages/49/20/716b8717d331150cb00f7fdd78169c01e8e0c219732a78b0e59b6bdb2fd6/pillow-11.3.0-cp313-cp313t-manylinux2014_aarch64.manylinux_2_17_aarch64.whl", hash = "sha256:1019b04af07fc0163e2810167918cb5add8d74674b6267616021ab558dc98ced", size = 5901554, upload-time = "2025-07-03T13:10:27.018Z" },
    { url = "https://files.pythonhosted.org/packages/74/cf/a9f3a2514a65bb071075063a96f0a5cf949c2f2fce683c15ccc83b1c1cab/pillow-11.3.0-cp313-cp313t-manylinux2014_x86_64.manylinux_2_17_x86_64.whl", hash = "sha256:f944255db153ebb2b19c51fe85dd99ef0ce494123f21b9db4877ffdfc5590c7c", size = 7669132, upload-time = "2025-07-03T13:10:33.01Z" },
    { url = "https://files.pythonhosted.org/packages/98/3c/da78805cbdbee9cb43efe8261dd7cc0b4b93f2ac79b676c03159e9db2187/pillow-11.3.0-cp313-cp313t-manylinux_2_27_aarch64.manylinux_2_28_aarch64.whl", hash = "sha256:1f85acb69adf2aaee8b7da124efebbdb959a104db34d3a2cb0f3793dbae422a8", size = 6005001, upload-time = "2025-07-01T09:15:03.365Z" },
    { url = "https://files.pythonhosted.org/packages/6c/fa/ce044b91faecf30e635321351bba32bab5a7e034c60187fe9698191aef4f/pillow-11.3.0-cp313-cp313t-manylinux_2_27_x86_64.manylinux_2_28_x86_64.whl", hash = "sha256:05f6ecbeff5005399bb48d198f098a9b4b6bdf27b8487c7f38ca16eeb070cd59", size = 6668814, upload-time = "2025-07-01T09:15:05.655Z" },
    { url = "https://files.pythonhosted.org/packages/7b/51/90f9291406d09bf93686434f9183aba27b831c10c87746ff49f127ee80cb/pillow-11.3.0-cp313-cp313t-musllinux_1_2_aarch64.whl", hash = "sha256:a7bc6e6fd0395bc052f16b1a8670859964dbd7003bd0af2ff08342eb6e442cfe", size = 6113124, upload-time = "2025-07-01T09:15:07.358Z" },
    { url = "https://files.pythonhosted.org/packages/cd/5a/6fec59b1dfb619234f7636d4157d11fb4e196caeee220232a8d2ec48488d/pillow-11.3.0-cp313-cp313t-musllinux_1_2_x86_64.whl", hash = "sha256:83e1b0161c9d148125083a35c1c5a89db5b7054834fd4387499e06552035236c", size = 6747186, upload-time = "2025-07-01T09:15:09.317Z" },
    { url = "https://files.pythonhosted.org/packages/49/6b/00187a044f98255225f172de653941e61da37104a9ea60e4f6887717e2b5/pillow-11.3.0-cp313-cp313t-win32.whl", hash = "sha256:2a3117c06b8fb646639dce83694f2f9eac405472713fcb1ae887469c0d4f6788", size = 6277546, upload-time = "2025-07-01T09:15:11.311Z" },
    { url = "https://files.pythonhosted.org/packages/e8/5c/6caaba7e261c0d75bab23be79f1d06b5ad2a2ae49f028ccec801b0e853d6/pillow-11.3.0-cp313-cp313t-win_amd64.whl", hash = "sha256:857844335c95bea93fb39e0fa2726b4d9d758850b34075a7e3ff4f4fa3aa3b31", size = 6985102, upload-time = "2025-07-01T09:15:13.164Z" },
    { url = "https://files.pythonhosted.org/packages/f3/7e/b623008460c09a0cb38263c93b828c666493caee2eb34ff67f778b87e58c/pillow-11.3.0-cp313-cp313t-win_arm64.whl", hash = "sha256:8797edc41f3e8536ae4b10897ee2f637235c94f27404cac7297f7b607dd0716e", size = 2424803, upload-time = "2025-07-01T09:15:15.695Z" },
    { url = "https://files.pythonhosted.org/packages/73/f4/04905af42837292ed86cb1b1dabe03dce1edc008ef14c473c5c7e1443c5d/pillow-11.3.0-cp314-cp314-macosx_10_13_x86_64.whl", hash = "sha256:d9da3df5f9ea2a89b81bb6087177fb1f4d1c7146d583a3fe5c672c0d94e55e12", size = 5278520, upload-time = "2025-07-01T09:15:17.429Z" },
    { url = "https://files.pythonhosted.org/packages/41/b0/33d79e377a336247df6348a54e6d2a2b85d644ca202555e3faa0cf811ecc/pillow-11.3.0-cp314-cp314-macosx_11_0_arm64.whl", hash = "sha256:0b275ff9b04df7b640c59ec5a3cb113eefd3795a8df80bac69646ef699c6981a", size = 4686116, upload-time = "2025-07-01T09:15:19.423Z" },
    { url = "https://files.pythonhosted.org/packages/49/2d/ed8bc0ab219ae8768f529597d9509d184fe8a6c4741a6864fea334d25f3f/pillow-11.3.0-cp314-cp314-manylinux2014_aarch64.manylinux_2_17_aarch64.whl", hash = "sha256:0743841cabd3dba6a83f38a92672cccbd69af56e3e91777b0ee7f4dba4385632", size = 5864597, upload-time = "2025-07-03T13:10:38.404Z" },
    { url = "https://files.pythonhosted.org/packages/b5/3d/b932bb4225c80b58dfadaca9d42d08d0b7064d2d1791b6a237f87f661834/pillow-11.3.0-cp314-cp314-manylinux2014_x86_64.manylinux_2_17_x86_64.whl", hash = "sha256:2465a69cf967b8b49ee1b96d76718cd98c4e925414ead59fdf75cf0fd07df673", size = 7638246, upload-time = "2025-07-03T13:10:44.987Z" },
    { url = "https://files.pythonhosted.org/packages/09/b5/0487044b7c096f1b48f0d7ad416472c02e0e4bf6919541b111efd3cae690/pillow-11.3.0-cp314-cp314-manylinux_2_27_aarch64.manylinux_2_28_aarch64.whl", hash = "sha256:41742638139424703b4d01665b807c6468e23e699e8e90cffefe291c5832b027", size = 5973336, upload-time = "2025-07-01T09:15:21.237Z" },
    { url = "https://files.pythonhosted.org/packages/a8/2d/524f9318f6cbfcc79fbc004801ea6b607ec3f843977652fdee4857a7568b/pillow-11.3.0-cp314-cp314-manylinux_2_27_x86_64.manylinux_2_28_x86_64.whl", hash = "sha256:93efb0b4de7e340d99057415c749175e24c8864302369e05914682ba642e5d77", size = 6642699, upload-time = "2025-07-01T09:15:23.186Z" },
    { url = "https://files.pythonhosted.org/packages/6f/d2/a9a4f280c6aefedce1e8f615baaa5474e0701d86dd6f1dede66726462bbd/pillow-11.3.0-cp314-cp314-musllinux_1_2_aarch64.whl", hash = "sha256:7966e38dcd0fa11ca390aed7c6f20454443581d758242023cf36fcb319b1a874", size = 6083789, upload-time = "2025-07-01T09:15:25.1Z" },
    { url = "https://files.pythonhosted.org/packages/fe/54/86b0cd9dbb683a9d5e960b66c7379e821a19be4ac5810e2e5a715c09a0c0/pillow-11.3.0-cp314-cp314-musllinux_1_2_x86_64.whl", hash = "sha256:98a9afa7b9007c67ed84c57c9e0ad86a6000da96eaa638e4f8abe5b65ff83f0a", size = 6720386, upload-time = "2025-07-01T09:15:27.378Z" },
    { url = "https://files.pythonhosted.org/packages/e7/95/88efcaf384c3588e24259c4203b909cbe3e3c2d887af9e938c2022c9dd48/pillow-11.3.0-cp314-cp314-win32.whl", hash = "sha256:02a723e6bf909e7cea0dac1b0e0310be9d7650cd66222a5f1c571455c0a45214", size = 6370911, upload-time = "2025-07-01T09:15:29.294Z" },
    { url = "https://files.pythonhosted.org/packages/2e/cc/934e5820850ec5eb107e7b1a72dd278140731c669f396110ebc326f2a503/pillow-11.3.0-cp314-cp314-win_amd64.whl", hash = "sha256:a418486160228f64dd9e9efcd132679b7a02a5f22c982c78b6fc7dab3fefb635", size = 7117383, upload-time = "2025-07-01T09:15:31.128Z" },
    { url = "https://files.pythonhosted.org/packages/d6/e9/9c0a616a71da2a5d163aa37405e8aced9a906d574b4a214bede134e731bc/pillow-11.3.0-cp314-cp314-win_arm64.whl", hash = "sha256:155658efb5e044669c08896c0c44231c5e9abcaadbc5cd3648df2f7c0b96b9a6", size = 2511385, upload-time = "2025-07-01T09:15:33.328Z" },
    { url = "https://files.pythonhosted.org/packages/1a/33/c88376898aff369658b225262cd4f2659b13e8178e7534df9e6e1fa289f6/pillow-11.3.0-cp314-cp314t-macosx_10_13_x86_64.whl", hash = "sha256:59a03cdf019efbfeeed910bf79c7c93255c3d54bc45898ac2a4140071b02b4ae", size = 5281129, upload-time = "2025-07-01T09:15:35.194Z" },
    { url = "https://files.pythonhosted.org/packages/1f/70/d376247fb36f1844b42910911c83a02d5544ebd2a8bad9efcc0f707ea774/pillow-11.3.0-cp314-cp314t-macosx_11_0_arm64.whl", hash = "sha256:f8a5827f84d973d8636e9dc5764af4f0cf2318d26744b3d902931701b0d46653", size = 4689580, upload-time = "2025-07-01T09:15:37.114Z" },
    { url = "https://files.pythonhosted.org/packages/eb/1c/537e930496149fbac69efd2fc4329035bbe2e5475b4165439e3be9cb183b/pillow-11.3.0-cp314-cp314t-manylinux2014_aarch64.manylinux_2_17_aarch64.whl", hash = "sha256:ee92f2fd10f4adc4b43d07ec5e779932b4eb3dbfbc34790ada5a6669bc095aa6", size = 5902860, upload-time = "2025-07-03T13:10:50.248Z" },
    { url = "https://files.pythonhosted.org/packages/bd/57/80f53264954dcefeebcf9dae6e3eb1daea1b488f0be8b8fef12f79a3eb10/pillow-11.3.0-cp314-cp314t-manylinux2014_x86_64.manylinux_2_17_x86_64.whl", hash = "sha256:c96d333dcf42d01f47b37e0979b6bd73ec91eae18614864622d9b87bbd5bbf36", size = 7670694, upload-time = "2025-07-03T13:10:56.432Z" },
    { url = "https://files.pythonhosted.org/packages/70/ff/4727d3b71a8578b4587d9c276e90efad2d6fe0335fd76742a6da08132e8c/pillow-11.3.0-cp314-cp314t-manylinux_2_27_aarch64.manylinux_2_28_aarch64.whl", hash = "sha256:4c96f993ab8c98460cd0c001447bff6194403e8b1d7e149ade5f00594918128b", size = 6005888, upload-time = "2025-07-01T09:15:39.436Z" },
    { url = "https://files.pythonhosted.org/packages/05/ae/716592277934f85d3be51d7256f3636672d7b1abfafdc42cf3f8cbd4b4c8/pillow-11.3.0-cp314-cp314t-manylinux_2_27_x86_64.manylinux_2_28_x86_64.whl", hash = "sha256:41342b64afeba938edb034d122b2dda5db2139b9a4af999729ba8818e0056477", size = 6670330, upload-time = "2025-07-01T09:15:41.269Z" },
    { url = "https://files.pythonhosted.org/packages/e7/bb/7fe6cddcc8827b01b1a9766f5fdeb7418680744f9082035bdbabecf1d57f/pillow-11.3.0-cp314-cp314t-musllinux_1_2_aarch64.whl", hash = "sha256:068d9c39a2d1b358eb9f245ce7ab1b5c3246c7c8c7d9ba58cfa5b43146c06e50", size = 6114089, upload-time = "2025-07-01T09:15:43.13Z" },
    { url = "https://files.pythonhosted.org/packages/8b/f5/06bfaa444c8e80f1a8e4bff98da9c83b37b5be3b1deaa43d27a0db37ef84/pillow-11.3.0-cp314-cp314t-musllinux_1_2_x86_64.whl", hash = "sha256:a1bc6ba083b145187f648b667e05a2534ecc4b9f2784c2cbe3089e44868f2b9b", size = 6748206, upload-time = "2025-07-01T09:15:44.937Z" },
    { url = "https://files.pythonhosted.org/packages/f0/77/bc6f92a3e8e6e46c0ca78abfffec0037845800ea38c73483760362804c41/pillow-11.3.0-cp314-cp314t-win32.whl", hash = "sha256:118ca10c0d60b06d006be10a501fd6bbdfef559251ed31b794668ed569c87e12", size = 6377370, upload-time = "2025-07-01T09:15:46.673Z" },
    { url = "https://files.pythonhosted.org/packages/4a/82/3a721f7d69dca802befb8af08b7c79ebcab461007ce1c18bd91a5d5896f9/pillow-11.3.0-cp314-cp314t-win_amd64.whl", hash = "sha256:8924748b688aa210d79883357d102cd64690e56b923a186f35a82cbc10f997db", size = 7121500, upload-time = "2025-07-01T09:15:48.512Z" },
    { url = "https://files.pythonhosted.org/packages/89/c7/5572fa4a3f45740eaab6ae86fcdf7195b55beac1371ac8c619d880cfe948/pillow-11.3.0-cp314-cp314t-win_arm64.whl", hash = "sha256:79ea0d14d3ebad43ec77ad5272e6ff9bba5b679ef73375ea760261207fa8e0aa", size = 2512835, upload-time = "2025-07-01T09:15:50.399Z" },
    { url = "https://files.pythonhosted.org/packages/9e/e3/6fa84033758276fb31da12e5fb66ad747ae83b93c67af17f8c6ff4cc8f34/pillow-11.3.0-pp311-pypy311_pp73-macosx_10_15_x86_64.whl", hash = "sha256:7c8ec7a017ad1bd562f93dbd8505763e688d388cde6e4a010ae1486916e713e6", size = 5270566, upload-time = "2025-07-01T09:16:19.801Z" },
    { url = "https://files.pythonhosted.org/packages/5b/ee/e8d2e1ab4892970b561e1ba96cbd59c0d28cf66737fc44abb2aec3795a4e/pillow-11.3.0-pp311-pypy311_pp73-macosx_11_0_arm64.whl", hash = "sha256:9ab6ae226de48019caa8074894544af5b53a117ccb9d3b3dcb2871464c829438", size = 4654618, upload-time = "2025-07-01T09:16:21.818Z" },
    { url = "https://files.pythonhosted.org/packages/f2/6d/17f80f4e1f0761f02160fc433abd4109fa1548dcfdca46cfdadaf9efa565/pillow-11.3.0-pp311-pypy311_pp73-manylinux2014_aarch64.manylinux_2_17_aarch64.whl", hash = "sha256:fe27fb049cdcca11f11a7bfda64043c37b30e6b91f10cb5bab275806c32f6ab3", size = 4874248, upload-time = "2025-07-03T13:11:20.738Z" },
    { url = "https://files.pythonhosted.org/packages/de/5f/c22340acd61cef960130585bbe2120e2fd8434c214802f07e8c03596b17e/pillow-11.3.0-pp311-pypy311_pp73-manylinux2014_x86_64.manylinux_2_17_x86_64.whl", hash = "sha256:465b9e8844e3c3519a983d58b80be3f668e2a7a5db97f2784e7079fbc9f9822c", size = 6583963, upload-time = "2025-07-03T13:11:26.283Z" },
    { url = "https://files.pythonhosted.org/packages/31/5e/03966aedfbfcbb4d5f8aa042452d3361f325b963ebbadddac05b122e47dd/pillow-11.3.0-pp311-pypy311_pp73-manylinux_2_27_aarch64.manylinux_2_28_aarch64.whl", hash = "sha256:5418b53c0d59b3824d05e029669efa023bbef0f3e92e75ec8428f3799487f361", size = 4957170, upload-time = "2025-07-01T09:16:23.762Z" },
    { url = "https://files.pythonhosted.org/packages/cc/2d/e082982aacc927fc2cab48e1e731bdb1643a1406acace8bed0900a61464e/pillow-11.3.0-pp311-pypy311_pp73-manylinux_2_27_x86_64.manylinux_2_28_x86_64.whl", hash = "sha256:504b6f59505f08ae014f724b6207ff6222662aab5cc9542577fb084ed0676ac7", size = 5581505, upload-time = "2025-07-01T09:16:25.593Z" },
    { url = "https://files.pythonhosted.org/packages/34/e7/ae39f538fd6844e982063c3a5e4598b8ced43b9633baa3a85ef33af8c05c/pillow-11.3.0-pp311-pypy311_pp73-win_amd64.whl", hash = "sha256:c84d689db21a1c397d001aa08241044aa2069e7587b398c8cc63020390b1c1b8", size = 6984598, upload-time = "2025-07-01T09:16:27.732Z" },
]

[[package]]
name = "platformdirs"
version = "4.3.8"
source = { registry = "https://pypi.org/simple" }
sdist = { url = "https://files.pythonhosted.org/packages/fe/8b/3c73abc9c759ecd3f1f7ceff6685840859e8070c4d947c93fae71f6a0bf2/platformdirs-4.3.8.tar.gz", hash = "sha256:3d512d96e16bcb959a814c9f348431070822a6496326a4be0911c40b5a74c2bc", size = 21362, upload-time = "2025-05-07T22:47:42.121Z" }
wheels = [
    { url = "https://files.pythonhosted.org/packages/fe/39/979e8e21520d4e47a0bbe349e2713c0aac6f3d853d0e5b34d76206c439aa/platformdirs-4.3.8-py3-none-any.whl", hash = "sha256:ff7059bb7eb1179e2685604f4aaf157cfd9535242bd23742eadc3c13542139b4", size = 18567, upload-time = "2025-05-07T22:47:40.376Z" },
]

[[package]]
name = "pluggy"
version = "1.6.0"
source = { registry = "https://pypi.org/simple" }
sdist = { url = "https://files.pythonhosted.org/packages/f9/e2/3e91f31a7d2b083fe6ef3fa267035b518369d9511ffab804f839851d2779/pluggy-1.6.0.tar.gz", hash = "sha256:7dcc130b76258d33b90f61b658791dede3486c3e6bfb003ee5c9bfb396dd22f3", size = 69412, upload-time = "2025-05-15T12:30:07.975Z" }
wheels = [
    { url = "https://files.pythonhosted.org/packages/54/20/4d324d65cc6d9205fabedc306948156824eb9f0ee1633355a8f7ec5c66bf/pluggy-1.6.0-py3-none-any.whl", hash = "sha256:e920276dd6813095e9377c0bc5566d94c932c33b27a3e3945d8389c374dd4746", size = 20538, upload-time = "2025-05-15T12:30:06.134Z" },
]

[[package]]
name = "pre-commit"
version = "4.2.0"
source = { registry = "https://pypi.org/simple" }
dependencies = [
    { name = "cfgv" },
    { name = "identify" },
    { name = "nodeenv" },
    { name = "pyyaml" },
    { name = "virtualenv" },
]
sdist = { url = "https://files.pythonhosted.org/packages/08/39/679ca9b26c7bb2999ff122d50faa301e49af82ca9c066ec061cfbc0c6784/pre_commit-4.2.0.tar.gz", hash = "sha256:601283b9757afd87d40c4c4a9b2b5de9637a8ea02eaff7adc2d0fb4e04841146", size = 193424, upload-time = "2025-03-18T21:35:20.987Z" }
wheels = [
    { url = "https://files.pythonhosted.org/packages/88/74/a88bf1b1efeae488a0c0b7bdf71429c313722d1fc0f377537fbe554e6180/pre_commit-4.2.0-py2.py3-none-any.whl", hash = "sha256:a009ca7205f1eb497d10b845e52c838a98b6cdd2102a6c8e4540e94ee75c58bd", size = 220707, upload-time = "2025-03-18T21:35:19.343Z" },
]

[[package]]
name = "propcache"
version = "0.3.2"
source = { registry = "https://pypi.org/simple" }
sdist = { url = "https://files.pythonhosted.org/packages/a6/16/43264e4a779dd8588c21a70f0709665ee8f611211bdd2c87d952cfa7c776/propcache-0.3.2.tar.gz", hash = "sha256:20d7d62e4e7ef05f221e0db2856b979540686342e7dd9973b815599c7057e168", size = 44139, upload-time = "2025-06-09T22:56:06.081Z" }
wheels = [
    { url = "https://files.pythonhosted.org/packages/80/8d/e8b436717ab9c2cfc23b116d2c297305aa4cd8339172a456d61ebf5669b8/propcache-0.3.2-cp311-cp311-macosx_10_9_universal2.whl", hash = "sha256:0b8d2f607bd8f80ddc04088bc2a037fdd17884a6fcadc47a96e334d72f3717be", size = 74207, upload-time = "2025-06-09T22:54:05.399Z" },
    { url = "https://files.pythonhosted.org/packages/d6/29/1e34000e9766d112171764b9fa3226fa0153ab565d0c242c70e9945318a7/propcache-0.3.2-cp311-cp311-macosx_10_9_x86_64.whl", hash = "sha256:06766d8f34733416e2e34f46fea488ad5d60726bb9481d3cddf89a6fa2d9603f", size = 43648, upload-time = "2025-06-09T22:54:08.023Z" },
    { url = "https://files.pythonhosted.org/packages/46/92/1ad5af0df781e76988897da39b5f086c2bf0f028b7f9bd1f409bb05b6874/propcache-0.3.2-cp311-cp311-macosx_11_0_arm64.whl", hash = "sha256:a2dc1f4a1df4fecf4e6f68013575ff4af84ef6f478fe5344317a65d38a8e6dc9", size = 43496, upload-time = "2025-06-09T22:54:09.228Z" },
    { url = "https://files.pythonhosted.org/packages/b3/ce/e96392460f9fb68461fabab3e095cb00c8ddf901205be4eae5ce246e5b7e/propcache-0.3.2-cp311-cp311-manylinux_2_17_aarch64.manylinux2014_aarch64.whl", hash = "sha256:be29c4f4810c5789cf10ddf6af80b041c724e629fa51e308a7a0fb19ed1ef7bf", size = 217288, upload-time = "2025-06-09T22:54:10.466Z" },
    { url = "https://files.pythonhosted.org/packages/c5/2a/866726ea345299f7ceefc861a5e782b045545ae6940851930a6adaf1fca6/propcache-0.3.2-cp311-cp311-manylinux_2_17_ppc64le.manylinux2014_ppc64le.whl", hash = "sha256:59d61f6970ecbd8ff2e9360304d5c8876a6abd4530cb752c06586849ac8a9dc9", size = 227456, upload-time = "2025-06-09T22:54:11.828Z" },
    { url = "https://files.pythonhosted.org/packages/de/03/07d992ccb6d930398689187e1b3c718339a1c06b8b145a8d9650e4726166/propcache-0.3.2-cp311-cp311-manylinux_2_17_s390x.manylinux2014_s390x.whl", hash = "sha256:62180e0b8dbb6b004baec00a7983e4cc52f5ada9cd11f48c3528d8cfa7b96a66", size = 225429, upload-time = "2025-06-09T22:54:13.823Z" },
    { url = "https://files.pythonhosted.org/packages/5d/e6/116ba39448753b1330f48ab8ba927dcd6cf0baea8a0ccbc512dfb49ba670/propcache-0.3.2-cp311-cp311-manylinux_2_17_x86_64.manylinux2014_x86_64.whl", hash = "sha256:c144ca294a204c470f18cf4c9d78887810d04a3e2fbb30eea903575a779159df", size = 213472, upload-time = "2025-06-09T22:54:15.232Z" },
    { url = "https://files.pythonhosted.org/packages/a6/85/f01f5d97e54e428885a5497ccf7f54404cbb4f906688a1690cd51bf597dc/propcache-0.3.2-cp311-cp311-manylinux_2_5_i686.manylinux1_i686.manylinux_2_17_i686.manylinux2014_i686.whl", hash = "sha256:c5c2a784234c28854878d68978265617aa6dc0780e53d44b4d67f3651a17a9a2", size = 204480, upload-time = "2025-06-09T22:54:17.104Z" },
    { url = "https://files.pythonhosted.org/packages/e3/79/7bf5ab9033b8b8194cc3f7cf1aaa0e9c3256320726f64a3e1f113a812dce/propcache-0.3.2-cp311-cp311-musllinux_1_2_aarch64.whl", hash = "sha256:5745bc7acdafa978ca1642891b82c19238eadc78ba2aaa293c6863b304e552d7", size = 214530, upload-time = "2025-06-09T22:54:18.512Z" },
    { url = "https://files.pythonhosted.org/packages/31/0b/bd3e0c00509b609317df4a18e6b05a450ef2d9a963e1d8bc9c9415d86f30/propcache-0.3.2-cp311-cp311-musllinux_1_2_armv7l.whl", hash = "sha256:c0075bf773d66fa8c9d41f66cc132ecc75e5bb9dd7cce3cfd14adc5ca184cb95", size = 205230, upload-time = "2025-06-09T22:54:19.947Z" },
    { url = "https://files.pythonhosted.org/packages/7a/23/fae0ff9b54b0de4e819bbe559508da132d5683c32d84d0dc2ccce3563ed4/propcache-0.3.2-cp311-cp311-musllinux_1_2_i686.whl", hash = "sha256:5f57aa0847730daceff0497f417c9de353c575d8da3579162cc74ac294c5369e", size = 206754, upload-time = "2025-06-09T22:54:21.716Z" },
    { url = "https://files.pythonhosted.org/packages/b7/7f/ad6a3c22630aaa5f618b4dc3c3598974a72abb4c18e45a50b3cdd091eb2f/propcache-0.3.2-cp311-cp311-musllinux_1_2_ppc64le.whl", hash = "sha256:eef914c014bf72d18efb55619447e0aecd5fb7c2e3fa7441e2e5d6099bddff7e", size = 218430, upload-time = "2025-06-09T22:54:23.17Z" },
    { url = "https://files.pythonhosted.org/packages/5b/2c/ba4f1c0e8a4b4c75910742f0d333759d441f65a1c7f34683b4a74c0ee015/propcache-0.3.2-cp311-cp311-musllinux_1_2_s390x.whl", hash = "sha256:2a4092e8549031e82facf3decdbc0883755d5bbcc62d3aea9d9e185549936dcf", size = 223884, upload-time = "2025-06-09T22:54:25.539Z" },
    { url = "https://files.pythonhosted.org/packages/88/e4/ebe30fc399e98572019eee82ad0caf512401661985cbd3da5e3140ffa1b0/propcache-0.3.2-cp311-cp311-musllinux_1_2_x86_64.whl", hash = "sha256:85871b050f174bc0bfb437efbdb68aaf860611953ed12418e4361bc9c392749e", size = 211480, upload-time = "2025-06-09T22:54:26.892Z" },
    { url = "https://files.pythonhosted.org/packages/96/0a/7d5260b914e01d1d0906f7f38af101f8d8ed0dc47426219eeaf05e8ea7c2/propcache-0.3.2-cp311-cp311-win32.whl", hash = "sha256:36c8d9b673ec57900c3554264e630d45980fd302458e4ac801802a7fd2ef7897", size = 37757, upload-time = "2025-06-09T22:54:28.241Z" },
    { url = "https://files.pythonhosted.org/packages/e1/2d/89fe4489a884bc0da0c3278c552bd4ffe06a1ace559db5ef02ef24ab446b/propcache-0.3.2-cp311-cp311-win_amd64.whl", hash = "sha256:e53af8cb6a781b02d2ea079b5b853ba9430fcbe18a8e3ce647d5982a3ff69f39", size = 41500, upload-time = "2025-06-09T22:54:29.4Z" },
    { url = "https://files.pythonhosted.org/packages/a8/42/9ca01b0a6f48e81615dca4765a8f1dd2c057e0540f6116a27dc5ee01dfb6/propcache-0.3.2-cp312-cp312-macosx_10_13_universal2.whl", hash = "sha256:8de106b6c84506b31c27168582cd3cb3000a6412c16df14a8628e5871ff83c10", size = 73674, upload-time = "2025-06-09T22:54:30.551Z" },
    { url = "https://files.pythonhosted.org/packages/af/6e/21293133beb550f9c901bbece755d582bfaf2176bee4774000bd4dd41884/propcache-0.3.2-cp312-cp312-macosx_10_13_x86_64.whl", hash = "sha256:28710b0d3975117239c76600ea351934ac7b5ff56e60953474342608dbbb6154", size = 43570, upload-time = "2025-06-09T22:54:32.296Z" },
    { url = "https://files.pythonhosted.org/packages/0c/c8/0393a0a3a2b8760eb3bde3c147f62b20044f0ddac81e9d6ed7318ec0d852/propcache-0.3.2-cp312-cp312-macosx_11_0_arm64.whl", hash = "sha256:ce26862344bdf836650ed2487c3d724b00fbfec4233a1013f597b78c1cb73615", size = 43094, upload-time = "2025-06-09T22:54:33.929Z" },
    { url = "https://files.pythonhosted.org/packages/37/2c/489afe311a690399d04a3e03b069225670c1d489eb7b044a566511c1c498/propcache-0.3.2-cp312-cp312-manylinux_2_17_aarch64.manylinux2014_aarch64.whl", hash = "sha256:bca54bd347a253af2cf4544bbec232ab982f4868de0dd684246b67a51bc6b1db", size = 226958, upload-time = "2025-06-09T22:54:35.186Z" },
    { url = "https://files.pythonhosted.org/packages/9d/ca/63b520d2f3d418c968bf596839ae26cf7f87bead026b6192d4da6a08c467/propcache-0.3.2-cp312-cp312-manylinux_2_17_ppc64le.manylinux2014_ppc64le.whl", hash = "sha256:55780d5e9a2ddc59711d727226bb1ba83a22dd32f64ee15594b9392b1f544eb1", size = 234894, upload-time = "2025-06-09T22:54:36.708Z" },
    { url = "https://files.pythonhosted.org/packages/11/60/1d0ed6fff455a028d678df30cc28dcee7af77fa2b0e6962ce1df95c9a2a9/propcache-0.3.2-cp312-cp312-manylinux_2_17_s390x.manylinux2014_s390x.whl", hash = "sha256:035e631be25d6975ed87ab23153db6a73426a48db688070d925aa27e996fe93c", size = 233672, upload-time = "2025-06-09T22:54:38.062Z" },
    { url = "https://files.pythonhosted.org/packages/37/7c/54fd5301ef38505ab235d98827207176a5c9b2aa61939b10a460ca53e123/propcache-0.3.2-cp312-cp312-manylinux_2_17_x86_64.manylinux2014_x86_64.whl", hash = "sha256:ee6f22b6eaa39297c751d0e80c0d3a454f112f5c6481214fcf4c092074cecd67", size = 224395, upload-time = "2025-06-09T22:54:39.634Z" },
    { url = "https://files.pythonhosted.org/packages/ee/1a/89a40e0846f5de05fdc6779883bf46ba980e6df4d2ff8fb02643de126592/propcache-0.3.2-cp312-cp312-manylinux_2_5_i686.manylinux1_i686.manylinux_2_17_i686.manylinux2014_i686.whl", hash = "sha256:7ca3aee1aa955438c4dba34fc20a9f390e4c79967257d830f137bd5a8a32ed3b", size = 212510, upload-time = "2025-06-09T22:54:41.565Z" },
    { url = "https://files.pythonhosted.org/packages/5e/33/ca98368586c9566a6b8d5ef66e30484f8da84c0aac3f2d9aec6d31a11bd5/propcache-0.3.2-cp312-cp312-musllinux_1_2_aarch64.whl", hash = "sha256:7a4f30862869fa2b68380d677cc1c5fcf1e0f2b9ea0cf665812895c75d0ca3b8", size = 222949, upload-time = "2025-06-09T22:54:43.038Z" },
    { url = "https://files.pythonhosted.org/packages/ba/11/ace870d0aafe443b33b2f0b7efdb872b7c3abd505bfb4890716ad7865e9d/propcache-0.3.2-cp312-cp312-musllinux_1_2_armv7l.whl", hash = "sha256:b77ec3c257d7816d9f3700013639db7491a434644c906a2578a11daf13176251", size = 217258, upload-time = "2025-06-09T22:54:44.376Z" },
    { url = "https://files.pythonhosted.org/packages/5b/d2/86fd6f7adffcfc74b42c10a6b7db721d1d9ca1055c45d39a1a8f2a740a21/propcache-0.3.2-cp312-cp312-musllinux_1_2_i686.whl", hash = "sha256:cab90ac9d3f14b2d5050928483d3d3b8fb6b4018893fc75710e6aa361ecb2474", size = 213036, upload-time = "2025-06-09T22:54:46.243Z" },
    { url = "https://files.pythonhosted.org/packages/07/94/2d7d1e328f45ff34a0a284cf5a2847013701e24c2a53117e7c280a4316b3/propcache-0.3.2-cp312-cp312-musllinux_1_2_ppc64le.whl", hash = "sha256:0b504d29f3c47cf6b9e936c1852246c83d450e8e063d50562115a6be6d3a2535", size = 227684, upload-time = "2025-06-09T22:54:47.63Z" },
    { url = "https://files.pythonhosted.org/packages/b7/05/37ae63a0087677e90b1d14710e532ff104d44bc1efa3b3970fff99b891dc/propcache-0.3.2-cp312-cp312-musllinux_1_2_s390x.whl", hash = "sha256:ce2ac2675a6aa41ddb2a0c9cbff53780a617ac3d43e620f8fd77ba1c84dcfc06", size = 234562, upload-time = "2025-06-09T22:54:48.982Z" },
    { url = "https://files.pythonhosted.org/packages/a4/7c/3f539fcae630408d0bd8bf3208b9a647ccad10976eda62402a80adf8fc34/propcache-0.3.2-cp312-cp312-musllinux_1_2_x86_64.whl", hash = "sha256:62b4239611205294cc433845b914131b2a1f03500ff3c1ed093ed216b82621e1", size = 222142, upload-time = "2025-06-09T22:54:50.424Z" },
    { url = "https://files.pythonhosted.org/packages/7c/d2/34b9eac8c35f79f8a962546b3e97e9d4b990c420ee66ac8255d5d9611648/propcache-0.3.2-cp312-cp312-win32.whl", hash = "sha256:df4a81b9b53449ebc90cc4deefb052c1dd934ba85012aa912c7ea7b7e38b60c1", size = 37711, upload-time = "2025-06-09T22:54:52.072Z" },
    { url = "https://files.pythonhosted.org/packages/19/61/d582be5d226cf79071681d1b46b848d6cb03d7b70af7063e33a2787eaa03/propcache-0.3.2-cp312-cp312-win_amd64.whl", hash = "sha256:7046e79b989d7fe457bb755844019e10f693752d169076138abf17f31380800c", size = 41479, upload-time = "2025-06-09T22:54:53.234Z" },
    { url = "https://files.pythonhosted.org/packages/dc/d1/8c747fafa558c603c4ca19d8e20b288aa0c7cda74e9402f50f31eb65267e/propcache-0.3.2-cp313-cp313-macosx_10_13_universal2.whl", hash = "sha256:ca592ed634a73ca002967458187109265e980422116c0a107cf93d81f95af945", size = 71286, upload-time = "2025-06-09T22:54:54.369Z" },
    { url = "https://files.pythonhosted.org/packages/61/99/d606cb7986b60d89c36de8a85d58764323b3a5ff07770a99d8e993b3fa73/propcache-0.3.2-cp313-cp313-macosx_10_13_x86_64.whl", hash = "sha256:9ecb0aad4020e275652ba3975740f241bd12a61f1a784df044cf7477a02bc252", size = 42425, upload-time = "2025-06-09T22:54:55.642Z" },
    { url = "https://files.pythonhosted.org/packages/8c/96/ef98f91bbb42b79e9bb82bdd348b255eb9d65f14dbbe3b1594644c4073f7/propcache-0.3.2-cp313-cp313-macosx_11_0_arm64.whl", hash = "sha256:7f08f1cc28bd2eade7a8a3d2954ccc673bb02062e3e7da09bc75d843386b342f", size = 41846, upload-time = "2025-06-09T22:54:57.246Z" },
    { url = "https://files.pythonhosted.org/packages/5b/ad/3f0f9a705fb630d175146cd7b1d2bf5555c9beaed54e94132b21aac098a6/propcache-0.3.2-cp313-cp313-manylinux_2_17_aarch64.manylinux2014_aarch64.whl", hash = "sha256:d1a342c834734edb4be5ecb1e9fb48cb64b1e2320fccbd8c54bf8da8f2a84c33", size = 208871, upload-time = "2025-06-09T22:54:58.975Z" },
    { url = "https://files.pythonhosted.org/packages/3a/38/2085cda93d2c8b6ec3e92af2c89489a36a5886b712a34ab25de9fbca7992/propcache-0.3.2-cp313-cp313-manylinux_2_17_ppc64le.manylinux2014_ppc64le.whl", hash = "sha256:8a544caaae1ac73f1fecfae70ded3e93728831affebd017d53449e3ac052ac1e", size = 215720, upload-time = "2025-06-09T22:55:00.471Z" },
    { url = "https://files.pythonhosted.org/packages/61/c1/d72ea2dc83ac7f2c8e182786ab0fc2c7bd123a1ff9b7975bee671866fe5f/propcache-0.3.2-cp313-cp313-manylinux_2_17_s390x.manylinux2014_s390x.whl", hash = "sha256:310d11aa44635298397db47a3ebce7db99a4cc4b9bbdfcf6c98a60c8d5261cf1", size = 215203, upload-time = "2025-06-09T22:55:01.834Z" },
    { url = "https://files.pythonhosted.org/packages/af/81/b324c44ae60c56ef12007105f1460d5c304b0626ab0cc6b07c8f2a9aa0b8/propcache-0.3.2-cp313-cp313-manylinux_2_17_x86_64.manylinux2014_x86_64.whl", hash = "sha256:4c1396592321ac83157ac03a2023aa6cc4a3cc3cfdecb71090054c09e5a7cce3", size = 206365, upload-time = "2025-06-09T22:55:03.199Z" },
    { url = "https://files.pythonhosted.org/packages/09/73/88549128bb89e66d2aff242488f62869014ae092db63ccea53c1cc75a81d/propcache-0.3.2-cp313-cp313-manylinux_2_5_i686.manylinux1_i686.manylinux_2_17_i686.manylinux2014_i686.whl", hash = "sha256:8cabf5b5902272565e78197edb682017d21cf3b550ba0460ee473753f28d23c1", size = 196016, upload-time = "2025-06-09T22:55:04.518Z" },
    { url = "https://files.pythonhosted.org/packages/b9/3f/3bdd14e737d145114a5eb83cb172903afba7242f67c5877f9909a20d948d/propcache-0.3.2-cp313-cp313-musllinux_1_2_aarch64.whl", hash = "sha256:0a2f2235ac46a7aa25bdeb03a9e7060f6ecbd213b1f9101c43b3090ffb971ef6", size = 205596, upload-time = "2025-06-09T22:55:05.942Z" },
    { url = "https://files.pythonhosted.org/packages/0f/ca/2f4aa819c357d3107c3763d7ef42c03980f9ed5c48c82e01e25945d437c1/propcache-0.3.2-cp313-cp313-musllinux_1_2_armv7l.whl", hash = "sha256:92b69e12e34869a6970fd2f3da91669899994b47c98f5d430b781c26f1d9f387", size = 200977, upload-time = "2025-06-09T22:55:07.792Z" },
    { url = "https://files.pythonhosted.org/packages/cd/4a/e65276c7477533c59085251ae88505caf6831c0e85ff8b2e31ebcbb949b1/propcache-0.3.2-cp313-cp313-musllinux_1_2_i686.whl", hash = "sha256:54e02207c79968ebbdffc169591009f4474dde3b4679e16634d34c9363ff56b4", size = 197220, upload-time = "2025-06-09T22:55:09.173Z" },
    { url = "https://files.pythonhosted.org/packages/7c/54/fc7152e517cf5578278b242396ce4d4b36795423988ef39bb8cd5bf274c8/propcache-0.3.2-cp313-cp313-musllinux_1_2_ppc64le.whl", hash = "sha256:4adfb44cb588001f68c5466579d3f1157ca07f7504fc91ec87862e2b8e556b88", size = 210642, upload-time = "2025-06-09T22:55:10.62Z" },
    { url = "https://files.pythonhosted.org/packages/b9/80/abeb4a896d2767bf5f1ea7b92eb7be6a5330645bd7fb844049c0e4045d9d/propcache-0.3.2-cp313-cp313-musllinux_1_2_s390x.whl", hash = "sha256:fd3e6019dc1261cd0291ee8919dd91fbab7b169bb76aeef6c716833a3f65d206", size = 212789, upload-time = "2025-06-09T22:55:12.029Z" },
    { url = "https://files.pythonhosted.org/packages/b3/db/ea12a49aa7b2b6d68a5da8293dcf50068d48d088100ac016ad92a6a780e6/propcache-0.3.2-cp313-cp313-musllinux_1_2_x86_64.whl", hash = "sha256:4c181cad81158d71c41a2bce88edce078458e2dd5ffee7eddd6b05da85079f43", size = 205880, upload-time = "2025-06-09T22:55:13.45Z" },
    { url = "https://files.pythonhosted.org/packages/d1/e5/9076a0bbbfb65d1198007059c65639dfd56266cf8e477a9707e4b1999ff4/propcache-0.3.2-cp313-cp313-win32.whl", hash = "sha256:8a08154613f2249519e549de2330cf8e2071c2887309a7b07fb56098f5170a02", size = 37220, upload-time = "2025-06-09T22:55:15.284Z" },
    { url = "https://files.pythonhosted.org/packages/d3/f5/b369e026b09a26cd77aa88d8fffd69141d2ae00a2abaaf5380d2603f4b7f/propcache-0.3.2-cp313-cp313-win_amd64.whl", hash = "sha256:e41671f1594fc4ab0a6dec1351864713cb3a279910ae8b58f884a88a0a632c05", size = 40678, upload-time = "2025-06-09T22:55:16.445Z" },
    { url = "https://files.pythonhosted.org/packages/a4/3a/6ece377b55544941a08d03581c7bc400a3c8cd3c2865900a68d5de79e21f/propcache-0.3.2-cp313-cp313t-macosx_10_13_universal2.whl", hash = "sha256:9a3cf035bbaf035f109987d9d55dc90e4b0e36e04bbbb95af3055ef17194057b", size = 76560, upload-time = "2025-06-09T22:55:17.598Z" },
    { url = "https://files.pythonhosted.org/packages/0c/da/64a2bb16418740fa634b0e9c3d29edff1db07f56d3546ca2d86ddf0305e1/propcache-0.3.2-cp313-cp313t-macosx_10_13_x86_64.whl", hash = "sha256:156c03d07dc1323d8dacaa221fbe028c5c70d16709cdd63502778e6c3ccca1b0", size = 44676, upload-time = "2025-06-09T22:55:18.922Z" },
    { url = "https://files.pythonhosted.org/packages/36/7b/f025e06ea51cb72c52fb87e9b395cced02786610b60a3ed51da8af017170/propcache-0.3.2-cp313-cp313t-macosx_11_0_arm64.whl", hash = "sha256:74413c0ba02ba86f55cf60d18daab219f7e531620c15f1e23d95563f505efe7e", size = 44701, upload-time = "2025-06-09T22:55:20.106Z" },
    { url = "https://files.pythonhosted.org/packages/a4/00/faa1b1b7c3b74fc277f8642f32a4c72ba1d7b2de36d7cdfb676db7f4303e/propcache-0.3.2-cp313-cp313t-manylinux_2_17_aarch64.manylinux2014_aarch64.whl", hash = "sha256:f066b437bb3fa39c58ff97ab2ca351db465157d68ed0440abecb21715eb24b28", size = 276934, upload-time = "2025-06-09T22:55:21.5Z" },
    { url = "https://files.pythonhosted.org/packages/74/ab/935beb6f1756e0476a4d5938ff44bf0d13a055fed880caf93859b4f1baf4/propcache-0.3.2-cp313-cp313t-manylinux_2_17_ppc64le.manylinux2014_ppc64le.whl", hash = "sha256:f1304b085c83067914721e7e9d9917d41ad87696bf70f0bc7dee450e9c71ad0a", size = 278316, upload-time = "2025-06-09T22:55:22.918Z" },
    { url = "https://files.pythonhosted.org/packages/f8/9d/994a5c1ce4389610838d1caec74bdf0e98b306c70314d46dbe4fcf21a3e2/propcache-0.3.2-cp313-cp313t-manylinux_2_17_s390x.manylinux2014_s390x.whl", hash = "sha256:ab50cef01b372763a13333b4e54021bdcb291fc9a8e2ccb9c2df98be51bcde6c", size = 282619, upload-time = "2025-06-09T22:55:24.651Z" },
    { url = "https://files.pythonhosted.org/packages/2b/00/a10afce3d1ed0287cef2e09506d3be9822513f2c1e96457ee369adb9a6cd/propcache-0.3.2-cp313-cp313t-manylinux_2_17_x86_64.manylinux2014_x86_64.whl", hash = "sha256:fad3b2a085ec259ad2c2842666b2a0a49dea8463579c606426128925af1ed725", size = 265896, upload-time = "2025-06-09T22:55:26.049Z" },
    { url = "https://files.pythonhosted.org/packages/2e/a8/2aa6716ffa566ca57c749edb909ad27884680887d68517e4be41b02299f3/propcache-0.3.2-cp313-cp313t-manylinux_2_5_i686.manylinux1_i686.manylinux_2_17_i686.manylinux2014_i686.whl", hash = "sha256:261fa020c1c14deafd54c76b014956e2f86991af198c51139faf41c4d5e83892", size = 252111, upload-time = "2025-06-09T22:55:27.381Z" },
    { url = "https://files.pythonhosted.org/packages/36/4f/345ca9183b85ac29c8694b0941f7484bf419c7f0fea2d1e386b4f7893eed/propcache-0.3.2-cp313-cp313t-musllinux_1_2_aarch64.whl", hash = "sha256:46d7f8aa79c927e5f987ee3a80205c987717d3659f035c85cf0c3680526bdb44", size = 268334, upload-time = "2025-06-09T22:55:28.747Z" },
    { url = "https://files.pythonhosted.org/packages/3e/ca/fcd54f78b59e3f97b3b9715501e3147f5340167733d27db423aa321e7148/propcache-0.3.2-cp313-cp313t-musllinux_1_2_armv7l.whl", hash = "sha256:6d8f3f0eebf73e3c0ff0e7853f68be638b4043c65a70517bb575eff54edd8dbe", size = 255026, upload-time = "2025-06-09T22:55:30.184Z" },
    { url = "https://files.pythonhosted.org/packages/8b/95/8e6a6bbbd78ac89c30c225210a5c687790e532ba4088afb8c0445b77ef37/propcache-0.3.2-cp313-cp313t-musllinux_1_2_i686.whl", hash = "sha256:03c89c1b14a5452cf15403e291c0ccd7751d5b9736ecb2c5bab977ad6c5bcd81", size = 250724, upload-time = "2025-06-09T22:55:31.646Z" },
    { url = "https://files.pythonhosted.org/packages/ee/b0/0dd03616142baba28e8b2d14ce5df6631b4673850a3d4f9c0f9dd714a404/propcache-0.3.2-cp313-cp313t-musllinux_1_2_ppc64le.whl", hash = "sha256:0cc17efde71e12bbaad086d679ce575268d70bc123a5a71ea7ad76f70ba30bba", size = 268868, upload-time = "2025-06-09T22:55:33.209Z" },
    { url = "https://files.pythonhosted.org/packages/c5/98/2c12407a7e4fbacd94ddd32f3b1e3d5231e77c30ef7162b12a60e2dd5ce3/propcache-0.3.2-cp313-cp313t-musllinux_1_2_s390x.whl", hash = "sha256:acdf05d00696bc0447e278bb53cb04ca72354e562cf88ea6f9107df8e7fd9770", size = 271322, upload-time = "2025-06-09T22:55:35.065Z" },
    { url = "https://files.pythonhosted.org/packages/35/91/9cb56efbb428b006bb85db28591e40b7736847b8331d43fe335acf95f6c8/propcache-0.3.2-cp313-cp313t-musllinux_1_2_x86_64.whl", hash = "sha256:4445542398bd0b5d32df908031cb1b30d43ac848e20470a878b770ec2dcc6330", size = 265778, upload-time = "2025-06-09T22:55:36.45Z" },
    { url = "https://files.pythonhosted.org/packages/9a/4c/b0fe775a2bdd01e176b14b574be679d84fc83958335790f7c9a686c1f468/propcache-0.3.2-cp313-cp313t-win32.whl", hash = "sha256:f86e5d7cd03afb3a1db8e9f9f6eff15794e79e791350ac48a8c924e6f439f394", size = 41175, upload-time = "2025-06-09T22:55:38.436Z" },
    { url = "https://files.pythonhosted.org/packages/a4/ff/47f08595e3d9b5e149c150f88d9714574f1a7cbd89fe2817158a952674bf/propcache-0.3.2-cp313-cp313t-win_amd64.whl", hash = "sha256:9704bedf6e7cbe3c65eca4379a9b53ee6a83749f047808cbb5044d40d7d72198", size = 44857, upload-time = "2025-06-09T22:55:39.687Z" },
    { url = "https://files.pythonhosted.org/packages/cc/35/cc0aaecf278bb4575b8555f2b137de5ab821595ddae9da9d3cd1da4072c7/propcache-0.3.2-py3-none-any.whl", hash = "sha256:98f1ec44fb675f5052cccc8e609c46ed23a35a1cfd18545ad4e29002d858a43f", size = 12663, upload-time = "2025-06-09T22:56:04.484Z" },
]

[[package]]
name = "py-expression-eval"
version = "0.3.14"
source = { registry = "https://pypi.org/simple" }
sdist = { url = "https://files.pythonhosted.org/packages/c0/a0/3b006218f45931f02becaec93d18be203c62f4a30dd7b3c2e019539661b0/py_expression_eval-0.3.14.tar.gz", hash = "sha256:ea60f9404a18346d5a63854db21c50666dfb4274ae111000165b31c6f8ab93f1", size = 13135, upload-time = "2021-08-26T22:45:08.5Z" }
wheels = [
    { url = "https://files.pythonhosted.org/packages/22/5b/94159c7bed782ce017a739b8e5bc2ee8de47cc7c6082248cd8ada08ca5e9/py_expression_eval-0.3.14-py3-none-any.whl", hash = "sha256:ccbd54b6b0f63040693c4eefa12e618dd1f3463b5c75a9df35881e622b8caa83", size = 12545, upload-time = "2021-08-26T22:45:06.49Z" },
]

[[package]]
name = "pyasn1"
version = "0.6.1"
source = { registry = "https://pypi.org/simple" }
sdist = { url = "https://files.pythonhosted.org/packages/ba/e9/01f1a64245b89f039897cb0130016d79f77d52669aae6ee7b159a6c4c018/pyasn1-0.6.1.tar.gz", hash = "sha256:6f580d2bdd84365380830acf45550f2511469f673cb4a5ae3857a3170128b034", size = 145322, upload-time = "2024-09-10T22:41:42.55Z" }
wheels = [
    { url = "https://files.pythonhosted.org/packages/c8/f1/d6a797abb14f6283c0ddff96bbdd46937f64122b8c925cab503dd37f8214/pyasn1-0.6.1-py3-none-any.whl", hash = "sha256:0d632f46f2ba09143da3a8afe9e33fb6f92fa2320ab7e886e2d0f7672af84629", size = 83135, upload-time = "2024-09-11T16:00:36.122Z" },
]

[[package]]
name = "pyasn1-modules"
version = "0.4.2"
source = { registry = "https://pypi.org/simple" }
dependencies = [
    { name = "pyasn1" },
]
sdist = { url = "https://files.pythonhosted.org/packages/e9/e6/78ebbb10a8c8e4b61a59249394a4a594c1a7af95593dc933a349c8d00964/pyasn1_modules-0.4.2.tar.gz", hash = "sha256:677091de870a80aae844b1ca6134f54652fa2c8c5a52aa396440ac3106e941e6", size = 307892, upload-time = "2025-03-28T02:41:22.17Z" }
wheels = [
    { url = "https://files.pythonhosted.org/packages/47/8d/d529b5d697919ba8c11ad626e835d4039be708a35b0d22de83a269a6682c/pyasn1_modules-0.4.2-py3-none-any.whl", hash = "sha256:29253a9207ce32b64c3ac6600edc75368f98473906e8fd1043bd6b5b1de2c14a", size = 181259, upload-time = "2025-03-28T02:41:19.028Z" },
]

[[package]]
name = "pycares"
version = "4.9.0"
source = { registry = "https://pypi.org/simple" }
dependencies = [
    { name = "cffi" },
]
sdist = { url = "https://files.pythonhosted.org/packages/f5/37/4d4f8ac929e98aad64781f37d9429e82ba65372fc89da0473cdbecdbbb03/pycares-4.9.0.tar.gz", hash = "sha256:8ee484ddb23dbec4d88d14ed5b6d592c1960d2e93c385d5e52b6fad564d82395", size = 655365, upload-time = "2025-06-13T00:37:49.923Z" }
wheels = [
    { url = "https://files.pythonhosted.org/packages/3a/34/6ce1d521c41cb99ac3ec550f8590e122a749d9999cb7020259a93b987b6f/pycares-4.9.0-cp311-cp311-macosx_10_9_x86_64.whl", hash = "sha256:16a97ee83ec60d35c7f716f117719932c27d428b1bb56b242ba1c4aa55521747", size = 145616, upload-time = "2025-06-13T00:36:44.313Z" },
    { url = "https://files.pythonhosted.org/packages/fe/fd/0c533533c8805ca85dfa6a5f5a91cc776bb817b7e2cf05dffefd3c98ab55/pycares-4.9.0-cp311-cp311-macosx_11_0_arm64.whl", hash = "sha256:78748521423a211ce699a50c27cc5c19e98b7db610ccea98daad652ace373990", size = 140703, upload-time = "2025-06-13T00:36:45.643Z" },
    { url = "https://files.pythonhosted.org/packages/c0/1b/0e9082d27ba1c3c5795c30d8edfb8dd57fe1f8e18cd7d70673325b8be693/pycares-4.9.0-cp311-cp311-manylinux_2_12_i686.manylinux2010_i686.manylinux_2_17_i686.manylinux2014_i686.whl", hash = "sha256:8818b2c7a57d9d6d41e8b64d9ff87992b8ea2522fc0799686725228bc3cff6c5", size = 586801, upload-time = "2025-06-13T00:36:46.91Z" },
    { url = "https://files.pythonhosted.org/packages/3a/b7/1c137a3df0d992cbc292116ed4ad369d39fdfc504fe8c63427e42147f8fd/pycares-4.9.0-cp311-cp311-manylinux_2_17_aarch64.manylinux2014_aarch64.whl", hash = "sha256:96df8990f16013ca5194d6ece19dddb4ef9cd7c3efaab9f196ec3ccd44b40f8d", size = 627231, upload-time = "2025-06-13T00:36:47.898Z" },
    { url = "https://files.pythonhosted.org/packages/86/24/9f27732c0b6ebb36eb1d01e9bccff7f2540ae2c9e2a06987e762372132f6/pycares-4.9.0-cp311-cp311-manylinux_2_17_ppc64le.manylinux2014_ppc64le.whl", hash = "sha256:61af86fd58b8326e723b0d20fb96b56acaec2261c3a7c9a1c29d0a79659d613a", size = 665185, upload-time = "2025-06-13T00:36:48.884Z" },
    { url = "https://files.pythonhosted.org/packages/ce/f5/474438dd01f5deaddb4107d2106fc9e35c53b2fdfa48da85532cc9295f25/pycares-4.9.0-cp311-cp311-manylinux_2_17_s390x.manylinux2014_s390x.whl", hash = "sha256:ec72edb276bda559813cc807bc47b423d409ffab2402417a5381077e9c2c6be1", size = 647498, upload-time = "2025-06-13T00:36:50.245Z" },
    { url = "https://files.pythonhosted.org/packages/26/ae/9504d5b773e6d9c7da9ed324e3074d3b842a5db265994dd819f5469f367c/pycares-4.9.0-cp311-cp311-manylinux_2_17_x86_64.manylinux2014_x86_64.whl", hash = "sha256:832fb122c7376c76cab62f8862fa5e398b9575fb7c9ff6bc9811086441ee64ca", size = 627953, upload-time = "2025-06-13T00:36:51.314Z" },
    { url = "https://files.pythonhosted.org/packages/54/74/30eaa7168fec4c6df906201f89cfaa47a4319ed5df4fbcaee5efbbfb1c3c/pycares-4.9.0-cp311-cp311-musllinux_1_2_aarch64.whl", hash = "sha256:cdcfaef24f771a471671470ccfd676c0366ab6b0616fd8217b8f356c40a02b83", size = 626202, upload-time = "2025-06-13T00:36:52.304Z" },
    { url = "https://files.pythonhosted.org/packages/16/25/97ce60be2e71a12b0fdc045144b3aa800ef6acef76727407344d12fe2c62/pycares-4.9.0-cp311-cp311-musllinux_1_2_i686.whl", hash = "sha256:52cb056d06ff55d78a8665b97ae948abaaba2ca200ca59b10346d4526bce1e7d", size = 595945, upload-time = "2025-06-13T00:36:54.214Z" },
    { url = "https://files.pythonhosted.org/packages/b8/a5/1882f565e0ffb1129d3b976aac1fdc3542f5bfa6524151abc95c473dc607/pycares-4.9.0-cp311-cp311-musllinux_1_2_ppc64le.whl", hash = "sha256:54985ed3f2e8a87315269f24cb73441622857a7830adfc3a27c675a94c3261c1", size = 671998, upload-time = "2025-06-13T00:36:55.533Z" },
    { url = "https://files.pythonhosted.org/packages/d6/4e/721dae2c2bdeea3f7038dbe1c77c2405540ec3c4123c9468471b180fcabe/pycares-4.9.0-cp311-cp311-musllinux_1_2_s390x.whl", hash = "sha256:08048e223615d4aef3dac81fe0ea18fb18d6fc97881f1eb5be95bb1379969b8d", size = 655551, upload-time = "2025-06-13T00:36:56.861Z" },
    { url = "https://files.pythonhosted.org/packages/30/24/b4c2b6a4708dac5f99592f905bc4e20c183ff0c3c9eedc7eaf8468eeae40/pycares-4.9.0-cp311-cp311-musllinux_1_2_x86_64.whl", hash = "sha256:cc60037421ce05a409484287b2cd428e1363cca73c999b5f119936bb8f255208", size = 630862, upload-time = "2025-06-13T00:36:57.936Z" },
    { url = "https://files.pythonhosted.org/packages/3d/a4/63c3c4e3fdfa58d8e83f2976e4a0715476a1a77bb9032b4d050c689d575e/pycares-4.9.0-cp311-cp311-win32.whl", hash = "sha256:62b86895b60cfb91befb3086caa0792b53f949231c6c0c3053c7dfee3f1386ab", size = 118455, upload-time = "2025-06-13T00:36:58.9Z" },
    { url = "https://files.pythonhosted.org/packages/71/57/ccd375a8ea6c4e880aa191bbaf63b133e27441725a05f301c1f90eab76cd/pycares-4.9.0-cp311-cp311-win_amd64.whl", hash = "sha256:7046b3c80954beaabf2db52b09c3d6fe85f6c4646af973e61be79d1c51589932", size = 143742, upload-time = "2025-06-13T00:36:59.807Z" },
    { url = "https://files.pythonhosted.org/packages/9d/15/3fc962b2b8b38d5e916f42ba20fa2a147ddc181d3bac0665f7f6b8da9854/pycares-4.9.0-cp311-cp311-win_arm64.whl", hash = "sha256:fcbda3fdf44e94d3962ca74e6ba3dc18c0d7029106f030d61c04c0876f319403", size = 115635, upload-time = "2025-06-13T00:37:00.634Z" },
    { url = "https://files.pythonhosted.org/packages/75/96/9b147e40873ae3253a06e3080674c7fdd62ee3e7cbf7b47f43cd213db638/pycares-4.9.0-cp312-cp312-macosx_10_13_x86_64.whl", hash = "sha256:d68ca2da1001aeccdc81c4a2fb1f1f6cfdafd3d00e44e7c1ed93e3e05437f666", size = 145590, upload-time = "2025-06-13T00:37:01.463Z" },
    { url = "https://files.pythonhosted.org/packages/02/df/94928bb701ee6b84a8a91db4da4b1dd008ece6f62ef58c149a3b410b5a11/pycares-4.9.0-cp312-cp312-macosx_11_0_arm64.whl", hash = "sha256:4f0c8fa5a384d79551a27eafa39eed29529e66ba8fa795ee432ab88d050432a3", size = 140732, upload-time = "2025-06-13T00:37:02.415Z" },
    { url = "https://files.pythonhosted.org/packages/1c/79/cd7b25ea35e15ae3dd10a1722f228c12abb9d0540a5056c0ce9ed639e29c/pycares-4.9.0-cp312-cp312-manylinux_2_12_i686.manylinux2010_i686.manylinux_2_17_i686.manylinux2014_i686.whl", hash = "sha256:0eb8c428cf3b9c6ff9c641ba50ab6357b4480cd737498733e6169b0ac8a1a89b", size = 587481, upload-time = "2025-06-13T00:37:03.315Z" },
    { url = "https://files.pythonhosted.org/packages/36/2c/fec91d98028a6c9a60b721238f787b95280c2e760716450834ba28ffdbe9/pycares-4.9.0-cp312-cp312-manylinux_2_17_aarch64.manylinux2014_aarch64.whl", hash = "sha256:6845bd4a43abf6dab7fedbf024ef458ac3750a25b25076ea9913e5ac5fec4548", size = 628295, upload-time = "2025-06-13T00:37:04.356Z" },
    { url = "https://files.pythonhosted.org/packages/26/27/aee4cfb25f285fe7d9c26be55a39f1605a63f947fcd0e65ae65cbfcfda3d/pycares-4.9.0-cp312-cp312-manylinux_2_17_ppc64le.manylinux2014_ppc64le.whl", hash = "sha256:5e28f4acc3b97e46610cf164665ebf914f709daea6ced0ca4358ce55bc1c3d6b", size = 665519, upload-time = "2025-06-13T00:37:05.774Z" },
    { url = "https://files.pythonhosted.org/packages/fa/61/97352377482512b379f1898fe2de038fa6d6774343423d1c03022a033f6b/pycares-4.9.0-cp312-cp312-manylinux_2_17_s390x.manylinux2014_s390x.whl", hash = "sha256:9464a39861840ce35a79352c34d653a9db44f9333af7c9feddb97998d3e00c07", size = 648274, upload-time = "2025-06-13T00:37:06.981Z" },
    { url = "https://files.pythonhosted.org/packages/40/bf/38779a4097d2d840b1f3f9ffa417d5b546dcba0702c8c73909bcb53d4965/pycares-4.9.0-cp312-cp312-manylinux_2_17_x86_64.manylinux2014_x86_64.whl", hash = "sha256:e0611c1bd46d1fc6bdd9305b8850eb84c77df485769f72c574ed7b8389dfbee2", size = 629257, upload-time = "2025-06-13T00:37:08.025Z" },
    { url = "https://files.pythonhosted.org/packages/0a/83/01d18e21a8a70996959c9ce86bca863eebe76fa7bb54ff29b6b7346b898e/pycares-4.9.0-cp312-cp312-musllinux_1_2_aarch64.whl", hash = "sha256:d4fb5a38a51d03b75ac4320357e632c2e72e03fdeb13263ee333a40621415fdc", size = 621130, upload-time = "2025-06-13T00:37:09.016Z" },
    { url = "https://files.pythonhosted.org/packages/54/08/8755dbe628e0335231e975abc47114b444b79eace488446dffd7667f3b22/pycares-4.9.0-cp312-cp312-musllinux_1_2_i686.whl", hash = "sha256:df5edae05fb3e1370ab7639e67e8891fdaa9026cb10f05dbd57893713f7a9cfe", size = 593493, upload-time = "2025-06-13T00:37:10.05Z" },
    { url = "https://files.pythonhosted.org/packages/63/21/50db3e05eded5442b7c8426d8b956bdc5b1c210f14c8a22b6d01e6b81700/pycares-4.9.0-cp312-cp312-musllinux_1_2_ppc64le.whl", hash = "sha256:397123ea53d261007bb0aa7e767ef238778f45026db40bed8196436da2cc73de", size = 669045, upload-time = "2025-06-13T00:37:11.138Z" },
    { url = "https://files.pythonhosted.org/packages/9b/fc/139fc9a9ba32fd6052e50cbcae00bd7a2be60bdbf4555b5aae9a113f6f8c/pycares-4.9.0-cp312-cp312-musllinux_1_2_s390x.whl", hash = "sha256:bb0d874d0b131b29894fd8a0f842be91ac21d50f90ec04cff4bb3f598464b523", size = 652084, upload-time = "2025-06-13T00:37:12.125Z" },
    { url = "https://files.pythonhosted.org/packages/3d/bc/513a6c0d73dddaf3b17be9aee865b60b608cc6acb80f7da1a33a85608e85/pycares-4.9.0-cp312-cp312-musllinux_1_2_x86_64.whl", hash = "sha256:497cc03a61ec1585eb17d2cb086a29a6a67d24babf1e9be519b47222916a3b06", size = 628361, upload-time = "2025-06-13T00:37:13.215Z" },
    { url = "https://files.pythonhosted.org/packages/93/ea/852ecd06739e0c54d2dea1935ff8bebbd7ca598fb98293700213b137e955/pycares-4.9.0-cp312-cp312-win32.whl", hash = "sha256:b46e46313fdb5e82da15478652aac0fd15e1c9f33e08153bad845aa4007d6f84", size = 118511, upload-time = "2025-06-13T00:37:14.495Z" },
    { url = "https://files.pythonhosted.org/packages/ff/34/8cb69f8ac128d3a8635995c4ef9192dbe75a88e22794d9f466813229d782/pycares-4.9.0-cp312-cp312-win_amd64.whl", hash = "sha256:12547a06445777091605a7581da15a0da158058beb8a05a3ebbf7301fd1f58d4", size = 143744, upload-time = "2025-06-13T00:37:15.369Z" },
    { url = "https://files.pythonhosted.org/packages/12/e8/510cc7100b452443bb00785e0489b55694e61668cc14bb35801797218be7/pycares-4.9.0-cp312-cp312-win_arm64.whl", hash = "sha256:f1e10bf1e8eb80b08e5c828627dba1ebc4acd54803bd0a27d92b9063b6aa99d8", size = 115641, upload-time = "2025-06-13T00:37:16.236Z" },
    { url = "https://files.pythonhosted.org/packages/10/da/e0240d156c6089bf2b38afd01600fe9db8b1dd6e53fb776f1dca020b1124/pycares-4.9.0-cp313-cp313-macosx_10_13_x86_64.whl", hash = "sha256:574d815112a95ab09d75d0a9dc7dea737c06985e3125cf31c32ba6a3ed6ca006", size = 145589, upload-time = "2025-06-13T00:37:17.154Z" },
    { url = "https://files.pythonhosted.org/packages/27/c5/1d4abd1a33b7fbd4dc0e854fcd6c76c4236bdfe1359dafb0a8349694462d/pycares-4.9.0-cp313-cp313-macosx_11_0_arm64.whl", hash = "sha256:50e5ab06361d59625a27a7ad93d27e067dc7c9f6aa529a07d691eb17f3b43605", size = 140730, upload-time = "2025-06-13T00:37:18.088Z" },
    { url = "https://files.pythonhosted.org/packages/24/4d/3ff037cd7fb7a6d9f1bf4289b96ff2d6ac59d098f02bbf3b18cb0a0ab576/pycares-4.9.0-cp313-cp313-manylinux_2_12_i686.manylinux2010_i686.manylinux_2_17_i686.manylinux2014_i686.whl", hash = "sha256:785f5fd11ff40237d9bc8afa441551bb449e2812c74334d1d10859569e07515c", size = 587384, upload-time = "2025-06-13T00:37:19.047Z" },
    { url = "https://files.pythonhosted.org/packages/66/92/be8f527017769148687e45a4e5afd8d849aee2b145cda59003ad5a531aaf/pycares-4.9.0-cp313-cp313-manylinux_2_17_aarch64.manylinux2014_aarch64.whl", hash = "sha256:e194a500e403eba89b91fb863c917495c5b3dfcd1ce0ee8dc3a6f99a1360e2fc", size = 628273, upload-time = "2025-06-13T00:37:20.304Z" },
    { url = "https://files.pythonhosted.org/packages/a7/8d/e88cfdd08f7065ae52817b930834964320d0e43955f6ac68d2ab35728912/pycares-4.9.0-cp313-cp313-manylinux_2_17_ppc64le.manylinux2014_ppc64le.whl", hash = "sha256:112dd49cdec4e6150a8d95b197e8b6b7b4468a3170b30738ed9b248cb2240c04", size = 665481, upload-time = "2025-06-13T00:37:21.727Z" },
    { url = "https://files.pythonhosted.org/packages/e0/9d/a2661f9c8e1e7fa842586d7b24710e78f068d26f768eea7a7437c249a2f6/pycares-4.9.0-cp313-cp313-manylinux_2_17_s390x.manylinux2014_s390x.whl", hash = "sha256:94aa3c2f3eb0aa69160137134775501f06c901188e722aac63d2a210d4084f99", size = 648157, upload-time = "2025-06-13T00:37:22.801Z" },
    { url = "https://files.pythonhosted.org/packages/43/b9/d04ea1de2a7d4e8a00b2b00a0ee94d7b0434f00eb55f5941ffa287c1dab2/pycares-4.9.0-cp313-cp313-manylinux_2_17_x86_64.manylinux2014_x86_64.whl", hash = "sha256:b510d71255cf5a92ccc2643a553548fcb0623d6ed11c8c633b421d99d7fa4167", size = 629244, upload-time = "2025-06-13T00:37:23.868Z" },
    { url = "https://files.pythonhosted.org/packages/d9/c8/7f81ccdd856ddc383d3f82708b4f4022761640f3baec6d233549960348b8/pycares-4.9.0-cp313-cp313-musllinux_1_2_aarch64.whl", hash = "sha256:5c6aa30b1492b8130f7832bf95178642c710ce6b7ba610c2b17377f77177e3cd", size = 621120, upload-time = "2025-06-13T00:37:25.164Z" },
    { url = "https://files.pythonhosted.org/packages/fd/96/9386654a244caafd77748e626da487f1a56f831e3db5ef1337410be3e5f6/pycares-4.9.0-cp313-cp313-musllinux_1_2_i686.whl", hash = "sha256:e5767988e044faffe2aff6a76aa08df99a8b6ef2641be8b00ea16334ce5dea93", size = 593493, upload-time = "2025-06-13T00:37:26.198Z" },
    { url = "https://files.pythonhosted.org/packages/76/bd/73286f329d03fef071e8517076dc62487e4478a3c85c4c59d652e6a663e5/pycares-4.9.0-cp313-cp313-musllinux_1_2_ppc64le.whl", hash = "sha256:b9928a942820a82daa3207509eaba9e0fa9660756ac56667ec2e062815331fcb", size = 669086, upload-time = "2025-06-13T00:37:27.278Z" },
    { url = "https://files.pythonhosted.org/packages/2f/2a/0f623426225828f2793c3f86463ef72f6ecf6df12fe240a4e68435e8212f/pycares-4.9.0-cp313-cp313-musllinux_1_2_s390x.whl", hash = "sha256:556c854174da76d544714cdfab10745ed5d4b99eec5899f7b13988cd26ff4763", size = 652103, upload-time = "2025-06-13T00:37:28.361Z" },
    { url = "https://files.pythonhosted.org/packages/04/d8/7db6eee011f414f21e3d53a0ad81593baa87a332403d781c2f86d3eef315/pycares-4.9.0-cp313-cp313-musllinux_1_2_x86_64.whl", hash = "sha256:d42e2202ca9aa9a0a9a6e43a4a4408bbe0311aaa44800fa27b8fd7f82b20152a", size = 628373, upload-time = "2025-06-13T00:37:29.797Z" },
    { url = "https://files.pythonhosted.org/packages/72/a4/1a9b96678afb4f31651885129fbfa2cd44e78a438fd545c7b8d317a1f381/pycares-4.9.0-cp313-cp313-win32.whl", hash = "sha256:cce8ef72c9ed4982c84114e6148a4e42e989d745de7862a0ad8b3f1cdc05def2", size = 118511, upload-time = "2025-06-13T00:37:30.854Z" },
    { url = "https://files.pythonhosted.org/packages/79/e4/6724c71a08a91f2685ca60ca35d7950c187a2d79a776461130a6cb5b0d5e/pycares-4.9.0-cp313-cp313-win_amd64.whl", hash = "sha256:318cdf24f826f1d2f0c5a988730bd597e1683296628c8f1be1a5b96643c284fe", size = 143746, upload-time = "2025-06-13T00:37:32.015Z" },
    { url = "https://files.pythonhosted.org/packages/ee/f8/b4d4bf71ae92727a0b3a9b9092c2e722833c1ca50ebd0414824843cb84fd/pycares-4.9.0-cp313-cp313-win_arm64.whl", hash = "sha256:faa9de8e647ed06757a2c117b70a7645a755561def814da6aca0d766cf71a402", size = 115646, upload-time = "2025-06-13T00:37:33.251Z" },
]

[[package]]
name = "pycodestyle"
version = "2.14.0"
source = { registry = "https://pypi.org/simple" }
sdist = { url = "https://files.pythonhosted.org/packages/11/e0/abfd2a0d2efe47670df87f3e3a0e2edda42f055053c85361f19c0e2c1ca8/pycodestyle-2.14.0.tar.gz", hash = "sha256:c4b5b517d278089ff9d0abdec919cd97262a3367449ea1c8b49b91529167b783", size = 39472, upload-time = "2025-06-20T18:49:48.75Z" }
wheels = [
    { url = "https://files.pythonhosted.org/packages/d7/27/a58ddaf8c588a3ef080db9d0b7e0b97215cee3a45df74f3a94dbbf5c893a/pycodestyle-2.14.0-py2.py3-none-any.whl", hash = "sha256:dd6bf7cb4ee77f8e016f9c8e74a35ddd9f67e1d5fd4184d86c3b98e07099f42d", size = 31594, upload-time = "2025-06-20T18:49:47.491Z" },
]

[[package]]
name = "pycparser"
version = "2.22"
source = { registry = "https://pypi.org/simple" }
sdist = { url = "https://files.pythonhosted.org/packages/1d/b2/31537cf4b1ca988837256c910a668b553fceb8f069bedc4b1c826024b52c/pycparser-2.22.tar.gz", hash = "sha256:491c8be9c040f5390f5bf44a5b07752bd07f56edf992381b05c701439eec10f6", size = 172736, upload-time = "2024-03-30T13:22:22.564Z" }
wheels = [
    { url = "https://files.pythonhosted.org/packages/13/a3/a812df4e2dd5696d1f351d58b8fe16a405b234ad2886a0dab9183fb78109/pycparser-2.22-py3-none-any.whl", hash = "sha256:c3702b6d3dd8c7abc1afa565d7e63d53a1d0bd86cdc24edd75470f4de499cfcc", size = 117552, upload-time = "2024-03-30T13:22:20.476Z" },
]

[[package]]
name = "pycryptodome"
version = "3.23.0"
source = { registry = "https://pypi.org/simple" }
sdist = { url = "https://files.pythonhosted.org/packages/8e/a6/8452177684d5e906854776276ddd34eca30d1b1e15aa1ee9cefc289a33f5/pycryptodome-3.23.0.tar.gz", hash = "sha256:447700a657182d60338bab09fdb27518f8856aecd80ae4c6bdddb67ff5da44ef", size = 4921276, upload-time = "2025-05-17T17:21:45.242Z" }
wheels = [
    { url = "https://files.pythonhosted.org/packages/04/5d/bdb09489b63cd34a976cc9e2a8d938114f7a53a74d3dd4f125ffa49dce82/pycryptodome-3.23.0-cp313-cp313t-macosx_10_13_universal2.whl", hash = "sha256:0011f7f00cdb74879142011f95133274741778abba114ceca229adbf8e62c3e4", size = 2495152, upload-time = "2025-05-17T17:20:20.833Z" },
    { url = "https://files.pythonhosted.org/packages/a7/ce/7840250ed4cc0039c433cd41715536f926d6e86ce84e904068eb3244b6a6/pycryptodome-3.23.0-cp313-cp313t-macosx_10_13_x86_64.whl", hash = "sha256:90460fc9e088ce095f9ee8356722d4f10f86e5be06e2354230a9880b9c549aae", size = 1639348, upload-time = "2025-05-17T17:20:23.171Z" },
    { url = "https://files.pythonhosted.org/packages/ee/f0/991da24c55c1f688d6a3b5a11940567353f74590734ee4a64294834ae472/pycryptodome-3.23.0-cp313-cp313t-manylinux_2_17_aarch64.manylinux2014_aarch64.whl", hash = "sha256:4764e64b269fc83b00f682c47443c2e6e85b18273712b98aa43bcb77f8570477", size = 2184033, upload-time = "2025-05-17T17:20:25.424Z" },
    { url = "https://files.pythonhosted.org/packages/54/16/0e11882deddf00f68b68dd4e8e442ddc30641f31afeb2bc25588124ac8de/pycryptodome-3.23.0-cp313-cp313t-manylinux_2_17_x86_64.manylinux2014_x86_64.whl", hash = "sha256:eb8f24adb74984aa0e5d07a2368ad95276cf38051fe2dc6605cbcf482e04f2a7", size = 2270142, upload-time = "2025-05-17T17:20:27.808Z" },
    { url = "https://files.pythonhosted.org/packages/d5/fc/4347fea23a3f95ffb931f383ff28b3f7b1fe868739182cb76718c0da86a1/pycryptodome-3.23.0-cp313-cp313t-manylinux_2_5_i686.manylinux1_i686.manylinux_2_17_i686.manylinux2014_i686.whl", hash = "sha256:d97618c9c6684a97ef7637ba43bdf6663a2e2e77efe0f863cce97a76af396446", size = 2309384, upload-time = "2025-05-17T17:20:30.765Z" },
    { url = "https://files.pythonhosted.org/packages/6e/d9/c5261780b69ce66d8cfab25d2797bd6e82ba0241804694cd48be41add5eb/pycryptodome-3.23.0-cp313-cp313t-musllinux_1_2_aarch64.whl", hash = "sha256:9a53a4fe5cb075075d515797d6ce2f56772ea7e6a1e5e4b96cf78a14bac3d265", size = 2183237, upload-time = "2025-05-17T17:20:33.736Z" },
    { url = "https://files.pythonhosted.org/packages/5a/6f/3af2ffedd5cfa08c631f89452c6648c4d779e7772dfc388c77c920ca6bbf/pycryptodome-3.23.0-cp313-cp313t-musllinux_1_2_i686.whl", hash = "sha256:763d1d74f56f031788e5d307029caef067febf890cd1f8bf61183ae142f1a77b", size = 2343898, upload-time = "2025-05-17T17:20:36.086Z" },
    { url = "https://files.pythonhosted.org/packages/9a/dc/9060d807039ee5de6e2f260f72f3d70ac213993a804f5e67e0a73a56dd2f/pycryptodome-3.23.0-cp313-cp313t-musllinux_1_2_x86_64.whl", hash = "sha256:954af0e2bd7cea83ce72243b14e4fb518b18f0c1649b576d114973e2073b273d", size = 2269197, upload-time = "2025-05-17T17:20:38.414Z" },
    { url = "https://files.pythonhosted.org/packages/f9/34/e6c8ca177cb29dcc4967fef73f5de445912f93bd0343c9c33c8e5bf8cde8/pycryptodome-3.23.0-cp313-cp313t-win32.whl", hash = "sha256:257bb3572c63ad8ba40b89f6fc9d63a2a628e9f9708d31ee26560925ebe0210a", size = 1768600, upload-time = "2025-05-17T17:20:40.688Z" },
    { url = "https://files.pythonhosted.org/packages/e4/1d/89756b8d7ff623ad0160f4539da571d1f594d21ee6d68be130a6eccb39a4/pycryptodome-3.23.0-cp313-cp313t-win_amd64.whl", hash = "sha256:6501790c5b62a29fcb227bd6b62012181d886a767ce9ed03b303d1f22eb5c625", size = 1799740, upload-time = "2025-05-17T17:20:42.413Z" },
    { url = "https://files.pythonhosted.org/packages/5d/61/35a64f0feaea9fd07f0d91209e7be91726eb48c0f1bfc6720647194071e4/pycryptodome-3.23.0-cp313-cp313t-win_arm64.whl", hash = "sha256:9a77627a330ab23ca43b48b130e202582e91cc69619947840ea4d2d1be21eb39", size = 1703685, upload-time = "2025-05-17T17:20:44.388Z" },
    { url = "https://files.pythonhosted.org/packages/db/6c/a1f71542c969912bb0e106f64f60a56cc1f0fabecf9396f45accbe63fa68/pycryptodome-3.23.0-cp37-abi3-macosx_10_9_universal2.whl", hash = "sha256:187058ab80b3281b1de11c2e6842a357a1f71b42cb1e15bce373f3d238135c27", size = 2495627, upload-time = "2025-05-17T17:20:47.139Z" },
    { url = "https://files.pythonhosted.org/packages/6e/4e/a066527e079fc5002390c8acdd3aca431e6ea0a50ffd7201551175b47323/pycryptodome-3.23.0-cp37-abi3-macosx_10_9_x86_64.whl", hash = "sha256:cfb5cd445280c5b0a4e6187a7ce8de5a07b5f3f897f235caa11f1f435f182843", size = 1640362, upload-time = "2025-05-17T17:20:50.392Z" },
    { url = "https://files.pythonhosted.org/packages/50/52/adaf4c8c100a8c49d2bd058e5b551f73dfd8cb89eb4911e25a0c469b6b4e/pycryptodome-3.23.0-cp37-abi3-manylinux_2_17_aarch64.manylinux2014_aarch64.whl", hash = "sha256:67bd81fcbe34f43ad9422ee8fd4843c8e7198dd88dd3d40e6de42ee65fbe1490", size = 2182625, upload-time = "2025-05-17T17:20:52.866Z" },
    { url = "https://files.pythonhosted.org/packages/5f/e9/a09476d436d0ff1402ac3867d933c61805ec2326c6ea557aeeac3825604e/pycryptodome-3.23.0-cp37-abi3-manylinux_2_17_x86_64.manylinux2014_x86_64.whl", hash = "sha256:c8987bd3307a39bc03df5c8e0e3d8be0c4c3518b7f044b0f4c15d1aa78f52575", size = 2268954, upload-time = "2025-05-17T17:20:55.027Z" },
    { url = "https://files.pythonhosted.org/packages/f9/c5/ffe6474e0c551d54cab931918127c46d70cab8f114e0c2b5a3c071c2f484/pycryptodome-3.23.0-cp37-abi3-manylinux_2_5_i686.manylinux1_i686.manylinux_2_17_i686.manylinux2014_i686.whl", hash = "sha256:aa0698f65e5b570426fc31b8162ed4603b0c2841cbb9088e2b01641e3065915b", size = 2308534, upload-time = "2025-05-17T17:20:57.279Z" },
    { url = "https://files.pythonhosted.org/packages/18/28/e199677fc15ecf43010f2463fde4c1a53015d1fe95fb03bca2890836603a/pycryptodome-3.23.0-cp37-abi3-musllinux_1_2_aarch64.whl", hash = "sha256:53ecbafc2b55353edcebd64bf5da94a2a2cdf5090a6915bcca6eca6cc452585a", size = 2181853, upload-time = "2025-05-17T17:20:59.322Z" },
    { url = "https://files.pythonhosted.org/packages/ce/ea/4fdb09f2165ce1365c9eaefef36625583371ee514db58dc9b65d3a255c4c/pycryptodome-3.23.0-cp37-abi3-musllinux_1_2_i686.whl", hash = "sha256:156df9667ad9f2ad26255926524e1c136d6664b741547deb0a86a9acf5ea631f", size = 2342465, upload-time = "2025-05-17T17:21:03.83Z" },
    { url = "https://files.pythonhosted.org/packages/22/82/6edc3fc42fe9284aead511394bac167693fb2b0e0395b28b8bedaa07ef04/pycryptodome-3.23.0-cp37-abi3-musllinux_1_2_x86_64.whl", hash = "sha256:dea827b4d55ee390dc89b2afe5927d4308a8b538ae91d9c6f7a5090f397af1aa", size = 2267414, upload-time = "2025-05-17T17:21:06.72Z" },
    { url = "https://files.pythonhosted.org/packages/59/fe/aae679b64363eb78326c7fdc9d06ec3de18bac68be4b612fc1fe8902693c/pycryptodome-3.23.0-cp37-abi3-win32.whl", hash = "sha256:507dbead45474b62b2bbe318eb1c4c8ee641077532067fec9c1aa82c31f84886", size = 1768484, upload-time = "2025-05-17T17:21:08.535Z" },
    { url = "https://files.pythonhosted.org/packages/54/2f/e97a1b8294db0daaa87012c24a7bb714147c7ade7656973fd6c736b484ff/pycryptodome-3.23.0-cp37-abi3-win_amd64.whl", hash = "sha256:c75b52aacc6c0c260f204cbdd834f76edc9fb0d8e0da9fbf8352ef58202564e2", size = 1799636, upload-time = "2025-05-17T17:21:10.393Z" },
    { url = "https://files.pythonhosted.org/packages/18/3d/f9441a0d798bf2b1e645adc3265e55706aead1255ccdad3856dbdcffec14/pycryptodome-3.23.0-cp37-abi3-win_arm64.whl", hash = "sha256:11eeeb6917903876f134b56ba11abe95c0b0fd5e3330def218083c7d98bbcb3c", size = 1703675, upload-time = "2025-05-17T17:21:13.146Z" },
]

[[package]]
name = "pyerfa"
version = "2.0.1.5"
source = { registry = "https://pypi.org/simple" }
dependencies = [
    { name = "numpy" },
]
sdist = { url = "https://files.pythonhosted.org/packages/71/39/63cc8291b0cf324ae710df41527faf7d331bce573899199d926b3e492260/pyerfa-2.0.1.5.tar.gz", hash = "sha256:17d6b24fe4846c65d5e7d8c362dcb08199dc63b30a236aedd73875cc83e1f6c0", size = 818430, upload-time = "2024-11-11T15:22:30.852Z" }
wheels = [
    { url = "https://files.pythonhosted.org/packages/7d/d9/3448a57cb5bd19950de6d6ab08bd8fbb3df60baa71726de91d73d76c481b/pyerfa-2.0.1.5-cp39-abi3-macosx_10_9_x86_64.whl", hash = "sha256:b282d7c60c4c47cf629c484c17ac504fcb04abd7b3f4dfcf53ee042afc3a5944", size = 341818, upload-time = "2024-11-11T15:22:16.467Z" },
    { url = "https://files.pythonhosted.org/packages/11/4a/31a363370478b63c6289a34743f2ba2d3ae1bd8223e004d18ab28fb92385/pyerfa-2.0.1.5-cp39-abi3-macosx_11_0_arm64.whl", hash = "sha256:be1aeb70390dd03a34faf96749d5cabc58437410b4aab7213c512323932427df", size = 329370, upload-time = "2024-11-11T15:22:17.829Z" },
    { url = "https://files.pythonhosted.org/packages/cb/96/b6210fc624123c8ae13e1eecb68fb75e3f3adff216d95eee1c7b05843e3e/pyerfa-2.0.1.5-cp39-abi3-manylinux_2_17_aarch64.manylinux2014_aarch64.whl", hash = "sha256:b0603e8e1b839327d586c8a627cdc634b795e18b007d84f0cda5500a0908254e", size = 692794, upload-time = "2024-11-11T15:22:19.429Z" },
    { url = "https://files.pythonhosted.org/packages/e5/e0/050018d855d26d3c0b4a7d1b2ed692be758ce276d8289e2a2b44ba1014a5/pyerfa-2.0.1.5-cp39-abi3-manylinux_2_17_x86_64.manylinux2014_x86_64.whl", hash = "sha256:0e43c7194e3242083f2350b46c09fd4bf8ba1bcc0ebd1460b98fc47fe2389906", size = 738711, upload-time = "2024-11-11T15:22:20.661Z" },
    { url = "https://files.pythonhosted.org/packages/b9/f5/ff91ee77308793ae32fa1e1de95e9edd4551456dd888b4e87c5938657ca5/pyerfa-2.0.1.5-cp39-abi3-musllinux_1_2_x86_64.whl", hash = "sha256:07b80cd70701f5d066b1ac8cce406682cfcd667a1186ec7d7ade597239a6021d", size = 722966, upload-time = "2024-11-11T15:22:21.905Z" },
    { url = "https://files.pythonhosted.org/packages/2c/56/b22b35c8551d2228ff8d445e63787112927ca13f6dc9e2c04f69d742c95b/pyerfa-2.0.1.5-cp39-abi3-win32.whl", hash = "sha256:d30b9b0df588ed5467e529d851ea324a67239096dd44703125072fd11b351ea2", size = 339955, upload-time = "2024-11-11T15:22:23.087Z" },
    { url = "https://files.pythonhosted.org/packages/b4/11/97233cf23ad5411ac6f13b1d6ee3888f90ace4f974d9bf9db887aa428912/pyerfa-2.0.1.5-cp39-abi3-win_amd64.whl", hash = "sha256:66292d437dcf75925b694977aa06eb697126e7b86553e620371ed3e48b5e0ad0", size = 349410, upload-time = "2024-11-11T15:22:24.817Z" },
]

[[package]]
name = "pyflakes"
version = "3.4.0"
source = { registry = "https://pypi.org/simple" }
sdist = { url = "https://files.pythonhosted.org/packages/45/dc/fd034dc20b4b264b3d015808458391acbf9df40b1e54750ef175d39180b1/pyflakes-3.4.0.tar.gz", hash = "sha256:b24f96fafb7d2ab0ec5075b7350b3d2d2218eab42003821c06344973d3ea2f58", size = 64669, upload-time = "2025-06-20T18:45:27.834Z" }
wheels = [
    { url = "https://files.pythonhosted.org/packages/c2/2f/81d580a0fb83baeb066698975cb14a618bdbed7720678566f1b046a95fe8/pyflakes-3.4.0-py2.py3-none-any.whl", hash = "sha256:f742a7dbd0d9cb9ea41e9a24a918996e8170c799fa528688d40dd582c8265f4f", size = 63551, upload-time = "2025-06-20T18:45:26.937Z" },
]

[[package]]
name = "pygments"
version = "2.19.2"
source = { registry = "https://pypi.org/simple" }
sdist = { url = "https://files.pythonhosted.org/packages/b0/77/a5b8c569bf593b0140bde72ea885a803b82086995367bf2037de0159d924/pygments-2.19.2.tar.gz", hash = "sha256:636cb2477cec7f8952536970bc533bc43743542f70392ae026374600add5b887", size = 4968631, upload-time = "2025-06-21T13:39:12.283Z" }
wheels = [
    { url = "https://files.pythonhosted.org/packages/c7/21/705964c7812476f378728bdf590ca4b771ec72385c533964653c68e86bdc/pygments-2.19.2-py3-none-any.whl", hash = "sha256:86540386c03d588bb81d44bc3928634ff26449851e99741617ecb9037ee5ec0b", size = 1225217, upload-time = "2025-06-21T13:39:07.939Z" },
]

[[package]]
name = "pynacl"
version = "1.5.0"
source = { registry = "https://pypi.org/simple" }
dependencies = [
    { name = "cffi" },
]
sdist = { url = "https://files.pythonhosted.org/packages/a7/22/27582568be639dfe22ddb3902225f91f2f17ceff88ce80e4db396c8986da/PyNaCl-1.5.0.tar.gz", hash = "sha256:8ac7448f09ab85811607bdd21ec2464495ac8b7c66d146bf545b0f08fb9220ba", size = 3392854, upload-time = "2022-01-07T22:05:41.134Z" }
wheels = [
    { url = "https://files.pythonhosted.org/packages/ce/75/0b8ede18506041c0bf23ac4d8e2971b4161cd6ce630b177d0a08eb0d8857/PyNaCl-1.5.0-cp36-abi3-macosx_10_10_universal2.whl", hash = "sha256:401002a4aaa07c9414132aaed7f6836ff98f59277a234704ff66878c2ee4a0d1", size = 349920, upload-time = "2022-01-07T22:05:49.156Z" },
    { url = "https://files.pythonhosted.org/packages/59/bb/fddf10acd09637327a97ef89d2a9d621328850a72f1fdc8c08bdf72e385f/PyNaCl-1.5.0-cp36-abi3-manylinux_2_17_aarch64.manylinux2014_aarch64.manylinux_2_24_aarch64.whl", hash = "sha256:52cb72a79269189d4e0dc537556f4740f7f0a9ec41c1322598799b0bdad4ef92", size = 601722, upload-time = "2022-01-07T22:05:50.989Z" },
    { url = "https://files.pythonhosted.org/packages/5d/70/87a065c37cca41a75f2ce113a5a2c2aa7533be648b184ade58971b5f7ccc/PyNaCl-1.5.0-cp36-abi3-manylinux_2_17_aarch64.manylinux2014_aarch64.whl", hash = "sha256:a36d4a9dda1f19ce6e03c9a784a2921a4b726b02e1c736600ca9c22029474394", size = 680087, upload-time = "2022-01-07T22:05:52.539Z" },
    { url = "https://files.pythonhosted.org/packages/ee/87/f1bb6a595f14a327e8285b9eb54d41fef76c585a0edef0a45f6fc95de125/PyNaCl-1.5.0-cp36-abi3-manylinux_2_17_x86_64.manylinux2014_x86_64.manylinux_2_24_x86_64.whl", hash = "sha256:0c84947a22519e013607c9be43706dd42513f9e6ae5d39d3613ca1e142fba44d", size = 856678, upload-time = "2022-01-07T22:05:54.251Z" },
    { url = "https://files.pythonhosted.org/packages/66/28/ca86676b69bf9f90e710571b67450508484388bfce09acf8a46f0b8c785f/PyNaCl-1.5.0-cp36-abi3-manylinux_2_17_x86_64.manylinux2014_x86_64.whl", hash = "sha256:06b8f6fa7f5de8d5d2f7573fe8c863c051225a27b61e6860fd047b1775807858", size = 1133660, upload-time = "2022-01-07T22:05:56.056Z" },
    { url = "https://files.pythonhosted.org/packages/3d/85/c262db650e86812585e2bc59e497a8f59948a005325a11bbbc9ecd3fe26b/PyNaCl-1.5.0-cp36-abi3-musllinux_1_1_aarch64.whl", hash = "sha256:a422368fc821589c228f4c49438a368831cb5bbc0eab5ebe1d7fac9dded6567b", size = 663824, upload-time = "2022-01-07T22:05:57.434Z" },
    { url = "https://files.pythonhosted.org/packages/fd/1a/cc308a884bd299b651f1633acb978e8596c71c33ca85e9dc9fa33a5399b9/PyNaCl-1.5.0-cp36-abi3-musllinux_1_1_x86_64.whl", hash = "sha256:61f642bf2378713e2c2e1de73444a3778e5f0a38be6fee0fe532fe30060282ff", size = 1117912, upload-time = "2022-01-07T22:05:58.665Z" },
    { url = "https://files.pythonhosted.org/packages/25/2d/b7df6ddb0c2a33afdb358f8af6ea3b8c4d1196ca45497dd37a56f0c122be/PyNaCl-1.5.0-cp36-abi3-win32.whl", hash = "sha256:e46dae94e34b085175f8abb3b0aaa7da40767865ac82c928eeb9e57e1ea8a543", size = 204624, upload-time = "2022-01-07T22:06:00.085Z" },
    { url = "https://files.pythonhosted.org/packages/5e/22/d3db169895faaf3e2eda892f005f433a62db2decbcfbc2f61e6517adfa87/PyNaCl-1.5.0-cp36-abi3-win_amd64.whl", hash = "sha256:20f42270d27e1b6a29f54032090b972d97f0a1b0948cc52392041ef7831fee93", size = 212141, upload-time = "2022-01-07T22:06:01.861Z" },
]

[[package]]
name = "pyobs-core"
<<<<<<< HEAD
version = "1.29.0"
=======
version = "1.29.7"
>>>>>>> f7d65efc
source = { editable = "." }
dependencies = [
    { name = "aiohttp" },
    { name = "astroplan" },
    { name = "astropy" },
    { name = "astroquery" },
    { name = "colour" },
    { name = "dbus-next" },
    { name = "matrix-nio" },
    { name = "numpy" },
    { name = "pandas" },
    { name = "paramiko" },
    { name = "py-expression-eval" },
    { name = "pytz" },
    { name = "pyyaml" },
    { name = "requests" },
    { name = "scipy" },
    { name = "single-source" },
    { name = "slixmpp" },
    { name = "typing-extensions" },
]

[package.optional-dependencies]
full = [
    { name = "asyncinotify" },
    { name = "ccdproc" },
    { name = "lmfit" },
    { name = "opencv-python-headless" },
    { name = "photutils" },
    { name = "pillow" },
    { name = "python-daemon" },
    { name = "python-telegram-bot" },
    { name = "sep", marker = "sys_platform == 'linux'" },
    { name = "sunpy" },
    { name = "tornado" },
]

[package.dev-dependencies]
dev = [
    { name = "aioresponses" },
    { name = "black" },
    { name = "coverage" },
    { name = "flake8" },
    { name = "mypy" },
    { name = "pre-commit" },
    { name = "pytest" },
    { name = "pytest-asyncio" },
    { name = "pytest-cov" },
    { name = "pytest-mock" },
    { name = "types-cryptography" },
    { name = "types-enum34" },
    { name = "types-ipaddress" },
    { name = "types-paramiko" },
    { name = "types-pytz" },
    { name = "types-pyyaml" },
    { name = "types-requests" },
    { name = "types-setuptools" },
    { name = "types-toml" },
    { name = "types-tornado" },
]

[package.metadata]
requires-dist = [
    { name = "aiohttp", specifier = ">=3.11.18,<4" },
    { name = "astroplan", specifier = ">=0.10.1,<0.11" },
    { name = "astropy", specifier = ">=7.0.1,<8" },
    { name = "astroquery", specifier = ">=0.4.10,<0.5" },
    { name = "asyncinotify", marker = "extra == 'full'", specifier = ">=4.2.1,<5" },
    { name = "ccdproc", marker = "extra == 'full'", specifier = ">=2.4.3,<3" },
    { name = "colour", specifier = ">=0.1.5,<0.2" },
    { name = "dbus-next", specifier = ">=0.2.3,<0.3" },
    { name = "lmfit", marker = "extra == 'full'", specifier = ">=1.3.3,<2" },
    { name = "matrix-nio", specifier = ">=0.25.2" },
    { name = "numpy", specifier = ">=2.2.5,<3" },
    { name = "opencv-python-headless", marker = "extra == 'full'", specifier = ">=4.10.0.84" },
    { name = "pandas", specifier = ">=2.2.3" },
    { name = "paramiko", specifier = ">=3.5.1" },
    { name = "photutils", marker = "extra == 'full'", specifier = ">=2.2.0,<3" },
    { name = "pillow", marker = "extra == 'full'", specifier = ">=11.3.0" },
    { name = "py-expression-eval", specifier = ">=0.3.14,<0.4" },
    { name = "python-daemon", marker = "extra == 'full'", specifier = ">=3.1.2,<4" },
    { name = "python-telegram-bot", marker = "extra == 'full'", specifier = "~=22.0" },
    { name = "pytz", specifier = "~=2025.2" },
    { name = "pyyaml", specifier = ">=6.0.2,<7" },
    { name = "requests", specifier = ">=2.32.3,<3" },
    { name = "scipy", specifier = ">=1.15.2,<2" },
    { name = "sep", marker = "sys_platform == 'linux' and extra == 'full'", specifier = ">=1.4.1,<2" },
    { name = "single-source", specifier = ">=0.4.0,<0.5" },
    { name = "slixmpp", specifier = "==1.8.4" },
    { name = "sunpy", marker = "extra == 'full'", specifier = ">=7.0.1" },
    { name = "tornado", marker = "extra == 'full'", specifier = ">=6.4.2,<7" },
    { name = "typing-extensions", specifier = ">=4.13.2,<5" },
]
provides-extras = ["full"]

[package.metadata.requires-dev]
dev = [
    { name = "aioresponses", specifier = ">=0.7.8" },
    { name = "black", specifier = ">=25.1.0,<26" },
    { name = "coverage", specifier = ">=7.9.2" },
    { name = "flake8", specifier = ">=7.3.0" },
    { name = "mypy", specifier = ">=1.15.0,<2" },
    { name = "pre-commit", specifier = ">=4.2.0,<5" },
    { name = "pytest", specifier = ">=8.3.5,<9" },
    { name = "pytest-asyncio", specifier = ">=0.26.0,<0.27" },
    { name = "pytest-cov", specifier = ">=6.1.1,<7" },
    { name = "pytest-mock", specifier = ">=3.14.0,<4" },
    { name = "types-cryptography", specifier = ">=3.3.23.2,<4" },
    { name = "types-enum34", specifier = ">=1.1.8,<2" },
    { name = "types-ipaddress", specifier = ">=1.0.8,<2" },
    { name = "types-paramiko", specifier = ">=3.5.0.20240928,<4" },
    { name = "types-pytz", specifier = ">=2025.2.0.20250326,<2026" },
    { name = "types-pyyaml", specifier = ">=6.0.12.20250402,<7" },
    { name = "types-requests", specifier = ">=2.32.0.20250328,<3" },
    { name = "types-setuptools", specifier = ">=80.3.0.20250505,<81" },
    { name = "types-toml", specifier = ">=0.10.8.20240310,<0.11" },
    { name = "types-tornado", specifier = ">=5.1.1,<6" },
]

[[package]]
name = "pytest"
version = "8.4.1"
source = { registry = "https://pypi.org/simple" }
dependencies = [
    { name = "colorama", marker = "sys_platform == 'win32'" },
    { name = "iniconfig" },
    { name = "packaging" },
    { name = "pluggy" },
    { name = "pygments" },
]
sdist = { url = "https://files.pythonhosted.org/packages/08/ba/45911d754e8eba3d5a841a5ce61a65a685ff1798421ac054f85aa8747dfb/pytest-8.4.1.tar.gz", hash = "sha256:7c67fd69174877359ed9371ec3af8a3d2b04741818c51e5e99cc1742251fa93c", size = 1517714, upload-time = "2025-06-18T05:48:06.109Z" }
wheels = [
    { url = "https://files.pythonhosted.org/packages/29/16/c8a903f4c4dffe7a12843191437d7cd8e32751d5de349d45d3fe69544e87/pytest-8.4.1-py3-none-any.whl", hash = "sha256:539c70ba6fcead8e78eebbf1115e8b589e7565830d7d006a8723f19ac8a0afb7", size = 365474, upload-time = "2025-06-18T05:48:03.955Z" },
]

[[package]]
name = "pytest-asyncio"
version = "0.26.0"
source = { registry = "https://pypi.org/simple" }
dependencies = [
    { name = "pytest" },
]
sdist = { url = "https://files.pythonhosted.org/packages/8e/c4/453c52c659521066969523e87d85d54139bbd17b78f09532fb8eb8cdb58e/pytest_asyncio-0.26.0.tar.gz", hash = "sha256:c4df2a697648241ff39e7f0e4a73050b03f123f760673956cf0d72a4990e312f", size = 54156, upload-time = "2025-03-25T06:22:28.883Z" }
wheels = [
    { url = "https://files.pythonhosted.org/packages/20/7f/338843f449ace853647ace35870874f69a764d251872ed1b4de9f234822c/pytest_asyncio-0.26.0-py3-none-any.whl", hash = "sha256:7b51ed894f4fbea1340262bdae5135797ebbe21d8638978e35d31c6d19f72fb0", size = 19694, upload-time = "2025-03-25T06:22:27.807Z" },
]

[[package]]
name = "pytest-cov"
version = "6.2.1"
source = { registry = "https://pypi.org/simple" }
dependencies = [
    { name = "coverage", extra = ["toml"] },
    { name = "pluggy" },
    { name = "pytest" },
]
sdist = { url = "https://files.pythonhosted.org/packages/18/99/668cade231f434aaa59bbfbf49469068d2ddd945000621d3d165d2e7dd7b/pytest_cov-6.2.1.tar.gz", hash = "sha256:25cc6cc0a5358204b8108ecedc51a9b57b34cc6b8c967cc2c01a4e00d8a67da2", size = 69432, upload-time = "2025-06-12T10:47:47.684Z" }
wheels = [
    { url = "https://files.pythonhosted.org/packages/bc/16/4ea354101abb1287856baa4af2732be351c7bee728065aed451b678153fd/pytest_cov-6.2.1-py3-none-any.whl", hash = "sha256:f5bc4c23f42f1cdd23c70b1dab1bbaef4fc505ba950d53e0081d0730dd7e86d5", size = 24644, upload-time = "2025-06-12T10:47:45.932Z" },
]

[[package]]
name = "pytest-mock"
version = "3.14.1"
source = { registry = "https://pypi.org/simple" }
dependencies = [
    { name = "pytest" },
]
sdist = { url = "https://files.pythonhosted.org/packages/71/28/67172c96ba684058a4d24ffe144d64783d2a270d0af0d9e792737bddc75c/pytest_mock-3.14.1.tar.gz", hash = "sha256:159e9edac4c451ce77a5cdb9fc5d1100708d2dd4ba3c3df572f14097351af80e", size = 33241, upload-time = "2025-05-26T13:58:45.167Z" }
wheels = [
    { url = "https://files.pythonhosted.org/packages/b2/05/77b60e520511c53d1c1ca75f1930c7dd8e971d0c4379b7f4b3f9644685ba/pytest_mock-3.14.1-py3-none-any.whl", hash = "sha256:178aefcd11307d874b4cd3100344e7e2d888d9791a6a1d9bfe90fbc1b74fd1d0", size = 9923, upload-time = "2025-05-26T13:58:43.487Z" },
]

[[package]]
name = "python-daemon"
version = "3.1.2"
source = { registry = "https://pypi.org/simple" }
dependencies = [
    { name = "lockfile" },
]
sdist = { url = "https://files.pythonhosted.org/packages/3d/37/4f10e37bdabc058a32989da2daf29e57dc59dbc5395497f3d36d5f5e2694/python_daemon-3.1.2.tar.gz", hash = "sha256:f7b04335adc473de877f5117e26d5f1142f4c9f7cd765408f0877757be5afbf4", size = 71576, upload-time = "2024-12-03T08:41:07.843Z" }
wheels = [
    { url = "https://files.pythonhosted.org/packages/45/3c/b88167e2d6785c0e781ee5d498b07472aeb9b6765da3b19e7cc9e0813841/python_daemon-3.1.2-py3-none-any.whl", hash = "sha256:b906833cef63502994ad48e2eab213259ed9bb18d54fa8774dcba2ff7864cec6", size = 30872, upload-time = "2024-12-03T08:41:03.322Z" },
]

[[package]]
name = "python-dateutil"
version = "2.9.0.post0"
source = { registry = "https://pypi.org/simple" }
dependencies = [
    { name = "six" },
]
sdist = { url = "https://files.pythonhosted.org/packages/66/c0/0c8b6ad9f17a802ee498c46e004a0eb49bc148f2fd230864601a86dcf6db/python-dateutil-2.9.0.post0.tar.gz", hash = "sha256:37dd54208da7e1cd875388217d5e00ebd4179249f90fb72437e91a35459a0ad3", size = 342432, upload-time = "2024-03-01T18:36:20.211Z" }
wheels = [
    { url = "https://files.pythonhosted.org/packages/ec/57/56b9bcc3c9c6a792fcbaf139543cee77261f3651ca9da0c93f5c1221264b/python_dateutil-2.9.0.post0-py2.py3-none-any.whl", hash = "sha256:a8b2bc7bffae282281c8140a97d3aa9c14da0b136dfe83f850eea9a5f7470427", size = 229892, upload-time = "2024-03-01T18:36:18.57Z" },
]

[[package]]
name = "python-socks"
version = "2.7.2"
source = { registry = "https://pypi.org/simple" }
sdist = { url = "https://files.pythonhosted.org/packages/c0/fb/49fc4c3d61dbc8404879bed6c94c0595e654951ac9145645b057c4883966/python_socks-2.7.2.tar.gz", hash = "sha256:4c845d4700352bc7e7382f302dfc6baf0af0de34d2a6d70ba356b2539d4dbb62", size = 229950, upload-time = "2025-08-01T06:47:05.488Z" }
wheels = [
    { url = "https://files.pythonhosted.org/packages/8d/e6/1fdebffa733e79e67b43ee8930e4e5049eb51eae3608caeafc83518798aa/python_socks-2.7.2-py3-none-any.whl", hash = "sha256:d311aefbacc0ddfaa1fa1c32096c436d4fe75b899c24d78e677e1b0623c52c48", size = 55048, upload-time = "2025-08-01T06:47:03.734Z" },
]

[[package]]
name = "python-telegram-bot"
version = "22.2"
source = { registry = "https://pypi.org/simple" }
dependencies = [
    { name = "httpx" },
]
sdist = { url = "https://files.pythonhosted.org/packages/52/a5/59e8d771e332105b7acbd48ff7b7f0415f9d50c32bac46963f487cc6cf94/python_telegram_bot-22.2.tar.gz", hash = "sha256:20dc096673961b849c041814d9618a3c7036dcca73015e576293600234457482", size = 1453202, upload-time = "2025-06-29T18:06:11.201Z" }
wheels = [
    { url = "https://files.pythonhosted.org/packages/7b/3e/3ea0241bccb204b740af5755e1b3a106ae2c36252b6f888872c45810e936/python_telegram_bot-22.2-py3-none-any.whl", hash = "sha256:234b933f960c534ffb2679f4d1e937bae24b4ac1c4767b6b03754bd38640cec0", size = 708737, upload-time = "2025-06-29T18:06:08.75Z" },
]

[[package]]
name = "pytz"
version = "2025.2"
source = { registry = "https://pypi.org/simple" }
sdist = { url = "https://files.pythonhosted.org/packages/f8/bf/abbd3cdfb8fbc7fb3d4d38d320f2441b1e7cbe29be4f23797b4a2b5d8aac/pytz-2025.2.tar.gz", hash = "sha256:360b9e3dbb49a209c21ad61809c7fb453643e048b38924c765813546746e81c3", size = 320884, upload-time = "2025-03-25T02:25:00.538Z" }
wheels = [
    { url = "https://files.pythonhosted.org/packages/81/c4/34e93fe5f5429d7570ec1fa436f1986fb1f00c3e0f43a589fe2bbcd22c3f/pytz-2025.2-py2.py3-none-any.whl", hash = "sha256:5ddf76296dd8c44c26eb8f4b6f35488f3ccbf6fbbd7adee0b7262d43f0ec2f00", size = 509225, upload-time = "2025-03-25T02:24:58.468Z" },
]

[[package]]
name = "pyvo"
version = "1.7"
source = { registry = "https://pypi.org/simple" }
dependencies = [
    { name = "astropy" },
    { name = "requests" },
]
sdist = { url = "https://files.pythonhosted.org/packages/b6/27/e5cec6dea4bfe4e4e6819bd940bd74edbc5b168be7cd15fbf0a0712a3995/pyvo-1.7.tar.gz", hash = "sha256:a6fad9efd410732d113e55df43b0201c9acb2e29f27532c71bda56f38ce62320", size = 2095584, upload-time = "2025-06-02T03:06:01.788Z" }
wheels = [
    { url = "https://files.pythonhosted.org/packages/b0/7a/1e561c455e2618617d906f1d09724b92059b882fd529f0cd4ca0408ccaea/pyvo-1.7-py3-none-any.whl", hash = "sha256:f1019a7f62cd0ba8d61908d4cc2b4d2b37410a7d75401ef9cdf7dbc99d232434", size = 1075136, upload-time = "2025-06-02T03:05:58.543Z" },
]

[[package]]
name = "pywin32-ctypes"
version = "0.2.3"
source = { registry = "https://pypi.org/simple" }
sdist = { url = "https://files.pythonhosted.org/packages/85/9f/01a1a99704853cb63f253eea009390c88e7131c67e66a0a02099a8c917cb/pywin32-ctypes-0.2.3.tar.gz", hash = "sha256:d162dc04946d704503b2edc4d55f3dba5c1d539ead017afa00142c38b9885755", size = 29471, upload-time = "2024-08-14T10:15:34.626Z" }
wheels = [
    { url = "https://files.pythonhosted.org/packages/de/3d/8161f7711c017e01ac9f008dfddd9410dff3674334c233bde66e7ba65bbf/pywin32_ctypes-0.2.3-py3-none-any.whl", hash = "sha256:8a1513379d709975552d202d942d9837758905c8d01eb82b8bcc30918929e7b8", size = 30756, upload-time = "2024-08-14T10:15:33.187Z" },
]

[[package]]
name = "pyyaml"
version = "6.0.2"
source = { registry = "https://pypi.org/simple" }
sdist = { url = "https://files.pythonhosted.org/packages/54/ed/79a089b6be93607fa5cdaedf301d7dfb23af5f25c398d5ead2525b063e17/pyyaml-6.0.2.tar.gz", hash = "sha256:d584d9ec91ad65861cc08d42e834324ef890a082e591037abe114850ff7bbc3e", size = 130631, upload-time = "2024-08-06T20:33:50.674Z" }
wheels = [
    { url = "https://files.pythonhosted.org/packages/f8/aa/7af4e81f7acba21a4c6be026da38fd2b872ca46226673c89a758ebdc4fd2/PyYAML-6.0.2-cp311-cp311-macosx_10_9_x86_64.whl", hash = "sha256:cc1c1159b3d456576af7a3e4d1ba7e6924cb39de8f67111c735f6fc832082774", size = 184612, upload-time = "2024-08-06T20:32:03.408Z" },
    { url = "https://files.pythonhosted.org/packages/8b/62/b9faa998fd185f65c1371643678e4d58254add437edb764a08c5a98fb986/PyYAML-6.0.2-cp311-cp311-macosx_11_0_arm64.whl", hash = "sha256:1e2120ef853f59c7419231f3bf4e7021f1b936f6ebd222406c3b60212205d2ee", size = 172040, upload-time = "2024-08-06T20:32:04.926Z" },
    { url = "https://files.pythonhosted.org/packages/ad/0c/c804f5f922a9a6563bab712d8dcc70251e8af811fce4524d57c2c0fd49a4/PyYAML-6.0.2-cp311-cp311-manylinux_2_17_aarch64.manylinux2014_aarch64.whl", hash = "sha256:5d225db5a45f21e78dd9358e58a98702a0302f2659a3c6cd320564b75b86f47c", size = 736829, upload-time = "2024-08-06T20:32:06.459Z" },
    { url = "https://files.pythonhosted.org/packages/51/16/6af8d6a6b210c8e54f1406a6b9481febf9c64a3109c541567e35a49aa2e7/PyYAML-6.0.2-cp311-cp311-manylinux_2_17_s390x.manylinux2014_s390x.whl", hash = "sha256:5ac9328ec4831237bec75defaf839f7d4564be1e6b25ac710bd1a96321cc8317", size = 764167, upload-time = "2024-08-06T20:32:08.338Z" },
    { url = "https://files.pythonhosted.org/packages/75/e4/2c27590dfc9992f73aabbeb9241ae20220bd9452df27483b6e56d3975cc5/PyYAML-6.0.2-cp311-cp311-manylinux_2_17_x86_64.manylinux2014_x86_64.whl", hash = "sha256:3ad2a3decf9aaba3d29c8f537ac4b243e36bef957511b4766cb0057d32b0be85", size = 762952, upload-time = "2024-08-06T20:32:14.124Z" },
    { url = "https://files.pythonhosted.org/packages/9b/97/ecc1abf4a823f5ac61941a9c00fe501b02ac3ab0e373c3857f7d4b83e2b6/PyYAML-6.0.2-cp311-cp311-musllinux_1_1_aarch64.whl", hash = "sha256:ff3824dc5261f50c9b0dfb3be22b4567a6f938ccce4587b38952d85fd9e9afe4", size = 735301, upload-time = "2024-08-06T20:32:16.17Z" },
    { url = "https://files.pythonhosted.org/packages/45/73/0f49dacd6e82c9430e46f4a027baa4ca205e8b0a9dce1397f44edc23559d/PyYAML-6.0.2-cp311-cp311-musllinux_1_1_x86_64.whl", hash = "sha256:797b4f722ffa07cc8d62053e4cff1486fa6dc094105d13fea7b1de7d8bf71c9e", size = 756638, upload-time = "2024-08-06T20:32:18.555Z" },
    { url = "https://files.pythonhosted.org/packages/22/5f/956f0f9fc65223a58fbc14459bf34b4cc48dec52e00535c79b8db361aabd/PyYAML-6.0.2-cp311-cp311-win32.whl", hash = "sha256:11d8f3dd2b9c1207dcaf2ee0bbbfd5991f571186ec9cc78427ba5bd32afae4b5", size = 143850, upload-time = "2024-08-06T20:32:19.889Z" },
    { url = "https://files.pythonhosted.org/packages/ed/23/8da0bbe2ab9dcdd11f4f4557ccaf95c10b9811b13ecced089d43ce59c3c8/PyYAML-6.0.2-cp311-cp311-win_amd64.whl", hash = "sha256:e10ce637b18caea04431ce14fabcf5c64a1c61ec9c56b071a4b7ca131ca52d44", size = 161980, upload-time = "2024-08-06T20:32:21.273Z" },
    { url = "https://files.pythonhosted.org/packages/86/0c/c581167fc46d6d6d7ddcfb8c843a4de25bdd27e4466938109ca68492292c/PyYAML-6.0.2-cp312-cp312-macosx_10_9_x86_64.whl", hash = "sha256:c70c95198c015b85feafc136515252a261a84561b7b1d51e3384e0655ddf25ab", size = 183873, upload-time = "2024-08-06T20:32:25.131Z" },
    { url = "https://files.pythonhosted.org/packages/a8/0c/38374f5bb272c051e2a69281d71cba6fdb983413e6758b84482905e29a5d/PyYAML-6.0.2-cp312-cp312-macosx_11_0_arm64.whl", hash = "sha256:ce826d6ef20b1bc864f0a68340c8b3287705cae2f8b4b1d932177dcc76721725", size = 173302, upload-time = "2024-08-06T20:32:26.511Z" },
    { url = "https://files.pythonhosted.org/packages/c3/93/9916574aa8c00aa06bbac729972eb1071d002b8e158bd0e83a3b9a20a1f7/PyYAML-6.0.2-cp312-cp312-manylinux_2_17_aarch64.manylinux2014_aarch64.whl", hash = "sha256:1f71ea527786de97d1a0cc0eacd1defc0985dcf6b3f17bb77dcfc8c34bec4dc5", size = 739154, upload-time = "2024-08-06T20:32:28.363Z" },
    { url = "https://files.pythonhosted.org/packages/95/0f/b8938f1cbd09739c6da569d172531567dbcc9789e0029aa070856f123984/PyYAML-6.0.2-cp312-cp312-manylinux_2_17_s390x.manylinux2014_s390x.whl", hash = "sha256:9b22676e8097e9e22e36d6b7bda33190d0d400f345f23d4065d48f4ca7ae0425", size = 766223, upload-time = "2024-08-06T20:32:30.058Z" },
    { url = "https://files.pythonhosted.org/packages/b9/2b/614b4752f2e127db5cc206abc23a8c19678e92b23c3db30fc86ab731d3bd/PyYAML-6.0.2-cp312-cp312-manylinux_2_17_x86_64.manylinux2014_x86_64.whl", hash = "sha256:80bab7bfc629882493af4aa31a4cfa43a4c57c83813253626916b8c7ada83476", size = 767542, upload-time = "2024-08-06T20:32:31.881Z" },
    { url = "https://files.pythonhosted.org/packages/d4/00/dd137d5bcc7efea1836d6264f049359861cf548469d18da90cd8216cf05f/PyYAML-6.0.2-cp312-cp312-musllinux_1_1_aarch64.whl", hash = "sha256:0833f8694549e586547b576dcfaba4a6b55b9e96098b36cdc7ebefe667dfed48", size = 731164, upload-time = "2024-08-06T20:32:37.083Z" },
    { url = "https://files.pythonhosted.org/packages/c9/1f/4f998c900485e5c0ef43838363ba4a9723ac0ad73a9dc42068b12aaba4e4/PyYAML-6.0.2-cp312-cp312-musllinux_1_1_x86_64.whl", hash = "sha256:8b9c7197f7cb2738065c481a0461e50ad02f18c78cd75775628afb4d7137fb3b", size = 756611, upload-time = "2024-08-06T20:32:38.898Z" },
    { url = "https://files.pythonhosted.org/packages/df/d1/f5a275fdb252768b7a11ec63585bc38d0e87c9e05668a139fea92b80634c/PyYAML-6.0.2-cp312-cp312-win32.whl", hash = "sha256:ef6107725bd54b262d6dedcc2af448a266975032bc85ef0172c5f059da6325b4", size = 140591, upload-time = "2024-08-06T20:32:40.241Z" },
    { url = "https://files.pythonhosted.org/packages/0c/e8/4f648c598b17c3d06e8753d7d13d57542b30d56e6c2dedf9c331ae56312e/PyYAML-6.0.2-cp312-cp312-win_amd64.whl", hash = "sha256:7e7401d0de89a9a855c839bc697c079a4af81cf878373abd7dc625847d25cbd8", size = 156338, upload-time = "2024-08-06T20:32:41.93Z" },
    { url = "https://files.pythonhosted.org/packages/ef/e3/3af305b830494fa85d95f6d95ef7fa73f2ee1cc8ef5b495c7c3269fb835f/PyYAML-6.0.2-cp313-cp313-macosx_10_13_x86_64.whl", hash = "sha256:efdca5630322a10774e8e98e1af481aad470dd62c3170801852d752aa7a783ba", size = 181309, upload-time = "2024-08-06T20:32:43.4Z" },
    { url = "https://files.pythonhosted.org/packages/45/9f/3b1c20a0b7a3200524eb0076cc027a970d320bd3a6592873c85c92a08731/PyYAML-6.0.2-cp313-cp313-macosx_11_0_arm64.whl", hash = "sha256:50187695423ffe49e2deacb8cd10510bc361faac997de9efef88badc3bb9e2d1", size = 171679, upload-time = "2024-08-06T20:32:44.801Z" },
    { url = "https://files.pythonhosted.org/packages/7c/9a/337322f27005c33bcb656c655fa78325b730324c78620e8328ae28b64d0c/PyYAML-6.0.2-cp313-cp313-manylinux_2_17_aarch64.manylinux2014_aarch64.whl", hash = "sha256:0ffe8360bab4910ef1b9e87fb812d8bc0a308b0d0eef8c8f44e0254ab3b07133", size = 733428, upload-time = "2024-08-06T20:32:46.432Z" },
    { url = "https://files.pythonhosted.org/packages/a3/69/864fbe19e6c18ea3cc196cbe5d392175b4cf3d5d0ac1403ec3f2d237ebb5/PyYAML-6.0.2-cp313-cp313-manylinux_2_17_s390x.manylinux2014_s390x.whl", hash = "sha256:17e311b6c678207928d649faa7cb0d7b4c26a0ba73d41e99c4fff6b6c3276484", size = 763361, upload-time = "2024-08-06T20:32:51.188Z" },
    { url = "https://files.pythonhosted.org/packages/04/24/b7721e4845c2f162d26f50521b825fb061bc0a5afcf9a386840f23ea19fa/PyYAML-6.0.2-cp313-cp313-manylinux_2_17_x86_64.manylinux2014_x86_64.whl", hash = "sha256:70b189594dbe54f75ab3a1acec5f1e3faa7e8cf2f1e08d9b561cb41b845f69d5", size = 759523, upload-time = "2024-08-06T20:32:53.019Z" },
    { url = "https://files.pythonhosted.org/packages/2b/b2/e3234f59ba06559c6ff63c4e10baea10e5e7df868092bf9ab40e5b9c56b6/PyYAML-6.0.2-cp313-cp313-musllinux_1_1_aarch64.whl", hash = "sha256:41e4e3953a79407c794916fa277a82531dd93aad34e29c2a514c2c0c5fe971cc", size = 726660, upload-time = "2024-08-06T20:32:54.708Z" },
    { url = "https://files.pythonhosted.org/packages/fe/0f/25911a9f080464c59fab9027482f822b86bf0608957a5fcc6eaac85aa515/PyYAML-6.0.2-cp313-cp313-musllinux_1_1_x86_64.whl", hash = "sha256:68ccc6023a3400877818152ad9a1033e3db8625d899c72eacb5a668902e4d652", size = 751597, upload-time = "2024-08-06T20:32:56.985Z" },
    { url = "https://files.pythonhosted.org/packages/14/0d/e2c3b43bbce3cf6bd97c840b46088a3031085179e596d4929729d8d68270/PyYAML-6.0.2-cp313-cp313-win32.whl", hash = "sha256:bc2fa7c6b47d6bc618dd7fb02ef6fdedb1090ec036abab80d4681424b84c1183", size = 140527, upload-time = "2024-08-06T20:33:03.001Z" },
    { url = "https://files.pythonhosted.org/packages/fa/de/02b54f42487e3d3c6efb3f89428677074ca7bf43aae402517bc7cca949f3/PyYAML-6.0.2-cp313-cp313-win_amd64.whl", hash = "sha256:8388ee1976c416731879ac16da0aff3f63b286ffdd57cdeb95f3f2e085687563", size = 156446, upload-time = "2024-08-06T20:33:04.33Z" },
]

[[package]]
name = "referencing"
version = "0.36.2"
source = { registry = "https://pypi.org/simple" }
dependencies = [
    { name = "attrs" },
    { name = "rpds-py" },
    { name = "typing-extensions", marker = "python_full_version < '3.13'" },
]
sdist = { url = "https://files.pythonhosted.org/packages/2f/db/98b5c277be99dd18bfd91dd04e1b759cad18d1a338188c936e92f921c7e2/referencing-0.36.2.tar.gz", hash = "sha256:df2e89862cd09deabbdba16944cc3f10feb6b3e6f18e902f7cc25609a34775aa", size = 74744, upload-time = "2025-01-25T08:48:16.138Z" }
wheels = [
    { url = "https://files.pythonhosted.org/packages/c1/b1/3baf80dc6d2b7bc27a95a67752d0208e410351e3feb4eb78de5f77454d8d/referencing-0.36.2-py3-none-any.whl", hash = "sha256:e8699adbbf8b5c7de96d8ffa0eb5c158b3beafce084968e2ea8bb08c6794dcd0", size = 26775, upload-time = "2025-01-25T08:48:14.241Z" },
]

[[package]]
name = "reproject"
version = "0.14.1"
source = { registry = "https://pypi.org/simple" }
dependencies = [
    { name = "astropy" },
    { name = "astropy-healpix" },
    { name = "cloudpickle" },
    { name = "dask", extra = ["array"] },
    { name = "fsspec" },
    { name = "numpy" },
    { name = "scipy" },
    { name = "zarr" },
]
sdist = { url = "https://files.pythonhosted.org/packages/6a/0b/278b3c49f7d4a5feb45bb1659f1b877c91a0b168dfa05fd85cd95119c117/reproject-0.14.1.tar.gz", hash = "sha256:53c8ea279b8b557f33a1e430af5e053cd747002440e072bae6ad9302d46be579", size = 874343, upload-time = "2024-11-19T00:49:01.861Z" }
wheels = [
    { url = "https://files.pythonhosted.org/packages/38/5a/d0f25888f65349bdd41456c1d9dd6673ce87bc610fe563d7149a73bf5dd4/reproject-0.14.1-cp311-cp311-macosx_10_9_x86_64.whl", hash = "sha256:0c2f2a05f387f5fd2537bb6d0fc9ace95752cef2f884a0e4d0e785f748cfbf95", size = 997981, upload-time = "2024-11-19T00:48:32.238Z" },
    { url = "https://files.pythonhosted.org/packages/37/bb/b710c52e53e2ac3edfc26efc5bdb3ceb56c1a1f0ff95addcbac65c573130/reproject-0.14.1-cp311-cp311-macosx_11_0_arm64.whl", hash = "sha256:bd5c94b498eef401aedc1cd30bee01e91e117439258ffc0eb31cc05fcfee7cf1", size = 983839, upload-time = "2024-11-19T00:48:34.649Z" },
    { url = "https://files.pythonhosted.org/packages/d3/98/3b267a1be57e7b281a2b3a2719a1762356e1f954cf0ec43fd7ae7e8c1726/reproject-0.14.1-cp311-cp311-manylinux_2_17_aarch64.manylinux2014_aarch64.whl", hash = "sha256:249a90ac16ab44b213e947a89871c5dda4e415ca89b5076f9e72d35fb4d83d27", size = 1670572, upload-time = "2024-11-19T00:48:36.15Z" },
    { url = "https://files.pythonhosted.org/packages/18/ca/11deb0a757a083543258ae00c76a993ce593f19a0ab485bd21cfd8e526eb/reproject-0.14.1-cp311-cp311-manylinux_2_17_x86_64.manylinux2014_x86_64.whl", hash = "sha256:f22f58513b9fb0ca1dbf4416677c41ac03dd0fcf1a817927f838d9a2ea531100", size = 1673426, upload-time = "2024-11-19T00:48:38.361Z" },
    { url = "https://files.pythonhosted.org/packages/fb/dd/85d1be7370388747d856558711cb417a3e48b1ed7b06f11b351115a37942/reproject-0.14.1-cp311-cp311-win_amd64.whl", hash = "sha256:4b3d3f01ca73170044bf16eb2cbfc18b57771e5995d7265e16b933517325de04", size = 985329, upload-time = "2024-11-19T00:48:40.677Z" },
    { url = "https://files.pythonhosted.org/packages/42/c1/fa6bce117ce6950e780fbab1ae6a3ccfdfeb3c935f9b7fffee46f52ac601/reproject-0.14.1-cp312-cp312-macosx_10_9_x86_64.whl", hash = "sha256:a24d303cb9403204685173c327b4855b0d97baccf909182f10ec25fa893ce387", size = 996316, upload-time = "2024-11-19T00:48:42.457Z" },
    { url = "https://files.pythonhosted.org/packages/18/46/7bbf7f46cfa0e97e5156856686f3d23eadde3a29df8b83a8d6905cd59987/reproject-0.14.1-cp312-cp312-macosx_11_0_arm64.whl", hash = "sha256:9908d0a309a17f4c30ec669c7c4556ce682fa27e977d961c127bfdc44e712568", size = 983700, upload-time = "2024-11-19T00:48:44.461Z" },
    { url = "https://files.pythonhosted.org/packages/00/7d/a4470784843a13263fa1117d1c65ee3800bbdfe8f8150704eaca47d6d469/reproject-0.14.1-cp312-cp312-manylinux_2_17_aarch64.manylinux2014_aarch64.whl", hash = "sha256:c21813c273cbfa34ae066e8d517ff9b4ce9f34a77a9c770b5f1076d91537f597", size = 1661354, upload-time = "2024-11-19T00:48:45.861Z" },
    { url = "https://files.pythonhosted.org/packages/ad/b6/4b94328ab0abc496219fb334d35cf86f3b805eba544420ec4efd1ab49b64/reproject-0.14.1-cp312-cp312-manylinux_2_17_x86_64.manylinux2014_x86_64.whl", hash = "sha256:76a3068299ffc31e40b19cdca33ee56717e68e69aaff0c69af8a6adbb6e98bd6", size = 1676672, upload-time = "2024-11-19T00:48:48.177Z" },
    { url = "https://files.pythonhosted.org/packages/33/2c/e83d26f0fd270760e6520d058188917876f2706bfd8d126fa02a546098be/reproject-0.14.1-cp312-cp312-win_amd64.whl", hash = "sha256:4402281f9f970037fc67f85117b81def502e048af2a870dc57b471129e894610", size = 983889, upload-time = "2024-11-19T00:48:50.771Z" },
    { url = "https://files.pythonhosted.org/packages/88/01/747d6c43d67217b206c2130575524ef07c229e4c1165c178f1f62c574ad8/reproject-0.14.1-cp313-cp313-macosx_10_13_x86_64.whl", hash = "sha256:ee8363149ed0c4281c46c038632e2976d8e7beae696eeed39b21852e562d83bf", size = 994172, upload-time = "2024-11-19T00:48:52.993Z" },
    { url = "https://files.pythonhosted.org/packages/3c/70/64626a55537f72efedb8e4d0257af22c5cbf60b86583224cc35232fb1acb/reproject-0.14.1-cp313-cp313-macosx_11_0_arm64.whl", hash = "sha256:e002382edeceff798aeb18d6deb27f070b2719c88bde9bf5a9673a2dcb90cd6b", size = 982107, upload-time = "2024-11-19T00:48:55.107Z" },
    { url = "https://files.pythonhosted.org/packages/84/65/fb89e6bd5020c20c12246ffabfbe62347f044957f5f3615545f1f2159283/reproject-0.14.1-cp313-cp313-manylinux_2_17_aarch64.manylinux2014_aarch64.whl", hash = "sha256:2d8e842a064d209bcfc25398918ac0a45adb069082ee22d450d70f79b59089e1", size = 1653705, upload-time = "2024-11-19T00:48:56.616Z" },
    { url = "https://files.pythonhosted.org/packages/ec/84/37b6960bad2aeb8fda4aab36bcfae4a92ab844097dfb09d55f0196033d6f/reproject-0.14.1-cp313-cp313-manylinux_2_17_x86_64.manylinux2014_x86_64.whl", hash = "sha256:75aec4132d8e19e09c7853e1a6066b6881a7470b386e7542b44c2d87d57a5f66", size = 1666707, upload-time = "2024-11-19T00:48:58.145Z" },
    { url = "https://files.pythonhosted.org/packages/10/74/fb4f97b3a4e643d68efd3b390610b3e9aca0752bf5ffa650ecd9418a4b91/reproject-0.14.1-cp313-cp313-win_amd64.whl", hash = "sha256:540951ea3b083ac15d4bffd1f2d0b8bd5041d870ffffc93fbc6f743d7e6bed39", size = 982830, upload-time = "2024-11-19T00:49:00.453Z" },
]

[[package]]
name = "requests"
version = "2.32.4"
source = { registry = "https://pypi.org/simple" }
dependencies = [
    { name = "certifi" },
    { name = "charset-normalizer" },
    { name = "idna" },
    { name = "urllib3" },
]
sdist = { url = "https://files.pythonhosted.org/packages/e1/0a/929373653770d8a0d7ea76c37de6e41f11eb07559b103b1c02cafb3f7cf8/requests-2.32.4.tar.gz", hash = "sha256:27d0316682c8a29834d3264820024b62a36942083d52caf2f14c0591336d3422", size = 135258, upload-time = "2025-06-09T16:43:07.34Z" }
wheels = [
    { url = "https://files.pythonhosted.org/packages/7c/e4/56027c4a6b4ae70ca9de302488c5ca95ad4a39e190093d6c1a8ace08341b/requests-2.32.4-py3-none-any.whl", hash = "sha256:27babd3cda2a6d50b30443204ee89830707d396671944c998b5975b031ac2b2c", size = 64847, upload-time = "2025-06-09T16:43:05.728Z" },
]

[[package]]
name = "rpds-py"
version = "0.27.0"
source = { registry = "https://pypi.org/simple" }
sdist = { url = "https://files.pythonhosted.org/packages/1e/d9/991a0dee12d9fc53ed027e26a26a64b151d77252ac477e22666b9688bc16/rpds_py-0.27.0.tar.gz", hash = "sha256:8b23cf252f180cda89220b378d917180f29d313cd6a07b2431c0d3b776aae86f", size = 27420, upload-time = "2025-08-07T08:26:39.624Z" }
wheels = [
    { url = "https://files.pythonhosted.org/packages/b4/c1/49d515434c1752e40f5e35b985260cf27af052593378580a2f139a5be6b8/rpds_py-0.27.0-cp311-cp311-macosx_10_12_x86_64.whl", hash = "sha256:dbc2ab5d10544eb485baa76c63c501303b716a5c405ff2469a1d8ceffaabf622", size = 371577, upload-time = "2025-08-07T08:23:25.379Z" },
    { url = "https://files.pythonhosted.org/packages/e1/6d/bf2715b2fee5087fa13b752b5fd573f1a93e4134c74d275f709e38e54fe7/rpds_py-0.27.0-cp311-cp311-macosx_11_0_arm64.whl", hash = "sha256:7ec85994f96a58cf7ed288caa344b7fe31fd1d503bdf13d7331ead5f70ab60d5", size = 354959, upload-time = "2025-08-07T08:23:26.767Z" },
    { url = "https://files.pythonhosted.org/packages/a3/5c/e7762808c746dd19733a81373c10da43926f6a6adcf4920a21119697a60a/rpds_py-0.27.0-cp311-cp311-manylinux_2_17_aarch64.manylinux2014_aarch64.whl", hash = "sha256:190d7285cd3bb6d31d37a0534d7359c1ee191eb194c511c301f32a4afa5a1dd4", size = 381485, upload-time = "2025-08-07T08:23:27.869Z" },
    { url = "https://files.pythonhosted.org/packages/40/51/0d308eb0b558309ca0598bcba4243f52c4cd20e15fe991b5bd75824f2e61/rpds_py-0.27.0-cp311-cp311-manylinux_2_17_armv7l.manylinux2014_armv7l.whl", hash = "sha256:c10d92fb6d7fd827e44055fcd932ad93dac6a11e832d51534d77b97d1d85400f", size = 396816, upload-time = "2025-08-07T08:23:29.424Z" },
    { url = "https://files.pythonhosted.org/packages/5c/aa/2d585ec911d78f66458b2c91252134ca0c7c70f687a72c87283173dc0c96/rpds_py-0.27.0-cp311-cp311-manylinux_2_17_ppc64le.manylinux2014_ppc64le.whl", hash = "sha256:dd2c1d27ebfe6a015cfa2005b7fe8c52d5019f7bbdd801bc6f7499aab9ae739e", size = 514950, upload-time = "2025-08-07T08:23:30.576Z" },
    { url = "https://files.pythonhosted.org/packages/0b/ef/aced551cc1148179557aed84343073adadf252c91265263ee6203458a186/rpds_py-0.27.0-cp311-cp311-manylinux_2_17_s390x.manylinux2014_s390x.whl", hash = "sha256:4790c9d5dd565ddb3e9f656092f57268951398cef52e364c405ed3112dc7c7c1", size = 402132, upload-time = "2025-08-07T08:23:32.428Z" },
    { url = "https://files.pythonhosted.org/packages/4b/ac/cf644803d8d417653fe2b3604186861d62ea6afaef1b2284045741baef17/rpds_py-0.27.0-cp311-cp311-manylinux_2_17_x86_64.manylinux2014_x86_64.whl", hash = "sha256:4300e15e7d03660f04be84a125d1bdd0e6b2f674bc0723bc0fd0122f1a4585dc", size = 383660, upload-time = "2025-08-07T08:23:33.829Z" },
    { url = "https://files.pythonhosted.org/packages/c9/ec/caf47c55ce02b76cbaeeb2d3b36a73da9ca2e14324e3d75cf72b59dcdac5/rpds_py-0.27.0-cp311-cp311-manylinux_2_31_riscv64.whl", hash = "sha256:59195dc244fc183209cf8a93406889cadde47dfd2f0a6b137783aa9c56d67c85", size = 401730, upload-time = "2025-08-07T08:23:34.97Z" },
    { url = "https://files.pythonhosted.org/packages/0b/71/c1f355afdcd5b99ffc253422aa4bdcb04ccf1491dcd1bda3688a0c07fd61/rpds_py-0.27.0-cp311-cp311-manylinux_2_5_i686.manylinux1_i686.whl", hash = "sha256:fae4a01ef8c4cb2bbe92ef2063149596907dc4a881a8d26743b3f6b304713171", size = 416122, upload-time = "2025-08-07T08:23:36.062Z" },
    { url = "https://files.pythonhosted.org/packages/38/0f/f4b5b1eda724ed0e04d2b26d8911cdc131451a7ee4c4c020a1387e5c6ded/rpds_py-0.27.0-cp311-cp311-musllinux_1_2_aarch64.whl", hash = "sha256:e3dc8d4ede2dbae6c0fc2b6c958bf51ce9fd7e9b40c0f5b8835c3fde44f5807d", size = 558771, upload-time = "2025-08-07T08:23:37.478Z" },
    { url = "https://files.pythonhosted.org/packages/93/c0/5f8b834db2289ab48d5cffbecbb75e35410103a77ac0b8da36bf9544ec1c/rpds_py-0.27.0-cp311-cp311-musllinux_1_2_i686.whl", hash = "sha256:c3782fb753aa825b4ccabc04292e07897e2fd941448eabf666856c5530277626", size = 587876, upload-time = "2025-08-07T08:23:38.662Z" },
    { url = "https://files.pythonhosted.org/packages/d2/dd/1a1df02ab8eb970115cff2ae31a6f73916609b900dc86961dc382b8c2e5e/rpds_py-0.27.0-cp311-cp311-musllinux_1_2_x86_64.whl", hash = "sha256:887ab1f12b0d227e9260558a4a2320024b20102207ada65c43e1ffc4546df72e", size = 554359, upload-time = "2025-08-07T08:23:39.897Z" },
    { url = "https://files.pythonhosted.org/packages/a1/e4/95a014ab0d51ab6e3bebbdb476a42d992d2bbf9c489d24cff9fda998e925/rpds_py-0.27.0-cp311-cp311-win32.whl", hash = "sha256:5d6790ff400254137b81b8053b34417e2c46921e302d655181d55ea46df58cf7", size = 218084, upload-time = "2025-08-07T08:23:41.086Z" },
    { url = "https://files.pythonhosted.org/packages/49/78/f8d5b71ec65a0376b0de31efcbb5528ce17a9b7fdd19c3763303ccfdedec/rpds_py-0.27.0-cp311-cp311-win_amd64.whl", hash = "sha256:e24d8031a2c62f34853756d9208eeafa6b940a1efcbfe36e8f57d99d52bb7261", size = 230085, upload-time = "2025-08-07T08:23:42.143Z" },
    { url = "https://files.pythonhosted.org/packages/e7/d3/84429745184091e06b4cc70f8597408e314c2d2f7f5e13249af9ffab9e3d/rpds_py-0.27.0-cp311-cp311-win_arm64.whl", hash = "sha256:08680820d23df1df0a0260f714d12966bc6c42d02e8055a91d61e03f0c47dda0", size = 222112, upload-time = "2025-08-07T08:23:43.233Z" },
    { url = "https://files.pythonhosted.org/packages/cd/17/e67309ca1ac993fa1888a0d9b2f5ccc1f67196ace32e76c9f8e1dbbbd50c/rpds_py-0.27.0-cp312-cp312-macosx_10_12_x86_64.whl", hash = "sha256:19c990fdf5acecbf0623e906ae2e09ce1c58947197f9bced6bbd7482662231c4", size = 362611, upload-time = "2025-08-07T08:23:44.773Z" },
    { url = "https://files.pythonhosted.org/packages/93/2e/28c2fb84aa7aa5d75933d1862d0f7de6198ea22dfd9a0cca06e8a4e7509e/rpds_py-0.27.0-cp312-cp312-macosx_11_0_arm64.whl", hash = "sha256:6c27a7054b5224710fcfb1a626ec3ff4f28bcb89b899148c72873b18210e446b", size = 347680, upload-time = "2025-08-07T08:23:46.014Z" },
    { url = "https://files.pythonhosted.org/packages/44/3e/9834b4c8f4f5fe936b479e623832468aa4bd6beb8d014fecaee9eac6cdb1/rpds_py-0.27.0-cp312-cp312-manylinux_2_17_aarch64.manylinux2014_aarch64.whl", hash = "sha256:09965b314091829b378b60607022048953e25f0b396c2b70e7c4c81bcecf932e", size = 384600, upload-time = "2025-08-07T08:23:48Z" },
    { url = "https://files.pythonhosted.org/packages/19/78/744123c7b38865a965cd9e6f691fde7ef989a00a256fa8bf15b75240d12f/rpds_py-0.27.0-cp312-cp312-manylinux_2_17_armv7l.manylinux2014_armv7l.whl", hash = "sha256:14f028eb47f59e9169bfdf9f7ceafd29dd64902141840633683d0bad5b04ff34", size = 400697, upload-time = "2025-08-07T08:23:49.407Z" },
    { url = "https://files.pythonhosted.org/packages/32/97/3c3d32fe7daee0a1f1a678b6d4dfb8c4dcf88197fa2441f9da7cb54a8466/rpds_py-0.27.0-cp312-cp312-manylinux_2_17_ppc64le.manylinux2014_ppc64le.whl", hash = "sha256:6168af0be75bba990a39f9431cdfae5f0ad501f4af32ae62e8856307200517b8", size = 517781, upload-time = "2025-08-07T08:23:50.557Z" },
    { url = "https://files.pythonhosted.org/packages/b2/be/28f0e3e733680aa13ecec1212fc0f585928a206292f14f89c0b8a684cad1/rpds_py-0.27.0-cp312-cp312-manylinux_2_17_s390x.manylinux2014_s390x.whl", hash = "sha256:ab47fe727c13c09d0e6f508e3a49e545008e23bf762a245b020391b621f5b726", size = 406449, upload-time = "2025-08-07T08:23:51.732Z" },
    { url = "https://files.pythonhosted.org/packages/95/ae/5d15c83e337c082d0367053baeb40bfba683f42459f6ebff63a2fd7e5518/rpds_py-0.27.0-cp312-cp312-manylinux_2_17_x86_64.manylinux2014_x86_64.whl", hash = "sha256:5fa01b3d5e3b7d97efab65bd3d88f164e289ec323a8c033c5c38e53ee25c007e", size = 386150, upload-time = "2025-08-07T08:23:52.822Z" },
    { url = "https://files.pythonhosted.org/packages/bf/65/944e95f95d5931112829e040912b25a77b2e7ed913ea5fe5746aa5c1ce75/rpds_py-0.27.0-cp312-cp312-manylinux_2_31_riscv64.whl", hash = "sha256:6c135708e987f46053e0a1246a206f53717f9fadfba27174a9769ad4befba5c3", size = 406100, upload-time = "2025-08-07T08:23:54.339Z" },
    { url = "https://files.pythonhosted.org/packages/21/a4/1664b83fae02894533cd11dc0b9f91d673797c2185b7be0f7496107ed6c5/rpds_py-0.27.0-cp312-cp312-manylinux_2_5_i686.manylinux1_i686.whl", hash = "sha256:fc327f4497b7087d06204235199daf208fd01c82d80465dc5efa4ec9df1c5b4e", size = 421345, upload-time = "2025-08-07T08:23:55.832Z" },
    { url = "https://files.pythonhosted.org/packages/7c/26/b7303941c2b0823bfb34c71378249f8beedce57301f400acb04bb345d025/rpds_py-0.27.0-cp312-cp312-musllinux_1_2_aarch64.whl", hash = "sha256:7e57906e38583a2cba67046a09c2637e23297618dc1f3caddbc493f2be97c93f", size = 561891, upload-time = "2025-08-07T08:23:56.951Z" },
    { url = "https://files.pythonhosted.org/packages/9b/c8/48623d64d4a5a028fa99576c768a6159db49ab907230edddc0b8468b998b/rpds_py-0.27.0-cp312-cp312-musllinux_1_2_i686.whl", hash = "sha256:0f4f69d7a4300fbf91efb1fb4916421bd57804c01ab938ab50ac9c4aa2212f03", size = 591756, upload-time = "2025-08-07T08:23:58.146Z" },
    { url = "https://files.pythonhosted.org/packages/b3/51/18f62617e8e61cc66334c9fb44b1ad7baae3438662098efbc55fb3fda453/rpds_py-0.27.0-cp312-cp312-musllinux_1_2_x86_64.whl", hash = "sha256:b4c4fbbcff474e1e5f38be1bf04511c03d492d42eec0babda5d03af3b5589374", size = 557088, upload-time = "2025-08-07T08:23:59.6Z" },
    { url = "https://files.pythonhosted.org/packages/bd/4c/e84c3a276e2496a93d245516be6b49e20499aa8ca1c94d59fada0d79addc/rpds_py-0.27.0-cp312-cp312-win32.whl", hash = "sha256:27bac29bbbf39601b2aab474daf99dbc8e7176ca3389237a23944b17f8913d97", size = 221926, upload-time = "2025-08-07T08:24:00.695Z" },
    { url = "https://files.pythonhosted.org/packages/83/89/9d0fbcef64340db0605eb0a0044f258076f3ae0a3b108983b2c614d96212/rpds_py-0.27.0-cp312-cp312-win_amd64.whl", hash = "sha256:8a06aa1197ec0281eb1d7daf6073e199eb832fe591ffa329b88bae28f25f5fe5", size = 233235, upload-time = "2025-08-07T08:24:01.846Z" },
    { url = "https://files.pythonhosted.org/packages/c9/b0/e177aa9f39cbab060f96de4a09df77d494f0279604dc2f509263e21b05f9/rpds_py-0.27.0-cp312-cp312-win_arm64.whl", hash = "sha256:e14aab02258cb776a108107bd15f5b5e4a1bbaa61ef33b36693dfab6f89d54f9", size = 223315, upload-time = "2025-08-07T08:24:03.337Z" },
    { url = "https://files.pythonhosted.org/packages/81/d2/dfdfd42565a923b9e5a29f93501664f5b984a802967d48d49200ad71be36/rpds_py-0.27.0-cp313-cp313-macosx_10_12_x86_64.whl", hash = "sha256:443d239d02d9ae55b74015234f2cd8eb09e59fbba30bf60baeb3123ad4c6d5ff", size = 362133, upload-time = "2025-08-07T08:24:04.508Z" },
    { url = "https://files.pythonhosted.org/packages/ac/4a/0a2e2460c4b66021d349ce9f6331df1d6c75d7eea90df9785d333a49df04/rpds_py-0.27.0-cp313-cp313-macosx_11_0_arm64.whl", hash = "sha256:b8a7acf04fda1f30f1007f3cc96d29d8cf0a53e626e4e1655fdf4eabc082d367", size = 347128, upload-time = "2025-08-07T08:24:05.695Z" },
    { url = "https://files.pythonhosted.org/packages/35/8d/7d1e4390dfe09d4213b3175a3f5a817514355cb3524593380733204f20b9/rpds_py-0.27.0-cp313-cp313-manylinux_2_17_aarch64.manylinux2014_aarch64.whl", hash = "sha256:9d0f92b78cfc3b74a42239fdd8c1266f4715b573204c234d2f9fc3fc7a24f185", size = 384027, upload-time = "2025-08-07T08:24:06.841Z" },
    { url = "https://files.pythonhosted.org/packages/c1/65/78499d1a62172891c8cd45de737b2a4b84a414b6ad8315ab3ac4945a5b61/rpds_py-0.27.0-cp313-cp313-manylinux_2_17_armv7l.manylinux2014_armv7l.whl", hash = "sha256:ce4ed8e0c7dbc5b19352b9c2c6131dd23b95fa8698b5cdd076307a33626b72dc", size = 399973, upload-time = "2025-08-07T08:24:08.143Z" },
    { url = "https://files.pythonhosted.org/packages/10/a1/1c67c1d8cc889107b19570bb01f75cf49852068e95e6aee80d22915406fc/rpds_py-0.27.0-cp313-cp313-manylinux_2_17_ppc64le.manylinux2014_ppc64le.whl", hash = "sha256:fde355b02934cc6b07200cc3b27ab0c15870a757d1a72fd401aa92e2ea3c6bfe", size = 515295, upload-time = "2025-08-07T08:24:09.711Z" },
    { url = "https://files.pythonhosted.org/packages/df/27/700ec88e748436b6c7c4a2262d66e80f8c21ab585d5e98c45e02f13f21c0/rpds_py-0.27.0-cp313-cp313-manylinux_2_17_s390x.manylinux2014_s390x.whl", hash = "sha256:13bbc4846ae4c993f07c93feb21a24d8ec637573d567a924b1001e81c8ae80f9", size = 406737, upload-time = "2025-08-07T08:24:11.182Z" },
    { url = "https://files.pythonhosted.org/packages/33/cc/6b0ee8f0ba3f2df2daac1beda17fde5cf10897a7d466f252bd184ef20162/rpds_py-0.27.0-cp313-cp313-manylinux_2_17_x86_64.manylinux2014_x86_64.whl", hash = "sha256:be0744661afbc4099fef7f4e604e7f1ea1be1dd7284f357924af12a705cc7d5c", size = 385898, upload-time = "2025-08-07T08:24:12.798Z" },
    { url = "https://files.pythonhosted.org/packages/e8/7e/c927b37d7d33c0a0ebf249cc268dc2fcec52864c1b6309ecb960497f2285/rpds_py-0.27.0-cp313-cp313-manylinux_2_31_riscv64.whl", hash = "sha256:069e0384a54f427bd65d7fda83b68a90606a3835901aaff42185fcd94f5a9295", size = 405785, upload-time = "2025-08-07T08:24:14.906Z" },
    { url = "https://files.pythonhosted.org/packages/5b/d2/8ed50746d909dcf402af3fa58b83d5a590ed43e07251d6b08fad1a535ba6/rpds_py-0.27.0-cp313-cp313-manylinux_2_5_i686.manylinux1_i686.whl", hash = "sha256:4bc262ace5a1a7dc3e2eac2fa97b8257ae795389f688b5adf22c5db1e2431c43", size = 419760, upload-time = "2025-08-07T08:24:16.129Z" },
    { url = "https://files.pythonhosted.org/packages/d3/60/2b2071aee781cb3bd49f94d5d35686990b925e9b9f3e3d149235a6f5d5c1/rpds_py-0.27.0-cp313-cp313-musllinux_1_2_aarch64.whl", hash = "sha256:2fe6e18e5c8581f0361b35ae575043c7029d0a92cb3429e6e596c2cdde251432", size = 561201, upload-time = "2025-08-07T08:24:17.645Z" },
    { url = "https://files.pythonhosted.org/packages/98/1f/27b67304272521aaea02be293fecedce13fa351a4e41cdb9290576fc6d81/rpds_py-0.27.0-cp313-cp313-musllinux_1_2_i686.whl", hash = "sha256:d93ebdb82363d2e7bec64eecdc3632b59e84bd270d74fe5be1659f7787052f9b", size = 591021, upload-time = "2025-08-07T08:24:18.999Z" },
    { url = "https://files.pythonhosted.org/packages/db/9b/a2fadf823164dd085b1f894be6443b0762a54a7af6f36e98e8fcda69ee50/rpds_py-0.27.0-cp313-cp313-musllinux_1_2_x86_64.whl", hash = "sha256:0954e3a92e1d62e83a54ea7b3fdc9efa5d61acef8488a8a3d31fdafbfb00460d", size = 556368, upload-time = "2025-08-07T08:24:20.54Z" },
    { url = "https://files.pythonhosted.org/packages/24/f3/6d135d46a129cda2e3e6d4c5e91e2cc26ea0428c6cf152763f3f10b6dd05/rpds_py-0.27.0-cp313-cp313-win32.whl", hash = "sha256:2cff9bdd6c7b906cc562a505c04a57d92e82d37200027e8d362518df427f96cd", size = 221236, upload-time = "2025-08-07T08:24:22.144Z" },
    { url = "https://files.pythonhosted.org/packages/c5/44/65d7494f5448ecc755b545d78b188440f81da98b50ea0447ab5ebfdf9bd6/rpds_py-0.27.0-cp313-cp313-win_amd64.whl", hash = "sha256:dc79d192fb76fc0c84f2c58672c17bbbc383fd26c3cdc29daae16ce3d927e8b2", size = 232634, upload-time = "2025-08-07T08:24:23.642Z" },
    { url = "https://files.pythonhosted.org/packages/70/d9/23852410fadab2abb611733933401de42a1964ce6600a3badae35fbd573e/rpds_py-0.27.0-cp313-cp313-win_arm64.whl", hash = "sha256:5b3a5c8089eed498a3af23ce87a80805ff98f6ef8f7bdb70bd1b7dae5105f6ac", size = 222783, upload-time = "2025-08-07T08:24:25.098Z" },
    { url = "https://files.pythonhosted.org/packages/15/75/03447917f78512b34463f4ef11066516067099a0c466545655503bed0c77/rpds_py-0.27.0-cp313-cp313t-macosx_10_12_x86_64.whl", hash = "sha256:90fb790138c1a89a2e58c9282fe1089638401f2f3b8dddd758499041bc6e0774", size = 359154, upload-time = "2025-08-07T08:24:26.249Z" },
    { url = "https://files.pythonhosted.org/packages/6b/fc/4dac4fa756451f2122ddaf136e2c6aeb758dc6fdbe9ccc4bc95c98451d50/rpds_py-0.27.0-cp313-cp313t-macosx_11_0_arm64.whl", hash = "sha256:010c4843a3b92b54373e3d2291a7447d6c3fc29f591772cc2ea0e9f5c1da434b", size = 343909, upload-time = "2025-08-07T08:24:27.405Z" },
    { url = "https://files.pythonhosted.org/packages/7b/81/723c1ed8e6f57ed9d8c0c07578747a2d3d554aaefc1ab89f4e42cfeefa07/rpds_py-0.27.0-cp313-cp313t-manylinux_2_17_aarch64.manylinux2014_aarch64.whl", hash = "sha256:c9ce7a9e967afc0a2af7caa0d15a3e9c1054815f73d6a8cb9225b61921b419bd", size = 379340, upload-time = "2025-08-07T08:24:28.714Z" },
    { url = "https://files.pythonhosted.org/packages/98/16/7e3740413de71818ce1997df82ba5f94bae9fff90c0a578c0e24658e6201/rpds_py-0.27.0-cp313-cp313t-manylinux_2_17_armv7l.manylinux2014_armv7l.whl", hash = "sha256:aa0bf113d15e8abdfee92aa4db86761b709a09954083afcb5bf0f952d6065fdb", size = 391655, upload-time = "2025-08-07T08:24:30.223Z" },
    { url = "https://files.pythonhosted.org/packages/e0/63/2a9f510e124d80660f60ecce07953f3f2d5f0b96192c1365443859b9c87f/rpds_py-0.27.0-cp313-cp313t-manylinux_2_17_ppc64le.manylinux2014_ppc64le.whl", hash = "sha256:eb91d252b35004a84670dfeafadb042528b19842a0080d8b53e5ec1128e8f433", size = 513017, upload-time = "2025-08-07T08:24:31.446Z" },
    { url = "https://files.pythonhosted.org/packages/2c/4e/cf6ff311d09776c53ea1b4f2e6700b9d43bb4e99551006817ade4bbd6f78/rpds_py-0.27.0-cp313-cp313t-manylinux_2_17_s390x.manylinux2014_s390x.whl", hash = "sha256:db8a6313dbac934193fc17fe7610f70cd8181c542a91382531bef5ed785e5615", size = 402058, upload-time = "2025-08-07T08:24:32.613Z" },
    { url = "https://files.pythonhosted.org/packages/88/11/5e36096d474cb10f2a2d68b22af60a3bc4164fd8db15078769a568d9d3ac/rpds_py-0.27.0-cp313-cp313t-manylinux_2_17_x86_64.manylinux2014_x86_64.whl", hash = "sha256:ce96ab0bdfcef1b8c371ada2100767ace6804ea35aacce0aef3aeb4f3f499ca8", size = 383474, upload-time = "2025-08-07T08:24:33.767Z" },
    { url = "https://files.pythonhosted.org/packages/db/a2/3dff02805b06058760b5eaa6d8cb8db3eb3e46c9e452453ad5fc5b5ad9fe/rpds_py-0.27.0-cp313-cp313t-manylinux_2_31_riscv64.whl", hash = "sha256:7451ede3560086abe1aa27dcdcf55cd15c96b56f543fb12e5826eee6f721f858", size = 400067, upload-time = "2025-08-07T08:24:35.021Z" },
    { url = "https://files.pythonhosted.org/packages/67/87/eed7369b0b265518e21ea836456a4ed4a6744c8c12422ce05bce760bb3cf/rpds_py-0.27.0-cp313-cp313t-manylinux_2_5_i686.manylinux1_i686.whl", hash = "sha256:32196b5a99821476537b3f7732432d64d93a58d680a52c5e12a190ee0135d8b5", size = 412085, upload-time = "2025-08-07T08:24:36.267Z" },
    { url = "https://files.pythonhosted.org/packages/8b/48/f50b2ab2fbb422fbb389fe296e70b7a6b5ea31b263ada5c61377e710a924/rpds_py-0.27.0-cp313-cp313t-musllinux_1_2_aarch64.whl", hash = "sha256:a029be818059870664157194e46ce0e995082ac49926f1423c1f058534d2aaa9", size = 555928, upload-time = "2025-08-07T08:24:37.573Z" },
    { url = "https://files.pythonhosted.org/packages/98/41/b18eb51045d06887666c3560cd4bbb6819127b43d758f5adb82b5f56f7d1/rpds_py-0.27.0-cp313-cp313t-musllinux_1_2_i686.whl", hash = "sha256:3841f66c1ffdc6cebce8aed64e36db71466f1dc23c0d9a5592e2a782a3042c79", size = 585527, upload-time = "2025-08-07T08:24:39.391Z" },
    { url = "https://files.pythonhosted.org/packages/be/03/a3dd6470fc76499959b00ae56295b76b4bdf7c6ffc60d62006b1217567e1/rpds_py-0.27.0-cp313-cp313t-musllinux_1_2_x86_64.whl", hash = "sha256:42894616da0fc0dcb2ec08a77896c3f56e9cb2f4b66acd76fc8992c3557ceb1c", size = 554211, upload-time = "2025-08-07T08:24:40.6Z" },
    { url = "https://files.pythonhosted.org/packages/bf/d1/ee5fd1be395a07423ac4ca0bcc05280bf95db2b155d03adefeb47d5ebf7e/rpds_py-0.27.0-cp313-cp313t-win32.whl", hash = "sha256:b1fef1f13c842a39a03409e30ca0bf87b39a1e2a305a9924deadb75a43105d23", size = 216624, upload-time = "2025-08-07T08:24:42.204Z" },
    { url = "https://files.pythonhosted.org/packages/1c/94/4814c4c858833bf46706f87349c37ca45e154da7dbbec9ff09f1abeb08cc/rpds_py-0.27.0-cp313-cp313t-win_amd64.whl", hash = "sha256:183f5e221ba3e283cd36fdfbe311d95cd87699a083330b4f792543987167eff1", size = 230007, upload-time = "2025-08-07T08:24:43.329Z" },
    { url = "https://files.pythonhosted.org/packages/0e/a5/8fffe1c7dc7c055aa02df310f9fb71cfc693a4d5ccc5de2d3456ea5fb022/rpds_py-0.27.0-cp314-cp314-macosx_10_12_x86_64.whl", hash = "sha256:f3cd110e02c5bf17d8fb562f6c9df5c20e73029d587cf8602a2da6c5ef1e32cb", size = 362595, upload-time = "2025-08-07T08:24:44.478Z" },
    { url = "https://files.pythonhosted.org/packages/bc/c7/4e4253fd2d4bb0edbc0b0b10d9f280612ca4f0f990e3c04c599000fe7d71/rpds_py-0.27.0-cp314-cp314-macosx_11_0_arm64.whl", hash = "sha256:8d0e09cf4863c74106b5265c2c310f36146e2b445ff7b3018a56799f28f39f6f", size = 347252, upload-time = "2025-08-07T08:24:45.678Z" },
    { url = "https://files.pythonhosted.org/packages/f3/c8/3d1a954d30f0174dd6baf18b57c215da03cf7846a9d6e0143304e784cddc/rpds_py-0.27.0-cp314-cp314-manylinux_2_17_aarch64.manylinux2014_aarch64.whl", hash = "sha256:64f689ab822f9b5eb6dfc69893b4b9366db1d2420f7db1f6a2adf2a9ca15ad64", size = 384886, upload-time = "2025-08-07T08:24:46.86Z" },
    { url = "https://files.pythonhosted.org/packages/e0/52/3c5835f2df389832b28f9276dd5395b5a965cea34226e7c88c8fbec2093c/rpds_py-0.27.0-cp314-cp314-manylinux_2_17_armv7l.manylinux2014_armv7l.whl", hash = "sha256:e36c80c49853b3ffda7aa1831bf175c13356b210c73128c861f3aa93c3cc4015", size = 399716, upload-time = "2025-08-07T08:24:48.174Z" },
    { url = "https://files.pythonhosted.org/packages/40/73/176e46992461a1749686a2a441e24df51ff86b99c2d34bf39f2a5273b987/rpds_py-0.27.0-cp314-cp314-manylinux_2_17_ppc64le.manylinux2014_ppc64le.whl", hash = "sha256:6de6a7f622860af0146cb9ee148682ff4d0cea0b8fd3ad51ce4d40efb2f061d0", size = 517030, upload-time = "2025-08-07T08:24:49.52Z" },
    { url = "https://files.pythonhosted.org/packages/79/2a/7266c75840e8c6e70effeb0d38922a45720904f2cd695e68a0150e5407e2/rpds_py-0.27.0-cp314-cp314-manylinux_2_17_s390x.manylinux2014_s390x.whl", hash = "sha256:4045e2fc4b37ec4b48e8907a5819bdd3380708c139d7cc358f03a3653abedb89", size = 408448, upload-time = "2025-08-07T08:24:50.727Z" },
    { url = "https://files.pythonhosted.org/packages/e6/5f/a7efc572b8e235093dc6cf39f4dbc8a7f08e65fdbcec7ff4daeb3585eef1/rpds_py-0.27.0-cp314-cp314-manylinux_2_17_x86_64.manylinux2014_x86_64.whl", hash = "sha256:9da162b718b12c4219eeeeb68a5b7552fbc7aadedf2efee440f88b9c0e54b45d", size = 387320, upload-time = "2025-08-07T08:24:52.004Z" },
    { url = "https://files.pythonhosted.org/packages/a2/eb/9ff6bc92efe57cf5a2cb74dee20453ba444b6fdc85275d8c99e0d27239d1/rpds_py-0.27.0-cp314-cp314-manylinux_2_31_riscv64.whl", hash = "sha256:0665be515767dc727ffa5f74bd2ef60b0ff85dad6bb8f50d91eaa6b5fb226f51", size = 407414, upload-time = "2025-08-07T08:24:53.664Z" },
    { url = "https://files.pythonhosted.org/packages/fb/bd/3b9b19b00d5c6e1bd0f418c229ab0f8d3b110ddf7ec5d9d689ef783d0268/rpds_py-0.27.0-cp314-cp314-manylinux_2_5_i686.manylinux1_i686.whl", hash = "sha256:203f581accef67300a942e49a37d74c12ceeef4514874c7cede21b012613ca2c", size = 420766, upload-time = "2025-08-07T08:24:55.917Z" },
    { url = "https://files.pythonhosted.org/packages/17/6b/521a7b1079ce16258c70805166e3ac6ec4ee2139d023fe07954dc9b2d568/rpds_py-0.27.0-cp314-cp314-musllinux_1_2_aarch64.whl", hash = "sha256:7873b65686a6471c0037139aa000d23fe94628e0daaa27b6e40607c90e3f5ec4", size = 562409, upload-time = "2025-08-07T08:24:57.17Z" },
    { url = "https://files.pythonhosted.org/packages/8b/bf/65db5bfb14ccc55e39de8419a659d05a2a9cd232f0a699a516bb0991da7b/rpds_py-0.27.0-cp314-cp314-musllinux_1_2_i686.whl", hash = "sha256:249ab91ceaa6b41abc5f19513cb95b45c6f956f6b89f1fe3d99c81255a849f9e", size = 590793, upload-time = "2025-08-07T08:24:58.388Z" },
    { url = "https://files.pythonhosted.org/packages/db/b8/82d368b378325191ba7aae8f40f009b78057b598d4394d1f2cdabaf67b3f/rpds_py-0.27.0-cp314-cp314-musllinux_1_2_x86_64.whl", hash = "sha256:d2f184336bc1d6abfaaa1262ed42739c3789b1e3a65a29916a615307d22ffd2e", size = 558178, upload-time = "2025-08-07T08:24:59.756Z" },
    { url = "https://files.pythonhosted.org/packages/f6/ff/f270bddbfbc3812500f8131b1ebbd97afd014cd554b604a3f73f03133a36/rpds_py-0.27.0-cp314-cp314-win32.whl", hash = "sha256:d3c622c39f04d5751408f5b801ecb527e6e0a471b367f420a877f7a660d583f6", size = 222355, upload-time = "2025-08-07T08:25:01.027Z" },
    { url = "https://files.pythonhosted.org/packages/bf/20/fdab055b1460c02ed356a0e0b0a78c1dd32dc64e82a544f7b31c9ac643dc/rpds_py-0.27.0-cp314-cp314-win_amd64.whl", hash = "sha256:cf824aceaeffff029ccfba0da637d432ca71ab21f13e7f6f5179cd88ebc77a8a", size = 234007, upload-time = "2025-08-07T08:25:02.268Z" },
    { url = "https://files.pythonhosted.org/packages/4d/a8/694c060005421797a3be4943dab8347c76c2b429a9bef68fb2c87c9e70c7/rpds_py-0.27.0-cp314-cp314-win_arm64.whl", hash = "sha256:86aca1616922b40d8ac1b3073a1ead4255a2f13405e5700c01f7c8d29a03972d", size = 223527, upload-time = "2025-08-07T08:25:03.45Z" },
    { url = "https://files.pythonhosted.org/packages/1e/f9/77f4c90f79d2c5ca8ce6ec6a76cb4734ee247de6b3a4f337e289e1f00372/rpds_py-0.27.0-cp314-cp314t-macosx_10_12_x86_64.whl", hash = "sha256:341d8acb6724c0c17bdf714319c393bb27f6d23d39bc74f94221b3e59fc31828", size = 359469, upload-time = "2025-08-07T08:25:04.648Z" },
    { url = "https://files.pythonhosted.org/packages/c0/22/b97878d2f1284286fef4172069e84b0b42b546ea7d053e5fb7adb9ac6494/rpds_py-0.27.0-cp314-cp314t-macosx_11_0_arm64.whl", hash = "sha256:6b96b0b784fe5fd03beffff2b1533dc0d85e92bab8d1b2c24ef3a5dc8fac5669", size = 343960, upload-time = "2025-08-07T08:25:05.863Z" },
    { url = "https://files.pythonhosted.org/packages/b1/b0/dfd55b5bb480eda0578ae94ef256d3061d20b19a0f5e18c482f03e65464f/rpds_py-0.27.0-cp314-cp314t-manylinux_2_17_aarch64.manylinux2014_aarch64.whl", hash = "sha256:0c431bfb91478d7cbe368d0a699978050d3b112d7f1d440a41e90faa325557fd", size = 380201, upload-time = "2025-08-07T08:25:07.513Z" },
    { url = "https://files.pythonhosted.org/packages/28/22/e1fa64e50d58ad2b2053077e3ec81a979147c43428de9e6de68ddf6aff4e/rpds_py-0.27.0-cp314-cp314t-manylinux_2_17_armv7l.manylinux2014_armv7l.whl", hash = "sha256:20e222a44ae9f507d0f2678ee3dd0c45ec1e930f6875d99b8459631c24058aec", size = 392111, upload-time = "2025-08-07T08:25:09.149Z" },
    { url = "https://files.pythonhosted.org/packages/49/f9/43ab7a43e97aedf6cea6af70fdcbe18abbbc41d4ae6cdec1bfc23bbad403/rpds_py-0.27.0-cp314-cp314t-manylinux_2_17_ppc64le.manylinux2014_ppc64le.whl", hash = "sha256:184f0d7b342967f6cda94a07d0e1fae177d11d0b8f17d73e06e36ac02889f303", size = 515863, upload-time = "2025-08-07T08:25:10.431Z" },
    { url = "https://files.pythonhosted.org/packages/38/9b/9bd59dcc636cd04d86a2d20ad967770bf348f5eb5922a8f29b547c074243/rpds_py-0.27.0-cp314-cp314t-manylinux_2_17_s390x.manylinux2014_s390x.whl", hash = "sha256:a00c91104c173c9043bc46f7b30ee5e6d2f6b1149f11f545580f5d6fdff42c0b", size = 402398, upload-time = "2025-08-07T08:25:11.819Z" },
    { url = "https://files.pythonhosted.org/packages/71/bf/f099328c6c85667aba6b66fa5c35a8882db06dcd462ea214be72813a0dd2/rpds_py-0.27.0-cp314-cp314t-manylinux_2_17_x86_64.manylinux2014_x86_64.whl", hash = "sha256:f7a37dd208f0d658e0487522078b1ed68cd6bce20ef4b5a915d2809b9094b410", size = 384665, upload-time = "2025-08-07T08:25:13.194Z" },
    { url = "https://files.pythonhosted.org/packages/a9/c5/9c1f03121ece6634818490bd3c8be2c82a70928a19de03467fb25a3ae2a8/rpds_py-0.27.0-cp314-cp314t-manylinux_2_31_riscv64.whl", hash = "sha256:92f3b3ec3e6008a1fe00b7c0946a170f161ac00645cde35e3c9a68c2475e8156", size = 400405, upload-time = "2025-08-07T08:25:14.417Z" },
    { url = "https://files.pythonhosted.org/packages/b5/b8/e25d54af3e63ac94f0c16d8fe143779fe71ff209445a0c00d0f6984b6b2c/rpds_py-0.27.0-cp314-cp314t-manylinux_2_5_i686.manylinux1_i686.whl", hash = "sha256:a1b3db5fae5cbce2131b7420a3f83553d4d89514c03d67804ced36161fe8b6b2", size = 413179, upload-time = "2025-08-07T08:25:15.664Z" },
    { url = "https://files.pythonhosted.org/packages/f9/d1/406b3316433fe49c3021546293a04bc33f1478e3ec7950215a7fce1a1208/rpds_py-0.27.0-cp314-cp314t-musllinux_1_2_aarch64.whl", hash = "sha256:5355527adaa713ab693cbce7c1e0ec71682f599f61b128cf19d07e5c13c9b1f1", size = 556895, upload-time = "2025-08-07T08:25:17.061Z" },
    { url = "https://files.pythonhosted.org/packages/5f/bc/3697c0c21fcb9a54d46ae3b735eb2365eea0c2be076b8f770f98e07998de/rpds_py-0.27.0-cp314-cp314t-musllinux_1_2_i686.whl", hash = "sha256:fcc01c57ce6e70b728af02b2401c5bc853a9e14eb07deda30624374f0aebfe42", size = 585464, upload-time = "2025-08-07T08:25:18.406Z" },
    { url = "https://files.pythonhosted.org/packages/63/09/ee1bb5536f99f42c839b177d552f6114aa3142d82f49cef49261ed28dbe0/rpds_py-0.27.0-cp314-cp314t-musllinux_1_2_x86_64.whl", hash = "sha256:3001013dae10f806380ba739d40dee11db1ecb91684febb8406a87c2ded23dae", size = 555090, upload-time = "2025-08-07T08:25:20.461Z" },
    { url = "https://files.pythonhosted.org/packages/7d/2c/363eada9e89f7059199d3724135a86c47082cbf72790d6ba2f336d146ddb/rpds_py-0.27.0-cp314-cp314t-win32.whl", hash = "sha256:0f401c369186a5743694dd9fc08cba66cf70908757552e1f714bfc5219c655b5", size = 218001, upload-time = "2025-08-07T08:25:21.761Z" },
    { url = "https://files.pythonhosted.org/packages/e2/3f/d6c216ed5199c9ef79e2a33955601f454ed1e7420a93b89670133bca5ace/rpds_py-0.27.0-cp314-cp314t-win_amd64.whl", hash = "sha256:8a1dca5507fa1337f75dcd5070218b20bc68cf8844271c923c1b79dfcbc20391", size = 230993, upload-time = "2025-08-07T08:25:23.34Z" },
    { url = "https://files.pythonhosted.org/packages/59/64/72ab5b911fdcc48058359b0e786e5363e3fde885156116026f1a2ba9a5b5/rpds_py-0.27.0-pp311-pypy311_pp73-macosx_10_12_x86_64.whl", hash = "sha256:e6491658dd2569f05860bad645569145c8626ac231877b0fb2d5f9bcb7054089", size = 371658, upload-time = "2025-08-07T08:26:02.369Z" },
    { url = "https://files.pythonhosted.org/packages/6c/4b/90ff04b4da055db53d8fea57640d8d5d55456343a1ec9a866c0ecfe10fd1/rpds_py-0.27.0-pp311-pypy311_pp73-macosx_11_0_arm64.whl", hash = "sha256:bec77545d188f8bdd29d42bccb9191682a46fb2e655e3d1fb446d47c55ac3b8d", size = 355529, upload-time = "2025-08-07T08:26:03.83Z" },
    { url = "https://files.pythonhosted.org/packages/a4/be/527491fb1afcd86fc5ce5812eb37bc70428ee017d77fee20de18155c3937/rpds_py-0.27.0-pp311-pypy311_pp73-manylinux_2_17_aarch64.manylinux2014_aarch64.whl", hash = "sha256:25a4aebf8ca02bbb90a9b3e7a463bbf3bee02ab1c446840ca07b1695a68ce424", size = 382822, upload-time = "2025-08-07T08:26:05.52Z" },
    { url = "https://files.pythonhosted.org/packages/e0/a5/dcdb8725ce11e6d0913e6fcf782a13f4b8a517e8acc70946031830b98441/rpds_py-0.27.0-pp311-pypy311_pp73-manylinux_2_17_armv7l.manylinux2014_armv7l.whl", hash = "sha256:44524b96481a4c9b8e6c46d6afe43fa1fb485c261e359fbe32b63ff60e3884d8", size = 397233, upload-time = "2025-08-07T08:26:07.179Z" },
    { url = "https://files.pythonhosted.org/packages/33/f9/0947920d1927e9f144660590cc38cadb0795d78fe0d9aae0ef71c1513b7c/rpds_py-0.27.0-pp311-pypy311_pp73-manylinux_2_17_ppc64le.manylinux2014_ppc64le.whl", hash = "sha256:45d04a73c54b6a5fd2bab91a4b5bc8b426949586e61340e212a8484919183859", size = 514892, upload-time = "2025-08-07T08:26:08.622Z" },
    { url = "https://files.pythonhosted.org/packages/1d/ed/d1343398c1417c68f8daa1afce56ef6ce5cc587daaf98e29347b00a80ff2/rpds_py-0.27.0-pp311-pypy311_pp73-manylinux_2_17_s390x.manylinux2014_s390x.whl", hash = "sha256:343cf24de9ed6c728abefc5d5c851d5de06497caa7ac37e5e65dd572921ed1b5", size = 402733, upload-time = "2025-08-07T08:26:10.433Z" },
    { url = "https://files.pythonhosted.org/packages/1d/0b/646f55442cd14014fb64d143428f25667a100f82092c90087b9ea7101c74/rpds_py-0.27.0-pp311-pypy311_pp73-manylinux_2_17_x86_64.manylinux2014_x86_64.whl", hash = "sha256:7aed8118ae20515974650d08eb724150dc2e20c2814bcc307089569995e88a14", size = 384447, upload-time = "2025-08-07T08:26:11.847Z" },
    { url = "https://files.pythonhosted.org/packages/4b/15/0596ef7529828e33a6c81ecf5013d1dd33a511a3e0be0561f83079cda227/rpds_py-0.27.0-pp311-pypy311_pp73-manylinux_2_31_riscv64.whl", hash = "sha256:af9d4fd79ee1cc8e7caf693ee02737daabfc0fcf2773ca0a4735b356c8ad6f7c", size = 402502, upload-time = "2025-08-07T08:26:13.537Z" },
    { url = "https://files.pythonhosted.org/packages/c3/8d/986af3c42f8454a6cafff8729d99fb178ae9b08a9816325ac7a8fa57c0c0/rpds_py-0.27.0-pp311-pypy311_pp73-manylinux_2_5_i686.manylinux1_i686.whl", hash = "sha256:f0396e894bd1e66c74ecbc08b4f6a03dc331140942c4b1d345dd131b68574a60", size = 416651, upload-time = "2025-08-07T08:26:14.923Z" },
    { url = "https://files.pythonhosted.org/packages/e9/9a/b4ec3629b7b447e896eec574469159b5b60b7781d3711c914748bf32de05/rpds_py-0.27.0-pp311-pypy311_pp73-musllinux_1_2_aarch64.whl", hash = "sha256:59714ab0a5af25d723d8e9816638faf7f4254234decb7d212715c1aa71eee7be", size = 559460, upload-time = "2025-08-07T08:26:16.295Z" },
    { url = "https://files.pythonhosted.org/packages/61/63/d1e127b40c3e4733b3a6f26ae7a063cdf2bc1caa5272c89075425c7d397a/rpds_py-0.27.0-pp311-pypy311_pp73-musllinux_1_2_i686.whl", hash = "sha256:88051c3b7d5325409f433c5a40328fcb0685fc04e5db49ff936e910901d10114", size = 588072, upload-time = "2025-08-07T08:26:17.776Z" },
    { url = "https://files.pythonhosted.org/packages/04/7e/8ffc71a8f6833d9c9fb999f5b0ee736b8b159fd66968e05c7afc2dbcd57e/rpds_py-0.27.0-pp311-pypy311_pp73-musllinux_1_2_x86_64.whl", hash = "sha256:181bc29e59e5e5e6e9d63b143ff4d5191224d355e246b5a48c88ce6b35c4e466", size = 555083, upload-time = "2025-08-07T08:26:19.301Z" },
]

[[package]]
name = "scikit-image"
version = "0.25.2"
source = { registry = "https://pypi.org/simple" }
dependencies = [
    { name = "imageio" },
    { name = "lazy-loader" },
    { name = "networkx" },
    { name = "numpy" },
    { name = "packaging" },
    { name = "pillow" },
    { name = "scipy" },
    { name = "tifffile" },
]
sdist = { url = "https://files.pythonhosted.org/packages/c7/a8/3c0f256012b93dd2cb6fda9245e9f4bff7dc0486880b248005f15ea2255e/scikit_image-0.25.2.tar.gz", hash = "sha256:e5a37e6cd4d0c018a7a55b9d601357e3382826d3888c10d0213fc63bff977dde", size = 22693594, upload-time = "2025-02-18T18:05:24.538Z" }
wheels = [
    { url = "https://files.pythonhosted.org/packages/c4/97/3051c68b782ee3f1fb7f8f5bb7d535cf8cb92e8aae18fa9c1cdf7e15150d/scikit_image-0.25.2-cp311-cp311-macosx_10_9_x86_64.whl", hash = "sha256:f4bac9196fb80d37567316581c6060763b0f4893d3aca34a9ede3825bc035b17", size = 14003057, upload-time = "2025-02-18T18:04:30.395Z" },
    { url = "https://files.pythonhosted.org/packages/19/23/257fc696c562639826065514d551b7b9b969520bd902c3a8e2fcff5b9e17/scikit_image-0.25.2-cp311-cp311-macosx_12_0_arm64.whl", hash = "sha256:d989d64ff92e0c6c0f2018c7495a5b20e2451839299a018e0e5108b2680f71e0", size = 13180335, upload-time = "2025-02-18T18:04:33.449Z" },
    { url = "https://files.pythonhosted.org/packages/ef/14/0c4a02cb27ca8b1e836886b9ec7c9149de03053650e9e2ed0625f248dd92/scikit_image-0.25.2-cp311-cp311-manylinux_2_17_aarch64.manylinux2014_aarch64.whl", hash = "sha256:b2cfc96b27afe9a05bc92f8c6235321d3a66499995675b27415e0d0c76625173", size = 14144783, upload-time = "2025-02-18T18:04:36.594Z" },
    { url = "https://files.pythonhosted.org/packages/dd/9b/9fb556463a34d9842491d72a421942c8baff4281025859c84fcdb5e7e602/scikit_image-0.25.2-cp311-cp311-manylinux_2_17_x86_64.manylinux2014_x86_64.whl", hash = "sha256:24cc986e1f4187a12aa319f777b36008764e856e5013666a4a83f8df083c2641", size = 14785376, upload-time = "2025-02-18T18:04:39.856Z" },
    { url = "https://files.pythonhosted.org/packages/de/ec/b57c500ee85885df5f2188f8bb70398481393a69de44a00d6f1d055f103c/scikit_image-0.25.2-cp311-cp311-win_amd64.whl", hash = "sha256:b4f6b61fc2db6340696afe3db6b26e0356911529f5f6aee8c322aa5157490c9b", size = 12791698, upload-time = "2025-02-18T18:04:42.868Z" },
    { url = "https://files.pythonhosted.org/packages/35/8c/5df82881284459f6eec796a5ac2a0a304bb3384eec2e73f35cfdfcfbf20c/scikit_image-0.25.2-cp312-cp312-macosx_10_13_x86_64.whl", hash = "sha256:8db8dd03663112783221bf01ccfc9512d1cc50ac9b5b0fe8f4023967564719fb", size = 13986000, upload-time = "2025-02-18T18:04:47.156Z" },
    { url = "https://files.pythonhosted.org/packages/ce/e6/93bebe1abcdce9513ffec01d8af02528b4c41fb3c1e46336d70b9ed4ef0d/scikit_image-0.25.2-cp312-cp312-macosx_12_0_arm64.whl", hash = "sha256:483bd8cc10c3d8a7a37fae36dfa5b21e239bd4ee121d91cad1f81bba10cfb0ed", size = 13235893, upload-time = "2025-02-18T18:04:51.049Z" },
    { url = "https://files.pythonhosted.org/packages/53/4b/eda616e33f67129e5979a9eb33c710013caa3aa8a921991e6cc0b22cea33/scikit_image-0.25.2-cp312-cp312-manylinux_2_17_aarch64.manylinux2014_aarch64.whl", hash = "sha256:9d1e80107bcf2bf1291acfc0bf0425dceb8890abe9f38d8e94e23497cbf7ee0d", size = 14178389, upload-time = "2025-02-18T18:04:54.245Z" },
    { url = "https://files.pythonhosted.org/packages/6b/b5/b75527c0f9532dd8a93e8e7cd8e62e547b9f207d4c11e24f0006e8646b36/scikit_image-0.25.2-cp312-cp312-manylinux_2_17_x86_64.manylinux2014_x86_64.whl", hash = "sha256:a17e17eb8562660cc0d31bb55643a4da996a81944b82c54805c91b3fe66f4824", size = 15003435, upload-time = "2025-02-18T18:04:57.586Z" },
    { url = "https://files.pythonhosted.org/packages/34/e3/49beb08ebccda3c21e871b607c1cb2f258c3fa0d2f609fed0a5ba741b92d/scikit_image-0.25.2-cp312-cp312-win_amd64.whl", hash = "sha256:bdd2b8c1de0849964dbc54037f36b4e9420157e67e45a8709a80d727f52c7da2", size = 12899474, upload-time = "2025-02-18T18:05:01.166Z" },
    { url = "https://files.pythonhosted.org/packages/e6/7c/9814dd1c637f7a0e44342985a76f95a55dd04be60154247679fd96c7169f/scikit_image-0.25.2-cp313-cp313-macosx_10_13_x86_64.whl", hash = "sha256:7efa888130f6c548ec0439b1a7ed7295bc10105458a421e9bf739b457730b6da", size = 13921841, upload-time = "2025-02-18T18:05:03.963Z" },
    { url = "https://files.pythonhosted.org/packages/84/06/66a2e7661d6f526740c309e9717d3bd07b473661d5cdddef4dd978edab25/scikit_image-0.25.2-cp313-cp313-macosx_12_0_arm64.whl", hash = "sha256:dd8011efe69c3641920614d550f5505f83658fe33581e49bed86feab43a180fc", size = 13196862, upload-time = "2025-02-18T18:05:06.986Z" },
    { url = "https://files.pythonhosted.org/packages/4e/63/3368902ed79305f74c2ca8c297dfeb4307269cbe6402412668e322837143/scikit_image-0.25.2-cp313-cp313-manylinux_2_17_aarch64.manylinux2014_aarch64.whl", hash = "sha256:28182a9d3e2ce3c2e251383bdda68f8d88d9fff1a3ebe1eb61206595c9773341", size = 14117785, upload-time = "2025-02-18T18:05:10.69Z" },
    { url = "https://files.pythonhosted.org/packages/cd/9b/c3da56a145f52cd61a68b8465d6a29d9503bc45bc993bb45e84371c97d94/scikit_image-0.25.2-cp313-cp313-manylinux_2_17_x86_64.manylinux2014_x86_64.whl", hash = "sha256:b8abd3c805ce6944b941cfed0406d88faeb19bab3ed3d4b50187af55cf24d147", size = 14977119, upload-time = "2025-02-18T18:05:13.871Z" },
    { url = "https://files.pythonhosted.org/packages/8a/97/5fcf332e1753831abb99a2525180d3fb0d70918d461ebda9873f66dcc12f/scikit_image-0.25.2-cp313-cp313-win_amd64.whl", hash = "sha256:64785a8acefee460ec49a354706db0b09d1f325674107d7fa3eadb663fb56d6f", size = 12885116, upload-time = "2025-02-18T18:05:17.844Z" },
    { url = "https://files.pythonhosted.org/packages/10/cc/75e9f17e3670b5ed93c32456fda823333c6279b144cd93e2c03aa06aa472/scikit_image-0.25.2-cp313-cp313t-manylinux_2_17_x86_64.manylinux2014_x86_64.whl", hash = "sha256:330d061bd107d12f8d68f1d611ae27b3b813b8cdb0300a71d07b1379178dd4cd", size = 13862801, upload-time = "2025-02-18T18:05:20.783Z" },
]

[[package]]
name = "scipy"
version = "1.16.0"
source = { registry = "https://pypi.org/simple" }
dependencies = [
    { name = "numpy" },
]
sdist = { url = "https://files.pythonhosted.org/packages/81/18/b06a83f0c5ee8cddbde5e3f3d0bb9b702abfa5136ef6d4620ff67df7eee5/scipy-1.16.0.tar.gz", hash = "sha256:b5ef54021e832869c8cfb03bc3bf20366cbcd426e02a58e8a58d7584dfbb8f62", size = 30581216, upload-time = "2025-06-22T16:27:55.782Z" }
wheels = [
    { url = "https://files.pythonhosted.org/packages/d9/f8/53fc4884df6b88afd5f5f00240bdc49fee2999c7eff3acf5953eb15bc6f8/scipy-1.16.0-cp311-cp311-macosx_10_14_x86_64.whl", hash = "sha256:deec06d831b8f6b5fb0b652433be6a09db29e996368ce5911faf673e78d20085", size = 36447362, upload-time = "2025-06-22T16:18:17.817Z" },
    { url = "https://files.pythonhosted.org/packages/c9/25/fad8aa228fa828705142a275fc593d701b1817c98361a2d6b526167d07bc/scipy-1.16.0-cp311-cp311-macosx_12_0_arm64.whl", hash = "sha256:d30c0fe579bb901c61ab4bb7f3eeb7281f0d4c4a7b52dbf563c89da4fd2949be", size = 28547120, upload-time = "2025-06-22T16:18:24.117Z" },
    { url = "https://files.pythonhosted.org/packages/8d/be/d324ddf6b89fd1c32fecc307f04d095ce84abb52d2e88fab29d0cd8dc7a8/scipy-1.16.0-cp311-cp311-macosx_14_0_arm64.whl", hash = "sha256:b2243561b45257f7391d0f49972fca90d46b79b8dbcb9b2cb0f9df928d370ad4", size = 20818922, upload-time = "2025-06-22T16:18:28.035Z" },
    { url = "https://files.pythonhosted.org/packages/cd/e0/cf3f39e399ac83fd0f3ba81ccc5438baba7cfe02176be0da55ff3396f126/scipy-1.16.0-cp311-cp311-macosx_14_0_x86_64.whl", hash = "sha256:e6d7dfc148135e9712d87c5f7e4f2ddc1304d1582cb3a7d698bbadedb61c7afd", size = 23409695, upload-time = "2025-06-22T16:18:32.497Z" },
    { url = "https://files.pythonhosted.org/packages/5b/61/d92714489c511d3ffd6830ac0eb7f74f243679119eed8b9048e56b9525a1/scipy-1.16.0-cp311-cp311-manylinux2014_aarch64.manylinux_2_17_aarch64.whl", hash = "sha256:90452f6a9f3fe5a2cf3748e7be14f9cc7d9b124dce19667b54f5b429d680d539", size = 33444586, upload-time = "2025-06-22T16:18:37.992Z" },
    { url = "https://files.pythonhosted.org/packages/af/2c/40108915fd340c830aee332bb85a9160f99e90893e58008b659b9f3dddc0/scipy-1.16.0-cp311-cp311-manylinux2014_x86_64.manylinux_2_17_x86_64.whl", hash = "sha256:a2f0bf2f58031c8701a8b601df41701d2a7be17c7ffac0a4816aeba89c4cdac8", size = 35284126, upload-time = "2025-06-22T16:18:43.605Z" },
    { url = "https://files.pythonhosted.org/packages/d3/30/e9eb0ad3d0858df35d6c703cba0a7e16a18a56a9e6b211d861fc6f261c5f/scipy-1.16.0-cp311-cp311-musllinux_1_2_aarch64.whl", hash = "sha256:6c4abb4c11fc0b857474241b812ce69ffa6464b4bd8f4ecb786cf240367a36a7", size = 35608257, upload-time = "2025-06-22T16:18:49.09Z" },
    { url = "https://files.pythonhosted.org/packages/c8/ff/950ee3e0d612b375110d8cda211c1f787764b4c75e418a4b71f4a5b1e07f/scipy-1.16.0-cp311-cp311-musllinux_1_2_x86_64.whl", hash = "sha256:b370f8f6ac6ef99815b0d5c9f02e7ade77b33007d74802efc8316c8db98fd11e", size = 38040541, upload-time = "2025-06-22T16:18:55.077Z" },
    { url = "https://files.pythonhosted.org/packages/8b/c9/750d34788288d64ffbc94fdb4562f40f609d3f5ef27ab4f3a4ad00c9033e/scipy-1.16.0-cp311-cp311-win_amd64.whl", hash = "sha256:a16ba90847249bedce8aa404a83fb8334b825ec4a8e742ce6012a7a5e639f95c", size = 38570814, upload-time = "2025-06-22T16:19:00.912Z" },
    { url = "https://files.pythonhosted.org/packages/01/c0/c943bc8d2bbd28123ad0f4f1eef62525fa1723e84d136b32965dcb6bad3a/scipy-1.16.0-cp312-cp312-macosx_10_14_x86_64.whl", hash = "sha256:7eb6bd33cef4afb9fa5f1fb25df8feeb1e52d94f21a44f1d17805b41b1da3180", size = 36459071, upload-time = "2025-06-22T16:19:06.605Z" },
    { url = "https://files.pythonhosted.org/packages/99/0d/270e2e9f1a4db6ffbf84c9a0b648499842046e4e0d9b2275d150711b3aba/scipy-1.16.0-cp312-cp312-macosx_12_0_arm64.whl", hash = "sha256:1dbc8fdba23e4d80394ddfab7a56808e3e6489176d559c6c71935b11a2d59db1", size = 28490500, upload-time = "2025-06-22T16:19:11.775Z" },
    { url = "https://files.pythonhosted.org/packages/1c/22/01d7ddb07cff937d4326198ec8d10831367a708c3da72dfd9b7ceaf13028/scipy-1.16.0-cp312-cp312-macosx_14_0_arm64.whl", hash = "sha256:7dcf42c380e1e3737b343dec21095c9a9ad3f9cbe06f9c05830b44b1786c9e90", size = 20762345, upload-time = "2025-06-22T16:19:15.813Z" },
    { url = "https://files.pythonhosted.org/packages/34/7f/87fd69856569ccdd2a5873fe5d7b5bbf2ad9289d7311d6a3605ebde3a94b/scipy-1.16.0-cp312-cp312-macosx_14_0_x86_64.whl", hash = "sha256:26ec28675f4a9d41587266084c626b02899db373717d9312fa96ab17ca1ae94d", size = 23418563, upload-time = "2025-06-22T16:19:20.746Z" },
    { url = "https://files.pythonhosted.org/packages/f6/f1/e4f4324fef7f54160ab749efbab6a4bf43678a9eb2e9817ed71a0a2fd8de/scipy-1.16.0-cp312-cp312-manylinux2014_aarch64.manylinux_2_17_aarch64.whl", hash = "sha256:952358b7e58bd3197cfbd2f2f2ba829f258404bdf5db59514b515a8fe7a36c52", size = 33203951, upload-time = "2025-06-22T16:19:25.813Z" },
    { url = "https://files.pythonhosted.org/packages/6d/f0/b6ac354a956384fd8abee2debbb624648125b298f2c4a7b4f0d6248048a5/scipy-1.16.0-cp312-cp312-manylinux2014_x86_64.manylinux_2_17_x86_64.whl", hash = "sha256:03931b4e870c6fef5b5c0970d52c9f6ddd8c8d3e934a98f09308377eba6f3824", size = 35070225, upload-time = "2025-06-22T16:19:31.416Z" },
    { url = "https://files.pythonhosted.org/packages/e5/73/5cbe4a3fd4bc3e2d67ffad02c88b83edc88f381b73ab982f48f3df1a7790/scipy-1.16.0-cp312-cp312-musllinux_1_2_aarch64.whl", hash = "sha256:512c4f4f85912767c351a0306824ccca6fd91307a9f4318efe8fdbd9d30562ef", size = 35389070, upload-time = "2025-06-22T16:19:37.387Z" },
    { url = "https://files.pythonhosted.org/packages/86/e8/a60da80ab9ed68b31ea5a9c6dfd3c2f199347429f229bf7f939a90d96383/scipy-1.16.0-cp312-cp312-musllinux_1_2_x86_64.whl", hash = "sha256:e69f798847e9add03d512eaf5081a9a5c9a98757d12e52e6186ed9681247a1ac", size = 37825287, upload-time = "2025-06-22T16:19:43.375Z" },
    { url = "https://files.pythonhosted.org/packages/ea/b5/29fece1a74c6a94247f8a6fb93f5b28b533338e9c34fdcc9cfe7a939a767/scipy-1.16.0-cp312-cp312-win_amd64.whl", hash = "sha256:adf9b1999323ba335adc5d1dc7add4781cb5a4b0ef1e98b79768c05c796c4e49", size = 38431929, upload-time = "2025-06-22T16:19:49.385Z" },
    { url = "https://files.pythonhosted.org/packages/46/95/0746417bc24be0c2a7b7563946d61f670a3b491b76adede420e9d173841f/scipy-1.16.0-cp313-cp313-macosx_10_14_x86_64.whl", hash = "sha256:e9f414cbe9ca289a73e0cc92e33a6a791469b6619c240aa32ee18abdce8ab451", size = 36418162, upload-time = "2025-06-22T16:19:56.3Z" },
    { url = "https://files.pythonhosted.org/packages/19/5a/914355a74481b8e4bbccf67259bbde171348a3f160b67b4945fbc5f5c1e5/scipy-1.16.0-cp313-cp313-macosx_12_0_arm64.whl", hash = "sha256:bbba55fb97ba3cdef9b1ee973f06b09d518c0c7c66a009c729c7d1592be1935e", size = 28465985, upload-time = "2025-06-22T16:20:01.238Z" },
    { url = "https://files.pythonhosted.org/packages/58/46/63477fc1246063855969cbefdcee8c648ba4b17f67370bd542ba56368d0b/scipy-1.16.0-cp313-cp313-macosx_14_0_arm64.whl", hash = "sha256:58e0d4354eacb6004e7aa1cd350e5514bd0270acaa8d5b36c0627bb3bb486974", size = 20737961, upload-time = "2025-06-22T16:20:05.913Z" },
    { url = "https://files.pythonhosted.org/packages/93/86/0fbb5588b73555e40f9d3d6dde24ee6fac7d8e301a27f6f0cab9d8f66ff2/scipy-1.16.0-cp313-cp313-macosx_14_0_x86_64.whl", hash = "sha256:75b2094ec975c80efc273567436e16bb794660509c12c6a31eb5c195cbf4b6dc", size = 23377941, upload-time = "2025-06-22T16:20:10.668Z" },
    { url = "https://files.pythonhosted.org/packages/ca/80/a561f2bf4c2da89fa631b3cbf31d120e21ea95db71fd9ec00cb0247c7a93/scipy-1.16.0-cp313-cp313-manylinux2014_aarch64.manylinux_2_17_aarch64.whl", hash = "sha256:6b65d232157a380fdd11a560e7e21cde34fdb69d65c09cb87f6cc024ee376351", size = 33196703, upload-time = "2025-06-22T16:20:16.097Z" },
    { url = "https://files.pythonhosted.org/packages/11/6b/3443abcd0707d52e48eb315e33cc669a95e29fc102229919646f5a501171/scipy-1.16.0-cp313-cp313-manylinux2014_x86_64.manylinux_2_17_x86_64.whl", hash = "sha256:1d8747f7736accd39289943f7fe53a8333be7f15a82eea08e4afe47d79568c32", size = 35083410, upload-time = "2025-06-22T16:20:21.734Z" },
    { url = "https://files.pythonhosted.org/packages/20/ab/eb0fc00e1e48961f1bd69b7ad7e7266896fe5bad4ead91b5fc6b3561bba4/scipy-1.16.0-cp313-cp313-musllinux_1_2_aarch64.whl", hash = "sha256:eb9f147a1b8529bb7fec2a85cf4cf42bdfadf9e83535c309a11fdae598c88e8b", size = 35387829, upload-time = "2025-06-22T16:20:27.548Z" },
    { url = "https://files.pythonhosted.org/packages/57/9e/d6fc64e41fad5d481c029ee5a49eefc17f0b8071d636a02ceee44d4a0de2/scipy-1.16.0-cp313-cp313-musllinux_1_2_x86_64.whl", hash = "sha256:d2b83c37edbfa837a8923d19c749c1935ad3d41cf196006a24ed44dba2ec4358", size = 37841356, upload-time = "2025-06-22T16:20:35.112Z" },
    { url = "https://files.pythonhosted.org/packages/7c/a7/4c94bbe91f12126b8bf6709b2471900577b7373a4fd1f431f28ba6f81115/scipy-1.16.0-cp313-cp313-win_amd64.whl", hash = "sha256:79a3c13d43c95aa80b87328a46031cf52508cf5f4df2767602c984ed1d3c6bbe", size = 38403710, upload-time = "2025-06-22T16:21:54.473Z" },
    { url = "https://files.pythonhosted.org/packages/47/20/965da8497f6226e8fa90ad3447b82ed0e28d942532e92dd8b91b43f100d4/scipy-1.16.0-cp313-cp313t-macosx_10_14_x86_64.whl", hash = "sha256:f91b87e1689f0370690e8470916fe1b2308e5b2061317ff76977c8f836452a47", size = 36813833, upload-time = "2025-06-22T16:20:43.925Z" },
    { url = "https://files.pythonhosted.org/packages/28/f4/197580c3dac2d234e948806e164601c2df6f0078ed9f5ad4a62685b7c331/scipy-1.16.0-cp313-cp313t-macosx_12_0_arm64.whl", hash = "sha256:88a6ca658fb94640079e7a50b2ad3b67e33ef0f40e70bdb7dc22017dae73ac08", size = 28974431, upload-time = "2025-06-22T16:20:51.302Z" },
    { url = "https://files.pythonhosted.org/packages/8a/fc/e18b8550048d9224426e76906694c60028dbdb65d28b1372b5503914b89d/scipy-1.16.0-cp313-cp313t-macosx_14_0_arm64.whl", hash = "sha256:ae902626972f1bd7e4e86f58fd72322d7f4ec7b0cfc17b15d4b7006efc385176", size = 21246454, upload-time = "2025-06-22T16:20:57.276Z" },
    { url = "https://files.pythonhosted.org/packages/8c/48/07b97d167e0d6a324bfd7484cd0c209cc27338b67e5deadae578cf48e809/scipy-1.16.0-cp313-cp313t-macosx_14_0_x86_64.whl", hash = "sha256:8cb824c1fc75ef29893bc32b3ddd7b11cf9ab13c1127fe26413a05953b8c32ed", size = 23772979, upload-time = "2025-06-22T16:21:03.363Z" },
    { url = "https://files.pythonhosted.org/packages/4c/4f/9efbd3f70baf9582edf271db3002b7882c875ddd37dc97f0f675ad68679f/scipy-1.16.0-cp313-cp313t-manylinux2014_aarch64.manylinux_2_17_aarch64.whl", hash = "sha256:de2db7250ff6514366a9709c2cba35cb6d08498e961cba20d7cff98a7ee88938", size = 33341972, upload-time = "2025-06-22T16:21:11.14Z" },
    { url = "https://files.pythonhosted.org/packages/3f/dc/9e496a3c5dbe24e76ee24525155ab7f659c20180bab058ef2c5fa7d9119c/scipy-1.16.0-cp313-cp313t-manylinux2014_x86_64.manylinux_2_17_x86_64.whl", hash = "sha256:e85800274edf4db8dd2e4e93034f92d1b05c9421220e7ded9988b16976f849c1", size = 35185476, upload-time = "2025-06-22T16:21:19.156Z" },
    { url = "https://files.pythonhosted.org/packages/ce/b3/21001cff985a122ba434c33f2c9d7d1dc3b669827e94f4fc4e1fe8b9dfd8/scipy-1.16.0-cp313-cp313t-musllinux_1_2_aarch64.whl", hash = "sha256:4f720300a3024c237ace1cb11f9a84c38beb19616ba7c4cdcd771047a10a1706", size = 35570990, upload-time = "2025-06-22T16:21:27.797Z" },
    { url = "https://files.pythonhosted.org/packages/e5/d3/7ba42647d6709251cdf97043d0c107e0317e152fa2f76873b656b509ff55/scipy-1.16.0-cp313-cp313t-musllinux_1_2_x86_64.whl", hash = "sha256:aad603e9339ddb676409b104c48a027e9916ce0d2838830691f39552b38a352e", size = 37950262, upload-time = "2025-06-22T16:21:36.976Z" },
    { url = "https://files.pythonhosted.org/packages/eb/c4/231cac7a8385394ebbbb4f1ca662203e9d8c332825ab4f36ffc3ead09a42/scipy-1.16.0-cp313-cp313t-win_amd64.whl", hash = "sha256:f56296fefca67ba605fd74d12f7bd23636267731a72cb3947963e76b8c0a25db", size = 38515076, upload-time = "2025-06-22T16:21:45.694Z" },
]

[[package]]
name = "secretstorage"
version = "3.3.3"
source = { registry = "https://pypi.org/simple" }
dependencies = [
    { name = "cryptography", marker = "sys_platform != 'darwin'" },
    { name = "jeepney", marker = "sys_platform != 'darwin'" },
]
sdist = { url = "https://files.pythonhosted.org/packages/53/a4/f48c9d79cb507ed1373477dbceaba7401fd8a23af63b837fa61f1dcd3691/SecretStorage-3.3.3.tar.gz", hash = "sha256:2403533ef369eca6d2ba81718576c5e0f564d5cca1b58f73a8b23e7d4eeebd77", size = 19739, upload-time = "2022-08-13T16:22:46.976Z" }
wheels = [
    { url = "https://files.pythonhosted.org/packages/54/24/b4293291fa1dd830f353d2cb163295742fa87f179fcc8a20a306a81978b7/SecretStorage-3.3.3-py3-none-any.whl", hash = "sha256:f356e6628222568e3af06f2eba8df495efa13b3b63081dafd4f7d9a7b7bc9f99", size = 15221, upload-time = "2022-08-13T16:22:44.457Z" },
]

[[package]]
name = "sep"
version = "1.4.1"
source = { registry = "https://pypi.org/simple" }
dependencies = [
    { name = "numpy", marker = "sys_platform != 'darwin'" },
]
sdist = { url = "https://files.pythonhosted.org/packages/a5/34/14537815638e3878209ad14aa51099a5ec73aca7ef517ad49b2b85072241/sep-1.4.1.tar.gz", hash = "sha256:a0c8324ab66ee716080472cb212e4303e6c3e33b0d43763075b20d4cab793b25", size = 569714, upload-time = "2025-02-18T15:01:17.517Z" }
wheels = [
    { url = "https://files.pythonhosted.org/packages/af/2f/11bca14c9a38930d586e0c526b6f5c1b3e6adca7e4f96c33a34b4c98753d/sep-1.4.1-cp311-cp311-manylinux_2_17_aarch64.manylinux2014_aarch64.whl", hash = "sha256:e604c63d97cedfd3f1a68829198b984cae27b8f57795507fd3014683d6bde0fd", size = 1444610, upload-time = "2025-02-18T15:00:15.594Z" },
    { url = "https://files.pythonhosted.org/packages/af/23/20a64da27c2d305332c1fcd20c96504ac990bbe149cf2a861da2787761c4/sep-1.4.1-cp311-cp311-manylinux_2_17_x86_64.manylinux2014_x86_64.whl", hash = "sha256:b9907b5952b3df7f2d2027cd3fa40c0db329e2a267a799e1db25dd5f04417704", size = 1498812, upload-time = "2025-02-18T15:00:17.9Z" },
    { url = "https://files.pythonhosted.org/packages/78/28/dd19b16eac7d7ec7553ae85e7ef07980feff3bae86c343461bc363d93aa1/sep-1.4.1-cp311-cp311-manylinux_2_5_i686.manylinux1_i686.manylinux_2_17_i686.manylinux2014_i686.whl", hash = "sha256:dac6777e049c4fad4da987e9626280fbb7a847dcec5968937235b6b40c113296", size = 1426890, upload-time = "2025-02-18T15:00:19.407Z" },
    { url = "https://files.pythonhosted.org/packages/d3/4f/793fa734af51d7233a67030a56b055e78e00994f786bc6c471cf2c1e4794/sep-1.4.1-cp312-cp312-manylinux_2_17_aarch64.manylinux2014_aarch64.whl", hash = "sha256:7fc395f7469f2530d2d6175b98cb77b550f7e9effa88f7b9ec9c50650f52a9e9", size = 1380337, upload-time = "2025-02-18T15:00:30.406Z" },
    { url = "https://files.pythonhosted.org/packages/8f/da/736680727905e0fc099edfeb11d93d8774b5509db3549e036142ec36ece1/sep-1.4.1-cp312-cp312-manylinux_2_17_x86_64.manylinux2014_x86_64.whl", hash = "sha256:1e1950885d990813fa1a3538841cfeff8531720873102e70c5999bf89a886bc7", size = 1437920, upload-time = "2025-02-18T15:00:32.863Z" },
    { url = "https://files.pythonhosted.org/packages/c2/1a/b5ce363e9bd5e11fab7f21dcd7aadb9130c1afdf1c2cf230473e28d55220/sep-1.4.1-cp312-cp312-manylinux_2_5_i686.manylinux1_i686.manylinux_2_17_i686.manylinux2014_i686.whl", hash = "sha256:93574ada43a6249b32cc78bd6d34e4cb55dac8e82e5febc74112819cd1d7ead5", size = 1356409, upload-time = "2025-02-18T15:00:34.522Z" },
    { url = "https://files.pythonhosted.org/packages/05/89/66922ada991c21cdb0560e0b9741007d84888a98ec1607727f1ae45e94a1/sep-1.4.1-cp313-cp313-manylinux_2_17_aarch64.manylinux2014_aarch64.whl", hash = "sha256:2c602100d04196d3a16f71ec17245f5c35b84c0f230eca007306decf4aacbece", size = 1377250, upload-time = "2025-02-18T15:00:45.233Z" },
    { url = "https://files.pythonhosted.org/packages/4e/d6/27c3593c1dcb2da13844a9d49aa2a4932886454999c738ee7c819c2f938b/sep-1.4.1-cp313-cp313-manylinux_2_17_x86_64.manylinux2014_x86_64.whl", hash = "sha256:b9f70e1fee306d0803823c04f6dfbbb373603897b2551390b919dea36e75988c", size = 1436504, upload-time = "2025-02-18T15:00:46.974Z" },
    { url = "https://files.pythonhosted.org/packages/d8/3b/f1c309700ae9c7f20db4ac242dd9126127e93f1af211914a3888f02272e5/sep-1.4.1-cp313-cp313-manylinux_2_5_i686.manylinux1_i686.manylinux_2_17_i686.manylinux2014_i686.whl", hash = "sha256:83e7ae07a2f38d9c3f07aa8aa088ef6449bc85c615c312008850390df17ac629", size = 1351597, upload-time = "2025-02-18T15:00:49.454Z" },
]

[[package]]
name = "single-source"
version = "0.4.0"
source = { registry = "https://pypi.org/simple" }
sdist = { url = "https://files.pythonhosted.org/packages/85/c5/096cda37599fb12f9930266ebb66e72e0ef3c39eb8be1934025f44e9c7ed/single_source-0.4.0.tar.gz", hash = "sha256:7917aa113bda60072f01952e2966cd7247f0ec16fe52a1555f3c066b553e98b4", size = 4803, upload-time = "2024-06-11T10:08:33.357Z" }
wheels = [
    { url = "https://files.pythonhosted.org/packages/7f/34/c26bc3fbd88437ae3417f57f10c5eff926e095cc3d61a235478907c28b2d/single_source-0.4.0-py3-none-any.whl", hash = "sha256:38880b16e6e0ca2e012f85dc3820eb31999ace5f1d9a588395ea38f8bd0775f5", size = 5590, upload-time = "2024-06-11T10:08:31.626Z" },
]

[[package]]
name = "six"
version = "1.17.0"
source = { registry = "https://pypi.org/simple" }
sdist = { url = "https://files.pythonhosted.org/packages/94/e7/b2c673351809dca68a0e064b6af791aa332cf192da575fd474ed7d6f16a2/six-1.17.0.tar.gz", hash = "sha256:ff70335d468e7eb6ec65b95b99d3a2836546063f63acc5171de367e834932a81", size = 34031, upload-time = "2024-12-04T17:35:28.174Z" }
wheels = [
    { url = "https://files.pythonhosted.org/packages/b7/ce/149a00dd41f10bc29e5921b496af8b574d8413afcd5e30dfa0ed46c2cc5e/six-1.17.0-py2.py3-none-any.whl", hash = "sha256:4721f391ed90541fddacab5acf947aa0d3dc7d27b2e1e8eda2be8970586c3274", size = 11050, upload-time = "2024-12-04T17:35:26.475Z" },
]

[[package]]
name = "slixmpp"
version = "1.8.4"
source = { registry = "https://pypi.org/simple" }
dependencies = [
    { name = "aiodns" },
    { name = "pyasn1" },
    { name = "pyasn1-modules" },
]
sdist = { url = "https://files.pythonhosted.org/packages/a2/b4/d7b98fa23b42c97ba32abc6a439a729c814d57b098c74327ab2a60c9cfc9/slixmpp-1.8.4.tar.gz", hash = "sha256:406f1f4bab7e7573dd559a441027d3de33d17bba354bcf20ddc6aafba272286b", size = 546263, upload-time = "2023-05-28T11:05:59.304Z" }

[[package]]
name = "sniffio"
version = "1.3.1"
source = { registry = "https://pypi.org/simple" }
sdist = { url = "https://files.pythonhosted.org/packages/a2/87/a6771e1546d97e7e041b6ae58d80074f81b7d5121207425c964ddf5cfdbd/sniffio-1.3.1.tar.gz", hash = "sha256:f4324edc670a0f49750a81b895f35c3adb843cca46f0530f79fc1babb23789dc", size = 20372, upload-time = "2024-02-25T23:20:04.057Z" }
wheels = [
    { url = "https://files.pythonhosted.org/packages/e9/44/75a9c9421471a6c4805dbf2356f7c181a29c1879239abab1ea2cc8f38b40/sniffio-1.3.1-py3-none-any.whl", hash = "sha256:2f6da418d1f1e0fddd844478f41680e794e6051915791a034ff65e5f100525a2", size = 10235, upload-time = "2024-02-25T23:20:01.196Z" },
]

[[package]]
name = "soupsieve"
version = "2.7"
source = { registry = "https://pypi.org/simple" }
sdist = { url = "https://files.pythonhosted.org/packages/3f/f4/4a80cd6ef364b2e8b65b15816a843c0980f7a5a2b4dc701fc574952aa19f/soupsieve-2.7.tar.gz", hash = "sha256:ad282f9b6926286d2ead4750552c8a6142bc4c783fd66b0293547c8fe6ae126a", size = 103418, upload-time = "2025-04-20T18:50:08.518Z" }
wheels = [
    { url = "https://files.pythonhosted.org/packages/e7/9c/0e6afc12c269578be5c0c1c9f4b49a8d32770a080260c333ac04cc1c832d/soupsieve-2.7-py3-none-any.whl", hash = "sha256:6e60cc5c1ffaf1cebcc12e8188320b72071e922c2e897f737cadce79ad5d30c4", size = 36677, upload-time = "2025-04-20T18:50:07.196Z" },
]

[[package]]
name = "sunpy"
version = "7.0.1"
source = { registry = "https://pypi.org/simple" }
dependencies = [
    { name = "astropy" },
    { name = "fsspec" },
    { name = "numpy" },
    { name = "packaging" },
    { name = "parfive", extra = ["ftp"] },
    { name = "pyerfa" },
    { name = "requests" },
]
sdist = { url = "https://files.pythonhosted.org/packages/27/47/accdf0f57c869e31b01984496f5b4a99041e8fdc483fcfbde8e59ad72b3a/sunpy-7.0.1.tar.gz", hash = "sha256:f59086f42b53a6018696ab57725d9ea5107315c6d5bc833365c5e4e42439ffe0", size = 4199162, upload-time = "2025-07-31T14:18:07.847Z" }
wheels = [
    { url = "https://files.pythonhosted.org/packages/cf/1f/83639f9994fba32d9dabc81b4ef506ed91002464794382e3bfffb81c64ff/sunpy-7.0.1-cp311-abi3-macosx_10_9_x86_64.whl", hash = "sha256:7c42ea6576f6f7cf6e466f531d7db6d6d15549bca47f492c323af0ef0bf388b6", size = 3452470, upload-time = "2025-07-31T14:11:27.628Z" },
    { url = "https://files.pythonhosted.org/packages/db/f2/3fa5b0a5090f32eb1df0d1dd80e8e7e23e5c5a67474bb28e87cb79ddda7d/sunpy-7.0.1-cp311-abi3-macosx_11_0_arm64.whl", hash = "sha256:7ddeaf7598515f7a1daac722bf3eb84b99c72e3fe1ecf5464f95ba4c5ffa4398", size = 3452346, upload-time = "2025-07-31T14:11:30.287Z" },
    { url = "https://files.pythonhosted.org/packages/c4/e3/7117656e104d0b4a30f6136857e847f70b646590c69aa18a149817de932f/sunpy-7.0.1-cp311-abi3-manylinux_2_17_aarch64.manylinux2014_aarch64.whl", hash = "sha256:9df86f6981a30b742a2dd6bb3e6fa0cc9e22c2c9b5fd18f9ce60909191a2a77e", size = 3499846, upload-time = "2025-07-31T14:11:31.743Z" },
    { url = "https://files.pythonhosted.org/packages/8a/d2/625ac199fd5100665d4d859925c864f6ae904469fc0ad6dd5516119ad459/sunpy-7.0.1-cp311-abi3-manylinux_2_17_x86_64.manylinux2014_x86_64.whl", hash = "sha256:4c1d0078d6b33f1445ea8fda634a8e000f3e2500fe5994597fa912a339796b39", size = 3504345, upload-time = "2025-07-31T14:11:33.562Z" },
    { url = "https://files.pythonhosted.org/packages/07/3f/73b126e5ce6925809e08fadd510d2ea8c714eae6cabcabbd05cd8315c868/sunpy-7.0.1-py3-none-any.whl", hash = "sha256:0fdf3fa7576d720902b776b0ae369840647163a0e5cfa01a9605a8d0ba908f8c", size = 3423017, upload-time = "2025-07-31T14:18:05.235Z" },
]

[[package]]
name = "tifffile"
version = "2025.6.11"
source = { registry = "https://pypi.org/simple" }
dependencies = [
    { name = "numpy" },
]
sdist = { url = "https://files.pythonhosted.org/packages/11/9e/636e3e433c24da41dd639e0520db60750dbf5e938d023b83af8097382ea3/tifffile-2025.6.11.tar.gz", hash = "sha256:0ece4c2e7a10656957d568a093b07513c0728d30c1bd8cc12725901fffdb7143", size = 370125, upload-time = "2025-06-12T04:49:38.839Z" }
wheels = [
    { url = "https://files.pythonhosted.org/packages/3a/d8/1ba8f32bfc9cb69e37edeca93738e883f478fbe84ae401f72c0d8d507841/tifffile-2025.6.11-py3-none-any.whl", hash = "sha256:32effb78b10b3a283eb92d4ebf844ae7e93e151458b0412f38518b4e6d2d7542", size = 230800, upload-time = "2025-06-12T04:49:37.458Z" },
]

[[package]]
name = "tomli"
version = "2.2.1"
source = { registry = "https://pypi.org/simple" }
sdist = { url = "https://files.pythonhosted.org/packages/18/87/302344fed471e44a87289cf4967697d07e532f2421fdaf868a303cbae4ff/tomli-2.2.1.tar.gz", hash = "sha256:cd45e1dc79c835ce60f7404ec8119f2eb06d38b1deba146f07ced3bbc44505ff", size = 17175, upload-time = "2024-11-27T22:38:36.873Z" }
wheels = [
    { url = "https://files.pythonhosted.org/packages/43/ca/75707e6efa2b37c77dadb324ae7d9571cb424e61ea73fad7c56c2d14527f/tomli-2.2.1-cp311-cp311-macosx_10_9_x86_64.whl", hash = "sha256:678e4fa69e4575eb77d103de3df8a895e1591b48e740211bd1067378c69e8249", size = 131077, upload-time = "2024-11-27T22:37:54.956Z" },
    { url = "https://files.pythonhosted.org/packages/c7/16/51ae563a8615d472fdbffc43a3f3d46588c264ac4f024f63f01283becfbb/tomli-2.2.1-cp311-cp311-macosx_11_0_arm64.whl", hash = "sha256:023aa114dd824ade0100497eb2318602af309e5a55595f76b626d6d9f3b7b0a6", size = 123429, upload-time = "2024-11-27T22:37:56.698Z" },
    { url = "https://files.pythonhosted.org/packages/f1/dd/4f6cd1e7b160041db83c694abc78e100473c15d54620083dbd5aae7b990e/tomli-2.2.1-cp311-cp311-manylinux_2_17_aarch64.manylinux2014_aarch64.whl", hash = "sha256:ece47d672db52ac607a3d9599a9d48dcb2f2f735c6c2d1f34130085bb12b112a", size = 226067, upload-time = "2024-11-27T22:37:57.63Z" },
    { url = "https://files.pythonhosted.org/packages/a9/6b/c54ede5dc70d648cc6361eaf429304b02f2871a345bbdd51e993d6cdf550/tomli-2.2.1-cp311-cp311-manylinux_2_17_x86_64.manylinux2014_x86_64.whl", hash = "sha256:6972ca9c9cc9f0acaa56a8ca1ff51e7af152a9f87fb64623e31d5c83700080ee", size = 236030, upload-time = "2024-11-27T22:37:59.344Z" },
    { url = "https://files.pythonhosted.org/packages/1f/47/999514fa49cfaf7a92c805a86c3c43f4215621855d151b61c602abb38091/tomli-2.2.1-cp311-cp311-manylinux_2_5_i686.manylinux1_i686.manylinux_2_17_i686.manylinux2014_i686.whl", hash = "sha256:c954d2250168d28797dd4e3ac5cf812a406cd5a92674ee4c8f123c889786aa8e", size = 240898, upload-time = "2024-11-27T22:38:00.429Z" },
    { url = "https://files.pythonhosted.org/packages/73/41/0a01279a7ae09ee1573b423318e7934674ce06eb33f50936655071d81a24/tomli-2.2.1-cp311-cp311-musllinux_1_2_aarch64.whl", hash = "sha256:8dd28b3e155b80f4d54beb40a441d366adcfe740969820caf156c019fb5c7ec4", size = 229894, upload-time = "2024-11-27T22:38:02.094Z" },
    { url = "https://files.pythonhosted.org/packages/55/18/5d8bc5b0a0362311ce4d18830a5d28943667599a60d20118074ea1b01bb7/tomli-2.2.1-cp311-cp311-musllinux_1_2_i686.whl", hash = "sha256:e59e304978767a54663af13c07b3d1af22ddee3bb2fb0618ca1593e4f593a106", size = 245319, upload-time = "2024-11-27T22:38:03.206Z" },
    { url = "https://files.pythonhosted.org/packages/92/a3/7ade0576d17f3cdf5ff44d61390d4b3febb8a9fc2b480c75c47ea048c646/tomli-2.2.1-cp311-cp311-musllinux_1_2_x86_64.whl", hash = "sha256:33580bccab0338d00994d7f16f4c4ec25b776af3ffaac1ed74e0b3fc95e885a8", size = 238273, upload-time = "2024-11-27T22:38:04.217Z" },
    { url = "https://files.pythonhosted.org/packages/72/6f/fa64ef058ac1446a1e51110c375339b3ec6be245af9d14c87c4a6412dd32/tomli-2.2.1-cp311-cp311-win32.whl", hash = "sha256:465af0e0875402f1d226519c9904f37254b3045fc5084697cefb9bdde1ff99ff", size = 98310, upload-time = "2024-11-27T22:38:05.908Z" },
    { url = "https://files.pythonhosted.org/packages/6a/1c/4a2dcde4a51b81be3530565e92eda625d94dafb46dbeb15069df4caffc34/tomli-2.2.1-cp311-cp311-win_amd64.whl", hash = "sha256:2d0f2fdd22b02c6d81637a3c95f8cd77f995846af7414c5c4b8d0545afa1bc4b", size = 108309, upload-time = "2024-11-27T22:38:06.812Z" },
    { url = "https://files.pythonhosted.org/packages/52/e1/f8af4c2fcde17500422858155aeb0d7e93477a0d59a98e56cbfe75070fd0/tomli-2.2.1-cp312-cp312-macosx_10_13_x86_64.whl", hash = "sha256:4a8f6e44de52d5e6c657c9fe83b562f5f4256d8ebbfe4ff922c495620a7f6cea", size = 132762, upload-time = "2024-11-27T22:38:07.731Z" },
    { url = "https://files.pythonhosted.org/packages/03/b8/152c68bb84fc00396b83e7bbddd5ec0bd3dd409db4195e2a9b3e398ad2e3/tomli-2.2.1-cp312-cp312-macosx_11_0_arm64.whl", hash = "sha256:8d57ca8095a641b8237d5b079147646153d22552f1c637fd3ba7f4b0b29167a8", size = 123453, upload-time = "2024-11-27T22:38:09.384Z" },
    { url = "https://files.pythonhosted.org/packages/c8/d6/fc9267af9166f79ac528ff7e8c55c8181ded34eb4b0e93daa767b8841573/tomli-2.2.1-cp312-cp312-manylinux_2_17_aarch64.manylinux2014_aarch64.whl", hash = "sha256:4e340144ad7ae1533cb897d406382b4b6fede8890a03738ff1683af800d54192", size = 233486, upload-time = "2024-11-27T22:38:10.329Z" },
    { url = "https://files.pythonhosted.org/packages/5c/51/51c3f2884d7bab89af25f678447ea7d297b53b5a3b5730a7cb2ef6069f07/tomli-2.2.1-cp312-cp312-manylinux_2_17_x86_64.manylinux2014_x86_64.whl", hash = "sha256:db2b95f9de79181805df90bedc5a5ab4c165e6ec3fe99f970d0e302f384ad222", size = 242349, upload-time = "2024-11-27T22:38:11.443Z" },
    { url = "https://files.pythonhosted.org/packages/ab/df/bfa89627d13a5cc22402e441e8a931ef2108403db390ff3345c05253935e/tomli-2.2.1-cp312-cp312-manylinux_2_5_i686.manylinux1_i686.manylinux_2_17_i686.manylinux2014_i686.whl", hash = "sha256:40741994320b232529c802f8bc86da4e1aa9f413db394617b9a256ae0f9a7f77", size = 252159, upload-time = "2024-11-27T22:38:13.099Z" },
    { url = "https://files.pythonhosted.org/packages/9e/6e/fa2b916dced65763a5168c6ccb91066f7639bdc88b48adda990db10c8c0b/tomli-2.2.1-cp312-cp312-musllinux_1_2_aarch64.whl", hash = "sha256:400e720fe168c0f8521520190686ef8ef033fb19fc493da09779e592861b78c6", size = 237243, upload-time = "2024-11-27T22:38:14.766Z" },
    { url = "https://files.pythonhosted.org/packages/b4/04/885d3b1f650e1153cbb93a6a9782c58a972b94ea4483ae4ac5cedd5e4a09/tomli-2.2.1-cp312-cp312-musllinux_1_2_i686.whl", hash = "sha256:02abe224de6ae62c19f090f68da4e27b10af2b93213d36cf44e6e1c5abd19fdd", size = 259645, upload-time = "2024-11-27T22:38:15.843Z" },
    { url = "https://files.pythonhosted.org/packages/9c/de/6b432d66e986e501586da298e28ebeefd3edc2c780f3ad73d22566034239/tomli-2.2.1-cp312-cp312-musllinux_1_2_x86_64.whl", hash = "sha256:b82ebccc8c8a36f2094e969560a1b836758481f3dc360ce9a3277c65f374285e", size = 244584, upload-time = "2024-11-27T22:38:17.645Z" },
    { url = "https://files.pythonhosted.org/packages/1c/9a/47c0449b98e6e7d1be6cbac02f93dd79003234ddc4aaab6ba07a9a7482e2/tomli-2.2.1-cp312-cp312-win32.whl", hash = "sha256:889f80ef92701b9dbb224e49ec87c645ce5df3fa2cc548664eb8a25e03127a98", size = 98875, upload-time = "2024-11-27T22:38:19.159Z" },
    { url = "https://files.pythonhosted.org/packages/ef/60/9b9638f081c6f1261e2688bd487625cd1e660d0a85bd469e91d8db969734/tomli-2.2.1-cp312-cp312-win_amd64.whl", hash = "sha256:7fc04e92e1d624a4a63c76474610238576942d6b8950a2d7f908a340494e67e4", size = 109418, upload-time = "2024-11-27T22:38:20.064Z" },
    { url = "https://files.pythonhosted.org/packages/04/90/2ee5f2e0362cb8a0b6499dc44f4d7d48f8fff06d28ba46e6f1eaa61a1388/tomli-2.2.1-cp313-cp313-macosx_10_13_x86_64.whl", hash = "sha256:f4039b9cbc3048b2416cc57ab3bda989a6fcf9b36cf8937f01a6e731b64f80d7", size = 132708, upload-time = "2024-11-27T22:38:21.659Z" },
    { url = "https://files.pythonhosted.org/packages/c0/ec/46b4108816de6b385141f082ba99e315501ccd0a2ea23db4a100dd3990ea/tomli-2.2.1-cp313-cp313-macosx_11_0_arm64.whl", hash = "sha256:286f0ca2ffeeb5b9bd4fcc8d6c330534323ec51b2f52da063b11c502da16f30c", size = 123582, upload-time = "2024-11-27T22:38:22.693Z" },
    { url = "https://files.pythonhosted.org/packages/a0/bd/b470466d0137b37b68d24556c38a0cc819e8febe392d5b199dcd7f578365/tomli-2.2.1-cp313-cp313-manylinux_2_17_aarch64.manylinux2014_aarch64.whl", hash = "sha256:a92ef1a44547e894e2a17d24e7557a5e85a9e1d0048b0b5e7541f76c5032cb13", size = 232543, upload-time = "2024-11-27T22:38:24.367Z" },
    { url = "https://files.pythonhosted.org/packages/d9/e5/82e80ff3b751373f7cead2815bcbe2d51c895b3c990686741a8e56ec42ab/tomli-2.2.1-cp313-cp313-manylinux_2_17_x86_64.manylinux2014_x86_64.whl", hash = "sha256:9316dc65bed1684c9a98ee68759ceaed29d229e985297003e494aa825ebb0281", size = 241691, upload-time = "2024-11-27T22:38:26.081Z" },
    { url = "https://files.pythonhosted.org/packages/05/7e/2a110bc2713557d6a1bfb06af23dd01e7dde52b6ee7dadc589868f9abfac/tomli-2.2.1-cp313-cp313-manylinux_2_5_i686.manylinux1_i686.manylinux_2_17_i686.manylinux2014_i686.whl", hash = "sha256:e85e99945e688e32d5a35c1ff38ed0b3f41f43fad8df0bdf79f72b2ba7bc5272", size = 251170, upload-time = "2024-11-27T22:38:27.921Z" },
    { url = "https://files.pythonhosted.org/packages/64/7b/22d713946efe00e0adbcdfd6d1aa119ae03fd0b60ebed51ebb3fa9f5a2e5/tomli-2.2.1-cp313-cp313-musllinux_1_2_aarch64.whl", hash = "sha256:ac065718db92ca818f8d6141b5f66369833d4a80a9d74435a268c52bdfa73140", size = 236530, upload-time = "2024-11-27T22:38:29.591Z" },
    { url = "https://files.pythonhosted.org/packages/38/31/3a76f67da4b0cf37b742ca76beaf819dca0ebef26d78fc794a576e08accf/tomli-2.2.1-cp313-cp313-musllinux_1_2_i686.whl", hash = "sha256:d920f33822747519673ee656a4b6ac33e382eca9d331c87770faa3eef562aeb2", size = 258666, upload-time = "2024-11-27T22:38:30.639Z" },
    { url = "https://files.pythonhosted.org/packages/07/10/5af1293da642aded87e8a988753945d0cf7e00a9452d3911dd3bb354c9e2/tomli-2.2.1-cp313-cp313-musllinux_1_2_x86_64.whl", hash = "sha256:a198f10c4d1b1375d7687bc25294306e551bf1abfa4eace6650070a5c1ae2744", size = 243954, upload-time = "2024-11-27T22:38:31.702Z" },
    { url = "https://files.pythonhosted.org/packages/5b/b9/1ed31d167be802da0fc95020d04cd27b7d7065cc6fbefdd2f9186f60d7bd/tomli-2.2.1-cp313-cp313-win32.whl", hash = "sha256:d3f5614314d758649ab2ab3a62d4f2004c825922f9e370b29416484086b264ec", size = 98724, upload-time = "2024-11-27T22:38:32.837Z" },
    { url = "https://files.pythonhosted.org/packages/c7/32/b0963458706accd9afcfeb867c0f9175a741bf7b19cd424230714d722198/tomli-2.2.1-cp313-cp313-win_amd64.whl", hash = "sha256:a38aa0308e754b0e3c67e344754dff64999ff9b513e691d0e786265c93583c69", size = 109383, upload-time = "2024-11-27T22:38:34.455Z" },
    { url = "https://files.pythonhosted.org/packages/6e/c2/61d3e0f47e2b74ef40a68b9e6ad5984f6241a942f7cd3bbfbdbd03861ea9/tomli-2.2.1-py3-none-any.whl", hash = "sha256:cb55c73c5f4408779d0cf3eef9f762b9c9f147a77de7b258bef0a5628adc85cc", size = 14257, upload-time = "2024-11-27T22:38:35.385Z" },
]

[[package]]
name = "toolz"
version = "1.0.0"
source = { registry = "https://pypi.org/simple" }
sdist = { url = "https://files.pythonhosted.org/packages/8a/0b/d80dfa675bf592f636d1ea0b835eab4ec8df6e9415d8cfd766df54456123/toolz-1.0.0.tar.gz", hash = "sha256:2c86e3d9a04798ac556793bced838816296a2f085017664e4995cb40a1047a02", size = 66790, upload-time = "2024-10-04T16:17:04.001Z" }
wheels = [
    { url = "https://files.pythonhosted.org/packages/03/98/eb27cc78ad3af8e302c9d8ff4977f5026676e130d28dd7578132a457170c/toolz-1.0.0-py3-none-any.whl", hash = "sha256:292c8f1c4e7516bf9086f8850935c799a874039c8bcf959d47b600e4c44a6236", size = 56383, upload-time = "2024-10-04T16:17:01.533Z" },
]

[[package]]
name = "tornado"
version = "6.5.1"
source = { registry = "https://pypi.org/simple" }
sdist = { url = "https://files.pythonhosted.org/packages/51/89/c72771c81d25d53fe33e3dca61c233b665b2780f21820ba6fd2c6793c12b/tornado-6.5.1.tar.gz", hash = "sha256:84ceece391e8eb9b2b95578db65e920d2a61070260594819589609ba9bc6308c", size = 509934, upload-time = "2025-05-22T18:15:38.788Z" }
wheels = [
    { url = "https://files.pythonhosted.org/packages/77/89/f4532dee6843c9e0ebc4e28d4be04c67f54f60813e4bf73d595fe7567452/tornado-6.5.1-cp39-abi3-macosx_10_9_universal2.whl", hash = "sha256:d50065ba7fd11d3bd41bcad0825227cc9a95154bad83239357094c36708001f7", size = 441948, upload-time = "2025-05-22T18:15:20.862Z" },
    { url = "https://files.pythonhosted.org/packages/15/9a/557406b62cffa395d18772e0cdcf03bed2fff03b374677348eef9f6a3792/tornado-6.5.1-cp39-abi3-macosx_10_9_x86_64.whl", hash = "sha256:9e9ca370f717997cb85606d074b0e5b247282cf5e2e1611568b8821afe0342d6", size = 440112, upload-time = "2025-05-22T18:15:22.591Z" },
    { url = "https://files.pythonhosted.org/packages/55/82/7721b7319013a3cf881f4dffa4f60ceff07b31b394e459984e7a36dc99ec/tornado-6.5.1-cp39-abi3-manylinux_2_17_aarch64.manylinux2014_aarch64.whl", hash = "sha256:b77e9dfa7ed69754a54c89d82ef746398be82f749df69c4d3abe75c4d1ff4888", size = 443672, upload-time = "2025-05-22T18:15:24.027Z" },
    { url = "https://files.pythonhosted.org/packages/7d/42/d11c4376e7d101171b94e03cef0cbce43e823ed6567ceda571f54cf6e3ce/tornado-6.5.1-cp39-abi3-manylinux_2_5_i686.manylinux1_i686.manylinux_2_17_i686.manylinux2014_i686.whl", hash = "sha256:253b76040ee3bab8bcf7ba9feb136436a3787208717a1fb9f2c16b744fba7331", size = 443019, upload-time = "2025-05-22T18:15:25.735Z" },
    { url = "https://files.pythonhosted.org/packages/7d/f7/0c48ba992d875521ac761e6e04b0a1750f8150ae42ea26df1852d6a98942/tornado-6.5.1-cp39-abi3-manylinux_2_5_x86_64.manylinux1_x86_64.manylinux_2_17_x86_64.manylinux2014_x86_64.whl", hash = "sha256:308473f4cc5a76227157cdf904de33ac268af770b2c5f05ca6c1161d82fdd95e", size = 443252, upload-time = "2025-05-22T18:15:27.499Z" },
    { url = "https://files.pythonhosted.org/packages/89/46/d8d7413d11987e316df4ad42e16023cd62666a3c0dfa1518ffa30b8df06c/tornado-6.5.1-cp39-abi3-musllinux_1_2_aarch64.whl", hash = "sha256:caec6314ce8a81cf69bd89909f4b633b9f523834dc1a352021775d45e51d9401", size = 443930, upload-time = "2025-05-22T18:15:29.299Z" },
    { url = "https://files.pythonhosted.org/packages/78/b2/f8049221c96a06df89bed68260e8ca94beca5ea532ffc63b1175ad31f9cc/tornado-6.5.1-cp39-abi3-musllinux_1_2_i686.whl", hash = "sha256:13ce6e3396c24e2808774741331638ee6c2f50b114b97a55c5b442df65fd9692", size = 443351, upload-time = "2025-05-22T18:15:31.038Z" },
    { url = "https://files.pythonhosted.org/packages/76/ff/6a0079e65b326cc222a54720a748e04a4db246870c4da54ece4577bfa702/tornado-6.5.1-cp39-abi3-musllinux_1_2_x86_64.whl", hash = "sha256:5cae6145f4cdf5ab24744526cc0f55a17d76f02c98f4cff9daa08ae9a217448a", size = 443328, upload-time = "2025-05-22T18:15:32.426Z" },
    { url = "https://files.pythonhosted.org/packages/49/18/e3f902a1d21f14035b5bc6246a8c0f51e0eef562ace3a2cea403c1fb7021/tornado-6.5.1-cp39-abi3-win32.whl", hash = "sha256:e0a36e1bc684dca10b1aa75a31df8bdfed656831489bc1e6a6ebed05dc1ec365", size = 444396, upload-time = "2025-05-22T18:15:34.205Z" },
    { url = "https://files.pythonhosted.org/packages/7b/09/6526e32bf1049ee7de3bebba81572673b19a2a8541f795d887e92af1a8bc/tornado-6.5.1-cp39-abi3-win_amd64.whl", hash = "sha256:908e7d64567cecd4c2b458075589a775063453aeb1d2a1853eedb806922f568b", size = 444840, upload-time = "2025-05-22T18:15:36.1Z" },
    { url = "https://files.pythonhosted.org/packages/55/a7/535c44c7bea4578e48281d83c615219f3ab19e6abc67625ef637c73987be/tornado-6.5.1-cp39-abi3-win_arm64.whl", hash = "sha256:02420a0eb7bf617257b9935e2b754d1b63897525d8a289c9d65690d580b4dcf7", size = 443596, upload-time = "2025-05-22T18:15:37.433Z" },
]

[[package]]
name = "tqdm"
version = "4.67.1"
source = { registry = "https://pypi.org/simple" }
dependencies = [
    { name = "colorama", marker = "sys_platform == 'win32'" },
]
sdist = { url = "https://files.pythonhosted.org/packages/a8/4b/29b4ef32e036bb34e4ab51796dd745cdba7ed47ad142a9f4a1eb8e0c744d/tqdm-4.67.1.tar.gz", hash = "sha256:f8aef9c52c08c13a65f30ea34f4e5aac3fd1a34959879d7e59e63027286627f2", size = 169737, upload-time = "2024-11-24T20:12:22.481Z" }
wheels = [
    { url = "https://files.pythonhosted.org/packages/d0/30/dc54f88dd4a2b5dc8a0279bdd7270e735851848b762aeb1c1184ed1f6b14/tqdm-4.67.1-py3-none-any.whl", hash = "sha256:26445eca388f82e72884e0d580d5464cd801a3ea01e63e5601bdff9ba6a48de2", size = 78540, upload-time = "2024-11-24T20:12:19.698Z" },
]

[[package]]
name = "types-cryptography"
version = "3.3.23.2"
source = { registry = "https://pypi.org/simple" }
sdist = { url = "https://files.pythonhosted.org/packages/18/05/a57fe8bbed10fe4b739fac6e16c4e80c5199ce2f74ae67fa7d7f6e3750da/types-cryptography-3.3.23.2.tar.gz", hash = "sha256:09cc53f273dd4d8c29fa7ad11fefd9b734126d467960162397bc5e3e604dea75", size = 15461, upload-time = "2022-11-08T18:29:28.012Z" }
wheels = [
    { url = "https://files.pythonhosted.org/packages/b6/36/92dfe7e5056694e78caefd05b383140c74c7fcbfc63d26ee514c77f2d8a2/types_cryptography-3.3.23.2-py3-none-any.whl", hash = "sha256:b965d548f148f8e87f353ccf2b7bd92719fdf6c845ff7cedf2abb393a0643e4f", size = 30223, upload-time = "2022-11-08T18:29:26.848Z" },
]

[[package]]
name = "types-enum34"
version = "1.1.8"
source = { registry = "https://pypi.org/simple" }
sdist = { url = "https://files.pythonhosted.org/packages/b7/69/302e3060bdaef28cc38521099ec8e7c64d7ad097bac70b8bfddf3a52eb5b/types-enum34-1.1.8.tar.gz", hash = "sha256:6f9c769641d06d73a55e11c14d38ac76fcd37eb545ce79cebb6eec9d50a64110", size = 2801, upload-time = "2022-01-20T01:09:42.776Z" }
wheels = [
    { url = "https://files.pythonhosted.org/packages/1d/43/44dd693abfd50602867a7c37a46b1642e1e54185f980d3feb0d4250c42d6/types_enum34-1.1.8-py3-none-any.whl", hash = "sha256:05058c7a495f6bfaaca0be4aeac3cce5cdd80a2bad2aab01fd49a20bf4a0209d", size = 2801, upload-time = "2022-01-20T01:09:41.943Z" },
]

[[package]]
name = "types-ipaddress"
version = "1.0.8"
source = { registry = "https://pypi.org/simple" }
sdist = { url = "https://files.pythonhosted.org/packages/f1/4e/1b814342e5586fd4da2e483150b98d86d566922debf10fc4ff815864a729/types-ipaddress-1.0.8.tar.gz", hash = "sha256:a03df3be5935e50ba03fa843daabff539a041a28e73e0fce2c5705bee54d3841", size = 3009, upload-time = "2022-01-30T01:00:16.464Z" }
wheels = [
    { url = "https://files.pythonhosted.org/packages/ea/f0/77dcbd8ff526b0f9989fb4bc92b5c584679710e0e7e0cc1527ba084ce04a/types_ipaddress-1.0.8-py3-none-any.whl", hash = "sha256:4933b74da157ba877b1a705d64f6fa7742745e9ffd65e51011f370c11ebedb55", size = 3091, upload-time = "2022-01-30T01:00:15.227Z" },
]

[[package]]
name = "types-paramiko"
version = "3.5.0.20250708"
source = { registry = "https://pypi.org/simple" }
dependencies = [
    { name = "cryptography" },
]
sdist = { url = "https://files.pythonhosted.org/packages/8e/7e/a50c3538a088eb3dbf167d16f5b0d8b62c821496df7488af4d7841c06bc5/types_paramiko-3.5.0.20250708.tar.gz", hash = "sha256:45125bff40766db2d7d53bd1a4f329868293e512f2e6b7fe11c335111df027f2", size = 28877, upload-time = "2025-07-08T03:15:04.769Z" }
wheels = [
    { url = "https://files.pythonhosted.org/packages/6f/42/0a052da12277848f44825532d97858d2ba8851b603b0a4923356f503e31c/types_paramiko-3.5.0.20250708-py3-none-any.whl", hash = "sha256:c761ecff3445d847a40c0d831a0daaba2bddbd2bdc74315659be5ff4835bb434", size = 39758, upload-time = "2025-07-08T03:15:03.95Z" },
]

[[package]]
name = "types-pytz"
version = "2025.2.0.20250516"
source = { registry = "https://pypi.org/simple" }
sdist = { url = "https://files.pythonhosted.org/packages/bd/72/b0e711fd90409f5a76c75349055d3eb19992c110f0d2d6aabbd6cfbc14bf/types_pytz-2025.2.0.20250516.tar.gz", hash = "sha256:e1216306f8c0d5da6dafd6492e72eb080c9a166171fa80dd7a1990fd8be7a7b3", size = 10940, upload-time = "2025-05-16T03:07:01.91Z" }
wheels = [
    { url = "https://files.pythonhosted.org/packages/c1/ba/e205cd11c1c7183b23c97e4bcd1de7bc0633e2e867601c32ecfc6ad42675/types_pytz-2025.2.0.20250516-py3-none-any.whl", hash = "sha256:e0e0c8a57e2791c19f718ed99ab2ba623856b11620cb6b637e5f62ce285a7451", size = 10136, upload-time = "2025-05-16T03:07:01.075Z" },
]

[[package]]
name = "types-pyyaml"
version = "6.0.12.20250516"
source = { registry = "https://pypi.org/simple" }
sdist = { url = "https://files.pythonhosted.org/packages/4e/22/59e2aeb48ceeee1f7cd4537db9568df80d62bdb44a7f9e743502ea8aab9c/types_pyyaml-6.0.12.20250516.tar.gz", hash = "sha256:9f21a70216fc0fa1b216a8176db5f9e0af6eb35d2f2932acb87689d03a5bf6ba", size = 17378, upload-time = "2025-05-16T03:08:04.897Z" }
wheels = [
    { url = "https://files.pythonhosted.org/packages/99/5f/e0af6f7f6a260d9af67e1db4f54d732abad514252a7a378a6c4d17dd1036/types_pyyaml-6.0.12.20250516-py3-none-any.whl", hash = "sha256:8478208feaeb53a34cb5d970c56a7cd76b72659442e733e268a94dc72b2d0530", size = 20312, upload-time = "2025-05-16T03:08:04.019Z" },
]

[[package]]
name = "types-requests"
version = "2.32.4.20250611"
source = { registry = "https://pypi.org/simple" }
dependencies = [
    { name = "urllib3" },
]
sdist = { url = "https://files.pythonhosted.org/packages/6d/7f/73b3a04a53b0fd2a911d4ec517940ecd6600630b559e4505cc7b68beb5a0/types_requests-2.32.4.20250611.tar.gz", hash = "sha256:741c8777ed6425830bf51e54d6abe245f79b4dcb9019f1622b773463946bf826", size = 23118, upload-time = "2025-06-11T03:11:41.272Z" }
wheels = [
    { url = "https://files.pythonhosted.org/packages/3d/ea/0be9258c5a4fa1ba2300111aa5a0767ee6d18eb3fd20e91616c12082284d/types_requests-2.32.4.20250611-py3-none-any.whl", hash = "sha256:ad2fe5d3b0cb3c2c902c8815a70e7fb2302c4b8c1f77bdcd738192cdb3878072", size = 20643, upload-time = "2025-06-11T03:11:40.186Z" },
]

[[package]]
name = "types-setuptools"
version = "80.9.0.20250529"
source = { registry = "https://pypi.org/simple" }
sdist = { url = "https://files.pythonhosted.org/packages/79/66/1b276526aad4696a9519919e637801f2c103419d2c248a6feb2729e034d1/types_setuptools-80.9.0.20250529.tar.gz", hash = "sha256:79e088ba0cba2186c8d6499cbd3e143abb142d28a44b042c28d3148b1e353c91", size = 41337, upload-time = "2025-05-29T03:07:34.487Z" }
wheels = [
    { url = "https://files.pythonhosted.org/packages/1b/d8/83790d67ec771bf029a45ff1bd1aedbb738d8aa58c09dd0cc3033eea0e69/types_setuptools-80.9.0.20250529-py3-none-any.whl", hash = "sha256:00dfcedd73e333a430e10db096e4d46af93faf9314f832f13b6bbe3d6757e95f", size = 63263, upload-time = "2025-05-29T03:07:33.064Z" },
]

[[package]]
name = "types-toml"
version = "0.10.8.20240310"
source = { registry = "https://pypi.org/simple" }
sdist = { url = "https://files.pythonhosted.org/packages/86/47/3e4c75042792bff8e90d7991aa5c51812cc668828cc6cce711e97f63a607/types-toml-0.10.8.20240310.tar.gz", hash = "sha256:3d41501302972436a6b8b239c850b26689657e25281b48ff0ec06345b8830331", size = 4392, upload-time = "2024-03-10T02:18:37.518Z" }
wheels = [
    { url = "https://files.pythonhosted.org/packages/da/a2/d32ab58c0b216912638b140ab2170ee4b8644067c293b170e19fba340ccc/types_toml-0.10.8.20240310-py3-none-any.whl", hash = "sha256:627b47775d25fa29977d9c70dc0cbab3f314f32c8d8d0c012f2ef5de7aaec05d", size = 4777, upload-time = "2024-03-10T02:18:36.568Z" },
]

[[package]]
name = "types-tornado"
version = "5.1.1"
source = { registry = "https://pypi.org/simple" }
sdist = { url = "https://files.pythonhosted.org/packages/ad/48/f259f0a0f3e9c834f885b55ba1eda146499ee6a67765cb8aa9e47dacd212/types-tornado-5.1.1.tar.gz", hash = "sha256:331c0069ff527ddeab4c38e2ee2bb0738dbd5ce04d536d9c0209d4c6de25b359", size = 9377, upload-time = "2021-08-27T18:20:04.487Z" }
wheels = [
    { url = "https://files.pythonhosted.org/packages/83/13/af7033bbf9f369ffd8ccf38c68c51e976a8ee54b90b60ca9bf3095cabbca/types_tornado-5.1.1-py3-none-any.whl", hash = "sha256:69b603360db4e64453dcb932efa9a152d7fd99bf7553b67902c9a3ecf4ba57e7", size = 13166, upload-time = "2021-08-27T18:20:03.541Z" },
]

[[package]]
name = "typing-extensions"
version = "4.14.1"
source = { registry = "https://pypi.org/simple" }
sdist = { url = "https://files.pythonhosted.org/packages/98/5a/da40306b885cc8c09109dc2e1abd358d5684b1425678151cdaed4731c822/typing_extensions-4.14.1.tar.gz", hash = "sha256:38b39f4aeeab64884ce9f74c94263ef78f3c22467c8724005483154c26648d36", size = 107673, upload-time = "2025-07-04T13:28:34.16Z" }
wheels = [
    { url = "https://files.pythonhosted.org/packages/b5/00/d631e67a838026495268c2f6884f3711a15a9a2a96cd244fdaea53b823fb/typing_extensions-4.14.1-py3-none-any.whl", hash = "sha256:d1e1e3b58374dc93031d6eda2420a48ea44a36c2b4766a4fdeb3710755731d76", size = 43906, upload-time = "2025-07-04T13:28:32.743Z" },
]

[[package]]
name = "tzdata"
version = "2025.2"
source = { registry = "https://pypi.org/simple" }
sdist = { url = "https://files.pythonhosted.org/packages/95/32/1a225d6164441be760d75c2c42e2780dc0873fe382da3e98a2e1e48361e5/tzdata-2025.2.tar.gz", hash = "sha256:b60a638fcc0daffadf82fe0f57e53d06bdec2f36c4df66280ae79bce6bd6f2b9", size = 196380, upload-time = "2025-03-23T13:54:43.652Z" }
wheels = [
    { url = "https://files.pythonhosted.org/packages/5c/23/c7abc0ca0a1526a0774eca151daeb8de62ec457e77262b66b359c3c7679e/tzdata-2025.2-py2.py3-none-any.whl", hash = "sha256:1a403fada01ff9221ca8044d701868fa132215d84beb92242d9acd2147f667a8", size = 347839, upload-time = "2025-03-23T13:54:41.845Z" },
]

[[package]]
name = "uncertainties"
version = "3.2.3"
source = { registry = "https://pypi.org/simple" }
sdist = { url = "https://files.pythonhosted.org/packages/fe/0c/cb09f33b26955399c675ab378e4063ed7e48422d3d49f96219ab0be5eba9/uncertainties-3.2.3.tar.gz", hash = "sha256:76a5653e686f617a42922d546a239e9efce72e6b35411b7750a1d12dcba03031", size = 160492, upload-time = "2025-04-21T19:58:28.63Z" }
wheels = [
    { url = "https://files.pythonhosted.org/packages/8f/5e/f1e1dd319e35e962a4e00b33150a8868b6329cc1d19fd533436ba5488f09/uncertainties-3.2.3-py3-none-any.whl", hash = "sha256:313353900d8f88b283c9bad81e7d2b2d3d4bcc330cbace35403faaed7e78890a", size = 60118, upload-time = "2025-04-21T19:58:26.864Z" },
]

[[package]]
name = "unpaddedbase64"
version = "2.1.0"
source = { registry = "https://pypi.org/simple" }
sdist = { url = "https://files.pythonhosted.org/packages/4d/f8/114266b21a7a9e3d09b352bb63c9d61d918bb7aa35d08c722793bfbfd28f/unpaddedbase64-2.1.0.tar.gz", hash = "sha256:7273c60c089de39d90f5d6d4a7883a79e319dc9d9b1c8924a7fab96178a5f005", size = 5621, upload-time = "2021-03-09T11:35:47.729Z" }
wheels = [
    { url = "https://files.pythonhosted.org/packages/4c/a7/563b2d8fb7edc07320bf69ac6a7eedcd7a1a9d663a6bb90a4d9bd2eda5f7/unpaddedbase64-2.1.0-py3-none-any.whl", hash = "sha256:485eff129c30175d2cd6f0cd8d2310dff51e666f7f36175f738d75dfdbd0b1c6", size = 6083, upload-time = "2021-03-09T11:35:46.7Z" },
]

[[package]]
name = "urllib3"
version = "2.5.0"
source = { registry = "https://pypi.org/simple" }
sdist = { url = "https://files.pythonhosted.org/packages/15/22/9ee70a2574a4f4599c47dd506532914ce044817c7752a79b6a51286319bc/urllib3-2.5.0.tar.gz", hash = "sha256:3fc47733c7e419d4bc3f6b3dc2b4f890bb743906a30d56ba4a5bfa4bbff92760", size = 393185, upload-time = "2025-06-18T14:07:41.644Z" }
wheels = [
    { url = "https://files.pythonhosted.org/packages/a7/c2/fe1e52489ae3122415c51f387e221dd0773709bad6c6cdaa599e8a2c5185/urllib3-2.5.0-py3-none-any.whl", hash = "sha256:e6b01673c0fa6a13e374b50871808eb3bf7046c4b125b216f6bf1cc604cff0dc", size = 129795, upload-time = "2025-06-18T14:07:40.39Z" },
]

[[package]]
name = "virtualenv"
version = "20.31.2"
source = { registry = "https://pypi.org/simple" }
dependencies = [
    { name = "distlib" },
    { name = "filelock" },
    { name = "platformdirs" },
]
sdist = { url = "https://files.pythonhosted.org/packages/56/2c/444f465fb2c65f40c3a104fd0c495184c4f2336d65baf398e3c75d72ea94/virtualenv-20.31.2.tar.gz", hash = "sha256:e10c0a9d02835e592521be48b332b6caee6887f332c111aa79a09b9e79efc2af", size = 6076316, upload-time = "2025-05-08T17:58:23.811Z" }
wheels = [
    { url = "https://files.pythonhosted.org/packages/f3/40/b1c265d4b2b62b58576588510fc4d1fe60a86319c8de99fd8e9fec617d2c/virtualenv-20.31.2-py3-none-any.whl", hash = "sha256:36efd0d9650ee985f0cad72065001e66d49a6f24eb44d98980f630686243cf11", size = 6057982, upload-time = "2025-05-08T17:58:21.15Z" },
]

[[package]]
name = "webencodings"
version = "0.5.1"
source = { registry = "https://pypi.org/simple" }
sdist = { url = "https://files.pythonhosted.org/packages/0b/02/ae6ceac1baeda530866a85075641cec12989bd8d31af6d5ab4a3e8c92f47/webencodings-0.5.1.tar.gz", hash = "sha256:b36a1c245f2d304965eb4e0a82848379241dc04b865afcc4aab16748587e1923", size = 9721, upload-time = "2017-04-05T20:21:34.189Z" }
wheels = [
    { url = "https://files.pythonhosted.org/packages/f4/24/2a3e3df732393fed8b3ebf2ec078f05546de641fe1b667ee316ec1dcf3b7/webencodings-0.5.1-py2.py3-none-any.whl", hash = "sha256:a0af1213f3c2226497a97e2b3aa01a7e4bee4f403f95be16fc9acd2947514a78", size = 11774, upload-time = "2017-04-05T20:21:32.581Z" },
]

[[package]]
name = "yarl"
version = "1.20.1"
source = { registry = "https://pypi.org/simple" }
dependencies = [
    { name = "idna" },
    { name = "multidict" },
    { name = "propcache" },
]
sdist = { url = "https://files.pythonhosted.org/packages/3c/fb/efaa23fa4e45537b827620f04cf8f3cd658b76642205162e072703a5b963/yarl-1.20.1.tar.gz", hash = "sha256:d017a4997ee50c91fd5466cef416231bb82177b93b029906cefc542ce14c35ac", size = 186428, upload-time = "2025-06-10T00:46:09.923Z" }
wheels = [
    { url = "https://files.pythonhosted.org/packages/b1/18/893b50efc2350e47a874c5c2d67e55a0ea5df91186b2a6f5ac52eff887cd/yarl-1.20.1-cp311-cp311-macosx_10_9_universal2.whl", hash = "sha256:47ee6188fea634bdfaeb2cc420f5b3b17332e6225ce88149a17c413c77ff269e", size = 133833, upload-time = "2025-06-10T00:43:07.393Z" },
    { url = "https://files.pythonhosted.org/packages/89/ed/b8773448030e6fc47fa797f099ab9eab151a43a25717f9ac043844ad5ea3/yarl-1.20.1-cp311-cp311-macosx_10_9_x86_64.whl", hash = "sha256:d0f6500f69e8402d513e5eedb77a4e1818691e8f45e6b687147963514d84b44b", size = 91070, upload-time = "2025-06-10T00:43:09.538Z" },
    { url = "https://files.pythonhosted.org/packages/e3/e3/409bd17b1e42619bf69f60e4f031ce1ccb29bd7380117a55529e76933464/yarl-1.20.1-cp311-cp311-macosx_11_0_arm64.whl", hash = "sha256:7a8900a42fcdaad568de58887c7b2f602962356908eedb7628eaf6021a6e435b", size = 89818, upload-time = "2025-06-10T00:43:11.575Z" },
    { url = "https://files.pythonhosted.org/packages/f8/77/64d8431a4d77c856eb2d82aa3de2ad6741365245a29b3a9543cd598ed8c5/yarl-1.20.1-cp311-cp311-manylinux_2_17_aarch64.manylinux2014_aarch64.whl", hash = "sha256:bad6d131fda8ef508b36be3ece16d0902e80b88ea7200f030a0f6c11d9e508d4", size = 347003, upload-time = "2025-06-10T00:43:14.088Z" },
    { url = "https://files.pythonhosted.org/packages/8d/d2/0c7e4def093dcef0bd9fa22d4d24b023788b0a33b8d0088b51aa51e21e99/yarl-1.20.1-cp311-cp311-manylinux_2_17_armv7l.manylinux2014_armv7l.manylinux_2_31_armv7l.whl", hash = "sha256:df018d92fe22aaebb679a7f89fe0c0f368ec497e3dda6cb81a567610f04501f1", size = 336537, upload-time = "2025-06-10T00:43:16.431Z" },
    { url = "https://files.pythonhosted.org/packages/f0/f3/fc514f4b2cf02cb59d10cbfe228691d25929ce8f72a38db07d3febc3f706/yarl-1.20.1-cp311-cp311-manylinux_2_17_ppc64le.manylinux2014_ppc64le.whl", hash = "sha256:8f969afbb0a9b63c18d0feecf0db09d164b7a44a053e78a7d05f5df163e43833", size = 362358, upload-time = "2025-06-10T00:43:18.704Z" },
    { url = "https://files.pythonhosted.org/packages/ea/6d/a313ac8d8391381ff9006ac05f1d4331cee3b1efaa833a53d12253733255/yarl-1.20.1-cp311-cp311-manylinux_2_17_s390x.manylinux2014_s390x.whl", hash = "sha256:812303eb4aa98e302886ccda58d6b099e3576b1b9276161469c25803a8db277d", size = 357362, upload-time = "2025-06-10T00:43:20.888Z" },
    { url = "https://files.pythonhosted.org/packages/00/70/8f78a95d6935a70263d46caa3dd18e1f223cf2f2ff2037baa01a22bc5b22/yarl-1.20.1-cp311-cp311-manylinux_2_17_x86_64.manylinux2014_x86_64.whl", hash = "sha256:98c4a7d166635147924aa0bf9bfe8d8abad6fffa6102de9c99ea04a1376f91e8", size = 348979, upload-time = "2025-06-10T00:43:23.169Z" },
    { url = "https://files.pythonhosted.org/packages/cb/05/42773027968968f4f15143553970ee36ead27038d627f457cc44bbbeecf3/yarl-1.20.1-cp311-cp311-manylinux_2_5_i686.manylinux1_i686.manylinux_2_17_i686.manylinux2014_i686.whl", hash = "sha256:12e768f966538e81e6e7550f9086a6236b16e26cd964cf4df35349970f3551cf", size = 337274, upload-time = "2025-06-10T00:43:27.111Z" },
    { url = "https://files.pythonhosted.org/packages/05/be/665634aa196954156741ea591d2f946f1b78ceee8bb8f28488bf28c0dd62/yarl-1.20.1-cp311-cp311-musllinux_1_2_aarch64.whl", hash = "sha256:fe41919b9d899661c5c28a8b4b0acf704510b88f27f0934ac7a7bebdd8938d5e", size = 363294, upload-time = "2025-06-10T00:43:28.96Z" },
    { url = "https://files.pythonhosted.org/packages/eb/90/73448401d36fa4e210ece5579895731f190d5119c4b66b43b52182e88cd5/yarl-1.20.1-cp311-cp311-musllinux_1_2_armv7l.whl", hash = "sha256:8601bc010d1d7780592f3fc1bdc6c72e2b6466ea34569778422943e1a1f3c389", size = 358169, upload-time = "2025-06-10T00:43:30.701Z" },
    { url = "https://files.pythonhosted.org/packages/c3/b0/fce922d46dc1eb43c811f1889f7daa6001b27a4005587e94878570300881/yarl-1.20.1-cp311-cp311-musllinux_1_2_i686.whl", hash = "sha256:daadbdc1f2a9033a2399c42646fbd46da7992e868a5fe9513860122d7fe7a73f", size = 362776, upload-time = "2025-06-10T00:43:32.51Z" },
    { url = "https://files.pythonhosted.org/packages/f1/0d/b172628fce039dae8977fd22caeff3eeebffd52e86060413f5673767c427/yarl-1.20.1-cp311-cp311-musllinux_1_2_ppc64le.whl", hash = "sha256:03aa1e041727cb438ca762628109ef1333498b122e4c76dd858d186a37cec845", size = 381341, upload-time = "2025-06-10T00:43:34.543Z" },
    { url = "https://files.pythonhosted.org/packages/6b/9b/5b886d7671f4580209e855974fe1cecec409aa4a89ea58b8f0560dc529b1/yarl-1.20.1-cp311-cp311-musllinux_1_2_s390x.whl", hash = "sha256:642980ef5e0fa1de5fa96d905c7e00cb2c47cb468bfcac5a18c58e27dbf8d8d1", size = 379988, upload-time = "2025-06-10T00:43:36.489Z" },
    { url = "https://files.pythonhosted.org/packages/73/be/75ef5fd0fcd8f083a5d13f78fd3f009528132a1f2a1d7c925c39fa20aa79/yarl-1.20.1-cp311-cp311-musllinux_1_2_x86_64.whl", hash = "sha256:86971e2795584fe8c002356d3b97ef6c61862720eeff03db2a7c86b678d85b3e", size = 371113, upload-time = "2025-06-10T00:43:38.592Z" },
    { url = "https://files.pythonhosted.org/packages/50/4f/62faab3b479dfdcb741fe9e3f0323e2a7d5cd1ab2edc73221d57ad4834b2/yarl-1.20.1-cp311-cp311-win32.whl", hash = "sha256:597f40615b8d25812f14562699e287f0dcc035d25eb74da72cae043bb884d773", size = 81485, upload-time = "2025-06-10T00:43:41.038Z" },
    { url = "https://files.pythonhosted.org/packages/f0/09/d9c7942f8f05c32ec72cd5c8e041c8b29b5807328b68b4801ff2511d4d5e/yarl-1.20.1-cp311-cp311-win_amd64.whl", hash = "sha256:26ef53a9e726e61e9cd1cda6b478f17e350fb5800b4bd1cd9fe81c4d91cfeb2e", size = 86686, upload-time = "2025-06-10T00:43:42.692Z" },
    { url = "https://files.pythonhosted.org/packages/5f/9a/cb7fad7d73c69f296eda6815e4a2c7ed53fc70c2f136479a91c8e5fbdb6d/yarl-1.20.1-cp312-cp312-macosx_10_13_universal2.whl", hash = "sha256:bdcc4cd244e58593a4379fe60fdee5ac0331f8eb70320a24d591a3be197b94a9", size = 133667, upload-time = "2025-06-10T00:43:44.369Z" },
    { url = "https://files.pythonhosted.org/packages/67/38/688577a1cb1e656e3971fb66a3492501c5a5df56d99722e57c98249e5b8a/yarl-1.20.1-cp312-cp312-macosx_10_13_x86_64.whl", hash = "sha256:b29a2c385a5f5b9c7d9347e5812b6f7ab267193c62d282a540b4fc528c8a9d2a", size = 91025, upload-time = "2025-06-10T00:43:46.295Z" },
    { url = "https://files.pythonhosted.org/packages/50/ec/72991ae51febeb11a42813fc259f0d4c8e0507f2b74b5514618d8b640365/yarl-1.20.1-cp312-cp312-macosx_11_0_arm64.whl", hash = "sha256:1112ae8154186dfe2de4732197f59c05a83dc814849a5ced892b708033f40dc2", size = 89709, upload-time = "2025-06-10T00:43:48.22Z" },
    { url = "https://files.pythonhosted.org/packages/99/da/4d798025490e89426e9f976702e5f9482005c548c579bdae792a4c37769e/yarl-1.20.1-cp312-cp312-manylinux_2_17_aarch64.manylinux2014_aarch64.whl", hash = "sha256:90bbd29c4fe234233f7fa2b9b121fb63c321830e5d05b45153a2ca68f7d310ee", size = 352287, upload-time = "2025-06-10T00:43:49.924Z" },
    { url = "https://files.pythonhosted.org/packages/1a/26/54a15c6a567aac1c61b18aa0f4b8aa2e285a52d547d1be8bf48abe2b3991/yarl-1.20.1-cp312-cp312-manylinux_2_17_armv7l.manylinux2014_armv7l.manylinux_2_31_armv7l.whl", hash = "sha256:680e19c7ce3710ac4cd964e90dad99bf9b5029372ba0c7cbfcd55e54d90ea819", size = 345429, upload-time = "2025-06-10T00:43:51.7Z" },
    { url = "https://files.pythonhosted.org/packages/d6/95/9dcf2386cb875b234353b93ec43e40219e14900e046bf6ac118f94b1e353/yarl-1.20.1-cp312-cp312-manylinux_2_17_ppc64le.manylinux2014_ppc64le.whl", hash = "sha256:4a979218c1fdb4246a05efc2cc23859d47c89af463a90b99b7c56094daf25a16", size = 365429, upload-time = "2025-06-10T00:43:53.494Z" },
    { url = "https://files.pythonhosted.org/packages/91/b2/33a8750f6a4bc224242a635f5f2cff6d6ad5ba651f6edcccf721992c21a0/yarl-1.20.1-cp312-cp312-manylinux_2_17_s390x.manylinux2014_s390x.whl", hash = "sha256:255b468adf57b4a7b65d8aad5b5138dce6a0752c139965711bdcb81bc370e1b6", size = 363862, upload-time = "2025-06-10T00:43:55.766Z" },
    { url = "https://files.pythonhosted.org/packages/98/28/3ab7acc5b51f4434b181b0cee8f1f4b77a65919700a355fb3617f9488874/yarl-1.20.1-cp312-cp312-manylinux_2_17_x86_64.manylinux2014_x86_64.whl", hash = "sha256:a97d67108e79cfe22e2b430d80d7571ae57d19f17cda8bb967057ca8a7bf5bfd", size = 355616, upload-time = "2025-06-10T00:43:58.056Z" },
    { url = "https://files.pythonhosted.org/packages/36/a3/f666894aa947a371724ec7cd2e5daa78ee8a777b21509b4252dd7bd15e29/yarl-1.20.1-cp312-cp312-manylinux_2_5_i686.manylinux1_i686.manylinux_2_17_i686.manylinux2014_i686.whl", hash = "sha256:8570d998db4ddbfb9a590b185a0a33dbf8aafb831d07a5257b4ec9948df9cb0a", size = 339954, upload-time = "2025-06-10T00:43:59.773Z" },
    { url = "https://files.pythonhosted.org/packages/f1/81/5f466427e09773c04219d3450d7a1256138a010b6c9f0af2d48565e9ad13/yarl-1.20.1-cp312-cp312-musllinux_1_2_aarch64.whl", hash = "sha256:97c75596019baae7c71ccf1d8cc4738bc08134060d0adfcbe5642f778d1dca38", size = 365575, upload-time = "2025-06-10T00:44:02.051Z" },
    { url = "https://files.pythonhosted.org/packages/2e/e3/e4b0ad8403e97e6c9972dd587388940a032f030ebec196ab81a3b8e94d31/yarl-1.20.1-cp312-cp312-musllinux_1_2_armv7l.whl", hash = "sha256:1c48912653e63aef91ff988c5432832692ac5a1d8f0fb8a33091520b5bbe19ef", size = 365061, upload-time = "2025-06-10T00:44:04.196Z" },
    { url = "https://files.pythonhosted.org/packages/ac/99/b8a142e79eb86c926f9f06452eb13ecb1bb5713bd01dc0038faf5452e544/yarl-1.20.1-cp312-cp312-musllinux_1_2_i686.whl", hash = "sha256:4c3ae28f3ae1563c50f3d37f064ddb1511ecc1d5584e88c6b7c63cf7702a6d5f", size = 364142, upload-time = "2025-06-10T00:44:06.527Z" },
    { url = "https://files.pythonhosted.org/packages/34/f2/08ed34a4a506d82a1a3e5bab99ccd930a040f9b6449e9fd050320e45845c/yarl-1.20.1-cp312-cp312-musllinux_1_2_ppc64le.whl", hash = "sha256:c5e9642f27036283550f5f57dc6156c51084b458570b9d0d96100c8bebb186a8", size = 381894, upload-time = "2025-06-10T00:44:08.379Z" },
    { url = "https://files.pythonhosted.org/packages/92/f8/9a3fbf0968eac704f681726eff595dce9b49c8a25cd92bf83df209668285/yarl-1.20.1-cp312-cp312-musllinux_1_2_s390x.whl", hash = "sha256:2c26b0c49220d5799f7b22c6838409ee9bc58ee5c95361a4d7831f03cc225b5a", size = 383378, upload-time = "2025-06-10T00:44:10.51Z" },
    { url = "https://files.pythonhosted.org/packages/af/85/9363f77bdfa1e4d690957cd39d192c4cacd1c58965df0470a4905253b54f/yarl-1.20.1-cp312-cp312-musllinux_1_2_x86_64.whl", hash = "sha256:564ab3d517e3d01c408c67f2e5247aad4019dcf1969982aba3974b4093279004", size = 374069, upload-time = "2025-06-10T00:44:12.834Z" },
    { url = "https://files.pythonhosted.org/packages/35/99/9918c8739ba271dcd935400cff8b32e3cd319eaf02fcd023d5dcd487a7c8/yarl-1.20.1-cp312-cp312-win32.whl", hash = "sha256:daea0d313868da1cf2fac6b2d3a25c6e3a9e879483244be38c8e6a41f1d876a5", size = 81249, upload-time = "2025-06-10T00:44:14.731Z" },
    { url = "https://files.pythonhosted.org/packages/eb/83/5d9092950565481b413b31a23e75dd3418ff0a277d6e0abf3729d4d1ce25/yarl-1.20.1-cp312-cp312-win_amd64.whl", hash = "sha256:48ea7d7f9be0487339828a4de0360d7ce0efc06524a48e1810f945c45b813698", size = 86710, upload-time = "2025-06-10T00:44:16.716Z" },
    { url = "https://files.pythonhosted.org/packages/8a/e1/2411b6d7f769a07687acee88a062af5833cf1966b7266f3d8dfb3d3dc7d3/yarl-1.20.1-cp313-cp313-macosx_10_13_universal2.whl", hash = "sha256:0b5ff0fbb7c9f1b1b5ab53330acbfc5247893069e7716840c8e7d5bb7355038a", size = 131811, upload-time = "2025-06-10T00:44:18.933Z" },
    { url = "https://files.pythonhosted.org/packages/b2/27/584394e1cb76fb771371770eccad35de400e7b434ce3142c2dd27392c968/yarl-1.20.1-cp313-cp313-macosx_10_13_x86_64.whl", hash = "sha256:14f326acd845c2b2e2eb38fb1346c94f7f3b01a4f5c788f8144f9b630bfff9a3", size = 90078, upload-time = "2025-06-10T00:44:20.635Z" },
    { url = "https://files.pythonhosted.org/packages/bf/9a/3246ae92d4049099f52d9b0fe3486e3b500e29b7ea872d0f152966fc209d/yarl-1.20.1-cp313-cp313-macosx_11_0_arm64.whl", hash = "sha256:f60e4ad5db23f0b96e49c018596707c3ae89f5d0bd97f0ad3684bcbad899f1e7", size = 88748, upload-time = "2025-06-10T00:44:22.34Z" },
    { url = "https://files.pythonhosted.org/packages/a3/25/35afe384e31115a1a801fbcf84012d7a066d89035befae7c5d4284df1e03/yarl-1.20.1-cp313-cp313-manylinux_2_17_aarch64.manylinux2014_aarch64.whl", hash = "sha256:49bdd1b8e00ce57e68ba51916e4bb04461746e794e7c4d4bbc42ba2f18297691", size = 349595, upload-time = "2025-06-10T00:44:24.314Z" },
    { url = "https://files.pythonhosted.org/packages/28/2d/8aca6cb2cabc8f12efcb82749b9cefecbccfc7b0384e56cd71058ccee433/yarl-1.20.1-cp313-cp313-manylinux_2_17_armv7l.manylinux2014_armv7l.manylinux_2_31_armv7l.whl", hash = "sha256:66252d780b45189975abfed839616e8fd2dbacbdc262105ad7742c6ae58f3e31", size = 342616, upload-time = "2025-06-10T00:44:26.167Z" },
    { url = "https://files.pythonhosted.org/packages/0b/e9/1312633d16b31acf0098d30440ca855e3492d66623dafb8e25b03d00c3da/yarl-1.20.1-cp313-cp313-manylinux_2_17_ppc64le.manylinux2014_ppc64le.whl", hash = "sha256:59174e7332f5d153d8f7452a102b103e2e74035ad085f404df2e40e663a22b28", size = 361324, upload-time = "2025-06-10T00:44:27.915Z" },
    { url = "https://files.pythonhosted.org/packages/bc/a0/688cc99463f12f7669eec7c8acc71ef56a1521b99eab7cd3abb75af887b0/yarl-1.20.1-cp313-cp313-manylinux_2_17_s390x.manylinux2014_s390x.whl", hash = "sha256:e3968ec7d92a0c0f9ac34d5ecfd03869ec0cab0697c91a45db3fbbd95fe1b653", size = 359676, upload-time = "2025-06-10T00:44:30.041Z" },
    { url = "https://files.pythonhosted.org/packages/af/44/46407d7f7a56e9a85a4c207724c9f2c545c060380718eea9088f222ba697/yarl-1.20.1-cp313-cp313-manylinux_2_17_x86_64.manylinux2014_x86_64.whl", hash = "sha256:d1a4fbb50e14396ba3d375f68bfe02215d8e7bc3ec49da8341fe3157f59d2ff5", size = 352614, upload-time = "2025-06-10T00:44:32.171Z" },
    { url = "https://files.pythonhosted.org/packages/b1/91/31163295e82b8d5485d31d9cf7754d973d41915cadce070491778d9c9825/yarl-1.20.1-cp313-cp313-manylinux_2_5_i686.manylinux1_i686.manylinux_2_17_i686.manylinux2014_i686.whl", hash = "sha256:11a62c839c3a8eac2410e951301309426f368388ff2f33799052787035793b02", size = 336766, upload-time = "2025-06-10T00:44:34.494Z" },
    { url = "https://files.pythonhosted.org/packages/b4/8e/c41a5bc482121f51c083c4c2bcd16b9e01e1cf8729e380273a952513a21f/yarl-1.20.1-cp313-cp313-musllinux_1_2_aarch64.whl", hash = "sha256:041eaa14f73ff5a8986b4388ac6bb43a77f2ea09bf1913df7a35d4646db69e53", size = 364615, upload-time = "2025-06-10T00:44:36.856Z" },
    { url = "https://files.pythonhosted.org/packages/e3/5b/61a3b054238d33d70ea06ebba7e58597891b71c699e247df35cc984ab393/yarl-1.20.1-cp313-cp313-musllinux_1_2_armv7l.whl", hash = "sha256:377fae2fef158e8fd9d60b4c8751387b8d1fb121d3d0b8e9b0be07d1b41e83dc", size = 360982, upload-time = "2025-06-10T00:44:39.141Z" },
    { url = "https://files.pythonhosted.org/packages/df/a3/6a72fb83f8d478cb201d14927bc8040af901811a88e0ff2da7842dd0ed19/yarl-1.20.1-cp313-cp313-musllinux_1_2_i686.whl", hash = "sha256:1c92f4390e407513f619d49319023664643d3339bd5e5a56a3bebe01bc67ec04", size = 369792, upload-time = "2025-06-10T00:44:40.934Z" },
    { url = "https://files.pythonhosted.org/packages/7c/af/4cc3c36dfc7c077f8dedb561eb21f69e1e9f2456b91b593882b0b18c19dc/yarl-1.20.1-cp313-cp313-musllinux_1_2_ppc64le.whl", hash = "sha256:d25ddcf954df1754ab0f86bb696af765c5bfaba39b74095f27eececa049ef9a4", size = 382049, upload-time = "2025-06-10T00:44:42.854Z" },
    { url = "https://files.pythonhosted.org/packages/19/3a/e54e2c4752160115183a66dc9ee75a153f81f3ab2ba4bf79c3c53b33de34/yarl-1.20.1-cp313-cp313-musllinux_1_2_s390x.whl", hash = "sha256:909313577e9619dcff8c31a0ea2aa0a2a828341d92673015456b3ae492e7317b", size = 384774, upload-time = "2025-06-10T00:44:45.275Z" },
    { url = "https://files.pythonhosted.org/packages/9c/20/200ae86dabfca89060ec6447649f219b4cbd94531e425e50d57e5f5ac330/yarl-1.20.1-cp313-cp313-musllinux_1_2_x86_64.whl", hash = "sha256:793fd0580cb9664548c6b83c63b43c477212c0260891ddf86809e1c06c8b08f1", size = 374252, upload-time = "2025-06-10T00:44:47.31Z" },
    { url = "https://files.pythonhosted.org/packages/83/75/11ee332f2f516b3d094e89448da73d557687f7d137d5a0f48c40ff211487/yarl-1.20.1-cp313-cp313-win32.whl", hash = "sha256:468f6e40285de5a5b3c44981ca3a319a4b208ccc07d526b20b12aeedcfa654b7", size = 81198, upload-time = "2025-06-10T00:44:49.164Z" },
    { url = "https://files.pythonhosted.org/packages/ba/ba/39b1ecbf51620b40ab402b0fc817f0ff750f6d92712b44689c2c215be89d/yarl-1.20.1-cp313-cp313-win_amd64.whl", hash = "sha256:495b4ef2fea40596bfc0affe3837411d6aa3371abcf31aac0ccc4bdd64d4ef5c", size = 86346, upload-time = "2025-06-10T00:44:51.182Z" },
    { url = "https://files.pythonhosted.org/packages/43/c7/669c52519dca4c95153c8ad96dd123c79f354a376346b198f438e56ffeb4/yarl-1.20.1-cp313-cp313t-macosx_10_13_universal2.whl", hash = "sha256:f60233b98423aab21d249a30eb27c389c14929f47be8430efa7dbd91493a729d", size = 138826, upload-time = "2025-06-10T00:44:52.883Z" },
    { url = "https://files.pythonhosted.org/packages/6a/42/fc0053719b44f6ad04a75d7f05e0e9674d45ef62f2d9ad2c1163e5c05827/yarl-1.20.1-cp313-cp313t-macosx_10_13_x86_64.whl", hash = "sha256:6f3eff4cc3f03d650d8755c6eefc844edde99d641d0dcf4da3ab27141a5f8ddf", size = 93217, upload-time = "2025-06-10T00:44:54.658Z" },
    { url = "https://files.pythonhosted.org/packages/4f/7f/fa59c4c27e2a076bba0d959386e26eba77eb52ea4a0aac48e3515c186b4c/yarl-1.20.1-cp313-cp313t-macosx_11_0_arm64.whl", hash = "sha256:69ff8439d8ba832d6bed88af2c2b3445977eba9a4588b787b32945871c2444e3", size = 92700, upload-time = "2025-06-10T00:44:56.784Z" },
    { url = "https://files.pythonhosted.org/packages/2f/d4/062b2f48e7c93481e88eff97a6312dca15ea200e959f23e96d8ab898c5b8/yarl-1.20.1-cp313-cp313t-manylinux_2_17_aarch64.manylinux2014_aarch64.whl", hash = "sha256:3cf34efa60eb81dd2645a2e13e00bb98b76c35ab5061a3989c7a70f78c85006d", size = 347644, upload-time = "2025-06-10T00:44:59.071Z" },
    { url = "https://files.pythonhosted.org/packages/89/47/78b7f40d13c8f62b499cc702fdf69e090455518ae544c00a3bf4afc9fc77/yarl-1.20.1-cp313-cp313t-manylinux_2_17_armv7l.manylinux2014_armv7l.manylinux_2_31_armv7l.whl", hash = "sha256:8e0fe9364ad0fddab2688ce72cb7a8e61ea42eff3c7caeeb83874a5d479c896c", size = 323452, upload-time = "2025-06-10T00:45:01.605Z" },
    { url = "https://files.pythonhosted.org/packages/eb/2b/490d3b2dc66f52987d4ee0d3090a147ea67732ce6b4d61e362c1846d0d32/yarl-1.20.1-cp313-cp313t-manylinux_2_17_ppc64le.manylinux2014_ppc64le.whl", hash = "sha256:8f64fbf81878ba914562c672024089e3401974a39767747691c65080a67b18c1", size = 346378, upload-time = "2025-06-10T00:45:03.946Z" },
    { url = "https://files.pythonhosted.org/packages/66/ad/775da9c8a94ce925d1537f939a4f17d782efef1f973039d821cbe4bcc211/yarl-1.20.1-cp313-cp313t-manylinux_2_17_s390x.manylinux2014_s390x.whl", hash = "sha256:f6342d643bf9a1de97e512e45e4b9560a043347e779a173250824f8b254bd5ce", size = 353261, upload-time = "2025-06-10T00:45:05.992Z" },
    { url = "https://files.pythonhosted.org/packages/4b/23/0ed0922b47a4f5c6eb9065d5ff1e459747226ddce5c6a4c111e728c9f701/yarl-1.20.1-cp313-cp313t-manylinux_2_17_x86_64.manylinux2014_x86_64.whl", hash = "sha256:56dac5f452ed25eef0f6e3c6a066c6ab68971d96a9fb441791cad0efba6140d3", size = 335987, upload-time = "2025-06-10T00:45:08.227Z" },
    { url = "https://files.pythonhosted.org/packages/3e/49/bc728a7fe7d0e9336e2b78f0958a2d6b288ba89f25a1762407a222bf53c3/yarl-1.20.1-cp313-cp313t-manylinux_2_5_i686.manylinux1_i686.manylinux_2_17_i686.manylinux2014_i686.whl", hash = "sha256:c7d7f497126d65e2cad8dc5f97d34c27b19199b6414a40cb36b52f41b79014be", size = 329361, upload-time = "2025-06-10T00:45:10.11Z" },
    { url = "https://files.pythonhosted.org/packages/93/8f/b811b9d1f617c83c907e7082a76e2b92b655400e61730cd61a1f67178393/yarl-1.20.1-cp313-cp313t-musllinux_1_2_aarch64.whl", hash = "sha256:67e708dfb8e78d8a19169818eeb5c7a80717562de9051bf2413aca8e3696bf16", size = 346460, upload-time = "2025-06-10T00:45:12.055Z" },
    { url = "https://files.pythonhosted.org/packages/70/fd/af94f04f275f95da2c3b8b5e1d49e3e79f1ed8b6ceb0f1664cbd902773ff/yarl-1.20.1-cp313-cp313t-musllinux_1_2_armv7l.whl", hash = "sha256:595c07bc79af2494365cc96ddeb772f76272364ef7c80fb892ef9d0649586513", size = 334486, upload-time = "2025-06-10T00:45:13.995Z" },
    { url = "https://files.pythonhosted.org/packages/84/65/04c62e82704e7dd0a9b3f61dbaa8447f8507655fd16c51da0637b39b2910/yarl-1.20.1-cp313-cp313t-musllinux_1_2_i686.whl", hash = "sha256:7bdd2f80f4a7df852ab9ab49484a4dee8030023aa536df41f2d922fd57bf023f", size = 342219, upload-time = "2025-06-10T00:45:16.479Z" },
    { url = "https://files.pythonhosted.org/packages/91/95/459ca62eb958381b342d94ab9a4b6aec1ddec1f7057c487e926f03c06d30/yarl-1.20.1-cp313-cp313t-musllinux_1_2_ppc64le.whl", hash = "sha256:c03bfebc4ae8d862f853a9757199677ab74ec25424d0ebd68a0027e9c639a390", size = 350693, upload-time = "2025-06-10T00:45:18.399Z" },
    { url = "https://files.pythonhosted.org/packages/a6/00/d393e82dd955ad20617abc546a8f1aee40534d599ff555ea053d0ec9bf03/yarl-1.20.1-cp313-cp313t-musllinux_1_2_s390x.whl", hash = "sha256:344d1103e9c1523f32a5ed704d576172d2cabed3122ea90b1d4e11fe17c66458", size = 355803, upload-time = "2025-06-10T00:45:20.677Z" },
    { url = "https://files.pythonhosted.org/packages/9e/ed/c5fb04869b99b717985e244fd93029c7a8e8febdfcffa06093e32d7d44e7/yarl-1.20.1-cp313-cp313t-musllinux_1_2_x86_64.whl", hash = "sha256:88cab98aa4e13e1ade8c141daeedd300a4603b7132819c484841bb7af3edce9e", size = 341709, upload-time = "2025-06-10T00:45:23.221Z" },
    { url = "https://files.pythonhosted.org/packages/24/fd/725b8e73ac2a50e78a4534ac43c6addf5c1c2d65380dd48a9169cc6739a9/yarl-1.20.1-cp313-cp313t-win32.whl", hash = "sha256:b121ff6a7cbd4abc28985b6028235491941b9fe8fe226e6fdc539c977ea1739d", size = 86591, upload-time = "2025-06-10T00:45:25.793Z" },
    { url = "https://files.pythonhosted.org/packages/94/c3/b2e9f38bc3e11191981d57ea08cab2166e74ea770024a646617c9cddd9f6/yarl-1.20.1-cp313-cp313t-win_amd64.whl", hash = "sha256:541d050a355bbbc27e55d906bc91cb6fe42f96c01413dd0f4ed5a5240513874f", size = 93003, upload-time = "2025-06-10T00:45:27.752Z" },
    { url = "https://files.pythonhosted.org/packages/b4/2d/2345fce04cfd4bee161bf1e7d9cdc702e3e16109021035dbb24db654a622/yarl-1.20.1-py3-none-any.whl", hash = "sha256:83b8eb083fe4683c6115795d9fc1cfaf2cbbefb19b3a1cb68f6527460f483a77", size = 46542, upload-time = "2025-06-10T00:46:07.521Z" },
]

[[package]]
name = "zarr"
version = "3.0.10"
source = { registry = "https://pypi.org/simple" }
dependencies = [
    { name = "donfig" },
    { name = "numcodecs", extra = ["crc32c"] },
    { name = "numpy" },
    { name = "packaging" },
    { name = "typing-extensions" },
]
sdist = { url = "https://files.pythonhosted.org/packages/07/10/a1b6eabeb5a8681916568a7c6a7a1849c952131be127ccbd57e05d47d43e/zarr-3.0.10.tar.gz", hash = "sha256:1fd1318ade646f692d8f604be0e0ad125675a061196e612e3f7a2cfa9e957d1c", size = 263594, upload-time = "2025-07-03T17:29:27.733Z" }
wheels = [
    { url = "https://files.pythonhosted.org/packages/45/57/3329346940f78de49047ddcb03fdbca9e16450c3a942688bf24201a322e5/zarr-3.0.10-py3-none-any.whl", hash = "sha256:110724c045fbe4ff5509a8a2a6b6098cb244a6af43da85eaeecef9821473163f", size = 209508, upload-time = "2025-07-03T17:29:25.6Z" },
]

[[package]]
name = "zipp"
version = "3.23.0"
source = { registry = "https://pypi.org/simple" }
sdist = { url = "https://files.pythonhosted.org/packages/e3/02/0f2892c661036d50ede074e376733dca2ae7c6eb617489437771209d4180/zipp-3.23.0.tar.gz", hash = "sha256:a07157588a12518c9d4034df3fbbee09c814741a33ff63c05fa29d26a2404166", size = 25547, upload-time = "2025-06-08T17:06:39.4Z" }
wheels = [
    { url = "https://files.pythonhosted.org/packages/2e/54/647ade08bf0db230bfea292f893923872fd20be6ac6f53b2b936ba839d75/zipp-3.23.0-py3-none-any.whl", hash = "sha256:071652d6115ed432f5ce1d34c336c0adfd6a884660d1e9712a256d3d3bd4b14e", size = 10276, upload-time = "2025-06-08T17:06:38.034Z" },
]<|MERGE_RESOLUTION|>--- conflicted
+++ resolved
@@ -1973,11 +1973,7 @@
 
 [[package]]
 name = "pyobs-core"
-<<<<<<< HEAD
-version = "1.29.0"
-=======
 version = "1.29.7"
->>>>>>> f7d65efc
 source = { editable = "." }
 dependencies = [
     { name = "aiohttp" },
